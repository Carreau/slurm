#!/usr/bin/expect
############################################################################
# Purpose: Test of SLURM functionality
#          Test of memory affinity support for NUMA systems.
#
# Output:  "TEST: #.#" followed by "SUCCESS" if test was successful, OR
#          "WARNING: ..." with an explanation of why the test can't be made, OR
#          "FAILURE: ..." otherwise with an explanation of the failure, OR
#          anything else indicates a failure mode that must be investigated.
############################################################################
# Copyright (C) 2006 The Regents of the University of California.
# Produced at Lawrence Livermore National Laboratory (cf, DISCLAIMER).
# Written by Morris Jette <jette1@llnl.gov>
# CODE-OCEC-09-009. All rights reserved.
#
# This file is part of SLURM, a resource management program.
# For details, see <http://slurm.schedmd.com/>.
# Please also read the included file: DISCLAIMER.
#
# SLURM is free software; you can redistribute it and/or modify it under
# the terms of the GNU General Public License as published by the Free
# Software Foundation; either version 2 of the License, or (at your option)
# any later version.
#
# SLURM is distributed in the hope that it will be useful, but WITHOUT ANY
# WARRANTY; without even the implied warranty of MERCHANTABILITY or FITNESS
# FOR A PARTICULAR PURPOSE.  See the GNU General Public License for more
# details.
#
# You should have received a copy of the GNU General Public License along
# with SLURM; if not, write to the Free Software Foundation, Inc.,
# 51 Franklin Street, Fifth Floor, Boston, MA 02110-1301  USA.
############################################################################
source ./globals

set test_id     "1.90"
set exit_code   0
set file_prog   "test$test_id.prog"
set prompt      "PROMPT:"

print_header $test_id

if { [test_launch_poe] } {
	send_user "\nWARNING: This test is incompatible with launch/poe systems\n"
	exit 0
}

#
# Test if memory affinity support is supported.
#
set affinity 0
set fast_sched 0
log_user 0
spawn $scontrol show config
expect {
	-re "FastSchedule *= ($number)" {
		set fast_sched $expect_out(1,string)
		exp_continue
	}
	-re "TaskPlugin *= task/($alpha)" {
		if {![string compare $expect_out(1,string) "affinity"] || ![string compare $expect_out(1,string) "cgroup"]} {
			set affinity 1
		}
		exp_continue
	}
	eof {
		wait
	}
}
if {$fast_sched > 1} {
	send_user "\nWARNING: FastSchedule > 1 not compatable with this test\n"
	exit 0
}
spawn ls /usr/include/numa.h
expect {
	-nocase "no such file" {
		set affinity 0
		exp_continue
	}
	eof {
		wait
	}
}
log_user 1
if {$affinity == 0} {
	send_user "\nWARNING: memory affinity not supported on this system\n"
	exit 0
}
send_user "\ntask affinity plugin installed with numa support\n"

log_user 0
set force 0
spawn $scontrol show partition [default_partition]
expect {
	-re "Shared=FORCE" {
		set force 1
		exp_continue
	}
	eof {
		wait
	}
}
log_user 1
if {$force == 1} {
	send_user "\nWARNING: exclusive node allocation supported in default partition\n"
	exit 0
}

#
# Build a test program to report affinity by task
#
exec $bin_rm -f $file_prog
exec $bin_cc $file_prog.c -o $file_prog -lnuma
exec $bin_chmod 700 $file_prog

#
# Create an allocation
#
set salloc_pid [spawn $salloc -N1 --exclusive --verbose -t2 $bin_bash]
expect {
	-re "Granted job allocation ($number)" {
		set job_id $expect_out(1,string)
		send "export PS1=\"$prompt\"\r"
		exp_continue
	}
	-re "export PS1=\"$prompt\"" {
		exp_continue
	}
	timeout {
		send_user "\nFAILURE: salloc not responding "
		send_user "or failure to recognize prompt\n"
		slow_kill $salloc_pid
		exit 1
	}
	-re $prompt {
	}
}

#
# Run a job step to get allocated processor count and affinity
#
set full_mask -1
set timeout $max_job_delay
send "$srun -c1 ./$file_prog\r"
expect {
	-re "numa support not available" {
		send "exit\r"
		send_user "\nWARNING: Unable to test on this system\n"
		exit 0
	}
	-re "TASK_ID:($number),CPU_MASK:($number),MEM_MASK:($number)" {
		set full_mask $expect_out(3,string)
		exp_continue
	}
	-re "error" {
		send_user "\nFAILURE: some error occurred\n"
		set exit_code 1
		exp_continue
	}
	timeout {
		send_user "\nFAILURE: salloc not responding "
		send_user "or failure to recognize prompt\n"
		set exit_code 1
	}
	-re $prompt
}

#
# We probably bind to socket memory, so get that from the MEM_MASK
# and use that number of tasks
#
if {$full_mask == 1} {
	set task_cnt 1
} elseif {$full_mask == 3} {
	set task_cnt 2
} elseif {$full_mask == 7} {
	set task_cnt 3
} elseif {$full_mask == 15} {
	set task_cnt 4
} elseif {$full_mask == 31} {
	set task_cnt 5
} elseif {$full_mask == 63} {
	set task_cnt 6
} elseif {$full_mask == 127} {
	set task_cnt 7
} elseif {$full_mask == 255} {
	set task_cnt 8
} else {
	send_user "\nFAILURE: Unable to get memory mask\n"
	exit 1
}

#
# Run a job step with memory affinity
#
set cpu_mask 0
set mem_mask 0
send "$srun -n $task_cnt --mem_bind=rank ./$file_prog\r"
expect {
	-re "TASK_ID:($number),CPU_MASK:($number),MEM_MASK:($number)" {
		incr cpu_mask $expect_out(2,string)
		incr mem_mask $expect_out(3,string)
		exp_continue
	}
	-re "error" {
		send_user "\nFAILURE: some error occurred\n"
		set exit_code 1
		exp_continue
	}
	timeout {
		send_user "\nFAILURE: salloc not responding "
		send_user "or failure to recognize prompt\n"
		set exit_code 1
	}
	-re $prompt
}
if {$mem_mask != $full_mask} {
	send_user "\nFAILURE: memory affinity mask inconsistency ($mem_mask,$full_mask)\n"
	set exit_code 1
}

#
# Run all tasks all bound to the same CPU's memory (local CPU)
#
<<<<<<< HEAD
send "$srun -n $task_cnt --cpu_bind=rank --mem_bind=local ./$file_prog\r"
=======
set task_mask 0
set verbose_cnt 0
send "$srun -n $task_cnt --mem_bind=verbose,map_mem:0 ./$file_prog\r"
>>>>>>> 2592eb5e
expect {
	-re "TASK_ID:($number),CPU_MASK:($number),MEM_MASK:($number)" {
		if {$expect_out(2,string) != $expect_out(3,string)} {
			send_user "\nFAILURE: failed to use local memory for a task\n"
			set exit_code 1
		}
		exp_continue
	}
	-re "error" {
		send_user "\nFAILURE: some error occurred\n"
		set exit_code 1
		exp_continue
	}
	timeout {
		send_user "\nFAILURE: salloc not responding "
		send_user "or failure to recognize prompt\n"
		set exit_code 1
		exp_continue
	}
	-re $prompt
}
if { [test_launch_poe] } {
	if {$exit_code == 0} {
		exec $bin_rm -f $file_prog
		send_user "\nSUCCESS\n"
	}
	exit $exit_code
}

#
# Run a job step with verbosity and all tasks using memory of CPU 0
#
set task_mask 0
set verbose_cnt 0
send "$srun -n $task_cnt --mem_bind=verbose,map_mem:0 ./$file_prog\r"
expect {
	-re "TASK_ID:($number),CPU_MASK:($number),MEM_MASK:($number)" {
		incr task_mask $expect_out(3,string)
		exp_continue
	}
	-re "error" {
		send_user "\nFAILURE: some error occurred\n"
		set exit_code 1
		exp_continue
	}
	timeout {
		send_user "\nFAILURE: salloc not responding "
		send_user "or failure to recognize prompt\n"
		set exit_code 1
	}
	-re $prompt
}
if {$task_mask != $task_cnt} {
	send_user "\nFAILURE: affinity mask inconsistent ($task_mask,$task_cnt)\n"
	set exit_code 1
}
<<<<<<< HEAD
set verbose_cnt 0
send "$srun -n $task_cnt --mem_bind=verbose,map_mem:0 ./$file_prog\r"
=======

#
# Run all tasks all bound to the same CPU's memory (local CPU)
#
send "$srun -n $task_cnt --cpu_bind=rank --mem_bind=local ./$file_prog\r"
>>>>>>> 2592eb5e
expect {
	-re "mem_bind=MAP" {
		incr verbose_cnt
		exp_continue
	}
	-re "error" {
		send_user "\nFAILURE: some error occurred\n"
		set exit_code 1
		exp_continue
	}
	timeout {
		send_user "\nFAILURE: salloc not responding "
		send_user "or failure to recognize prompt\n"
		set exit_code 1
	}
	-re $prompt
}
if {$verbose_cnt != $task_cnt} {
	send_user "\nFAILURE: verbose messages count inconsisent ($verbose_cnt,$task_cnt)\n"
	set exit_code 1
}

#
# Run all tasks all bound to the same CPU's memory by specifying a map (for each CPU)
#
set cpu_cnt 0
while {$cpu_cnt < $task_cnt} {
	set mask_sum 0
	set mask [ expr 1 << $cpu_cnt ]
	send "$srun -n $task_cnt --mem_bind=map_mem:$cpu_cnt ./$file_prog\r"
	expect {
		-re "TASK_ID:($number),CPU_MASK:($number),MEM_MASK:($number)" {
			incr mask_sum $expect_out(3,string)
			exp_continue
		}
		-re "error" {
			send_user "\nFAILURE: some error occurred\n"
			set exit_code 1
			exp_continue
		}
		timeout {
			send_user "\nFAILURE: salloc not "
			send_user "responding or failure to recognize prompt\n"
			set exit_code 1
			exp_continue
		}
		-re $prompt
	}
	if {$mask_sum != $task_cnt * $mask} {
		send_user "\nFAILURE: affinity mask inconsistent ($mask_sum,$task_cnt)\n"
		set exit_code 1
	}
	incr cpu_cnt 1
}

#
# Run all tasks all bound to the same CPU's memory by specifying a mask (for each CPU)
#
set cpu_cnt 0
while {$cpu_cnt < $task_cnt} {
	set mask_sum 0
	set mask [ expr 1 << $cpu_cnt ]
	set mstr [ dec2hex $mask]
	send "$srun -n $task_cnt --mem_bind=mask_mem:$mstr ./$file_prog\r"
	expect {
		 -re "TASK_ID:($number),CPU_MASK:($number),MEM_MASK:($number)" {
			incr mask_sum $expect_out(3,string)
			exp_continue
		}
		-re "error" {
			send_user "\nFAILURE: some error occurred\n"
			set exit_code 1
			exp_continue
		}
		timeout {
			send_user "\nFAILURE: salloc not "
			send_user "responding or failure to recognize prompt\n"
			set exit_code 1
			exp_continue
		}
		-re $prompt
	}
	if {$mask_sum != $task_cnt * $mask} {
		send_user "\nFAILURE: affinity mask inconsistent ($mask_sum,$task_cnt)\n"
		set exit_code 1
	}
	incr cpu_cnt 1
}

#
# Generate foward and reverse masks and maps
#
set cpu_cnt 0
set fwd_mask ""
set fwd_map  ""
set rev_mask ""
set rev_map  ""
set alt_mask ""
set alt_map  ""
set full_mask [ expr (1 << $task_cnt) - 1 ]
while {$cpu_cnt < $task_cnt} {
	set mask_sum 0
	set mask [ expr 1 << $cpu_cnt ]
	set mstr [ dec2hex  $mask]
	set fwd_mask "$fwd_mask,$mstr"
	set fwd_map  "$fwd_map,$cpu_cnt"
	set rev_mask "$mstr,$rev_mask"
	set rev_map  "$cpu_cnt,$rev_map"
	if { $cpu_cnt % 2 } {
		set alt_mask "$mstr,$alt_mask"
		set alt_map  "$cpu_cnt,$alt_map"
	} else {
		set alt_mask "$alt_mask,$mstr"
		set alt_map  "$alt_map,$cpu_cnt"
	}
	if { $cpu_cnt == 0 } {
		set fwd_mask "$mstr"
		set fwd_map  "$cpu_cnt"
		set rev_mask "$mstr"
		set rev_map  "$cpu_cnt"
		set alt_mask "$mstr"
		set alt_map  "$cpu_cnt"
	}
	incr cpu_cnt 1
}

send_user "\n"
send_user "full_mask: $full_mask\n"
send_user "fwd_map:  $fwd_map\n"
send_user "fwd_mask: $fwd_mask\n"
send_user "rev_map:  $rev_map\n"
send_user "rev_mask: $rev_mask\n"
send_user "alt_map:  $alt_map\n"
send_user "alt_mask: $alt_mask\n"

#
# Run all tasks bound to a different CPU's memory by specifying a forward map
#
set task_mask 0
send "$srun -n $task_cnt --mem_bind=map_mem:$fwd_map ./$file_prog\r"
expect {
	-re "TASK_ID:($number),CPU_MASK:($number),MEM_MASK:($number)" {
		incr task_mask $expect_out(3,string)
		exp_continue
	}
	-re "error" {
		send_user "\nFAILURE: some error occurred\n"
		set exit_code 1
		exp_continue
	}
	timeout {
		send_user "\nFAILURE: salloc not responding "
		send_user "or failure to recognize prompt\n"
		set exit_code 1
		exp_continue
	}
	-re $prompt
}
if {$task_mask != $full_mask} {
	send_user "\nFAILURE: affinity mask inconsistent ($task_mask,$full_mask)\n"
	set exit_code 1
}

#
# Run all tasks bound to a different CPU's memory by specifying a reverse map
#
set task_mask 0
send "$srun -n $task_cnt --mem_bind=map_mem:$rev_map ./$file_prog\r"
expect {
	-re "TASK_ID:($number),CPU_MASK:($number),MEM_MASK:($number)" {
		incr task_mask $expect_out(3,string)
		exp_continue
	}
	-re "error" {
		send_user "\nFAILURE: some error occurred\n"
		set exit_code 1
		exp_continue
	}
	timeout {
		send_user "\nFAILURE: salloc not responding "
		send_user "or failure to recognize prompt\n"
		set exit_code 1
		exp_continue
	}
	-re $prompt
}
if {$task_mask != $full_mask} {
	send_user "\nFAILURE: affinity mask inconsistent ($task_mask,$full_mask)\n"
	set exit_code 1
}

#
# Run all tasks bound to a different CPU's memroy by specifying an alternating map
#
set task_mask 0
send "$srun -n $task_cnt --mem_bind=map_mem:$alt_map ./$file_prog\r"
expect {
	-re "TASK_ID:($number),CPU_MASK:($number),MEM_MASK:($number)" {
		incr task_mask $expect_out(3,string)
		exp_continue
	}
	-re "error" {
		send_user "\nFAILURE: some error occurred\n"
		set exit_code 1
		exp_continue
	}
	timeout {
		send_user "\nFAILURE: salloc not responding "
		send_user "or failure to recognize prompt\n"
		set exit_code 1
		exp_continue
	}
	-re $prompt
}
if {$task_mask != $full_mask} {
	send_user "\nFAILURE: affinity mask inconsistent ($task_mask,$full_mask)\n"
	set exit_code 1
}

#
# Run all tasks bound to a different CPU's memory by specifying a forward mask
#
set task_mask 0
send "$srun -n $task_cnt --mem_bind=mask_mem:$fwd_mask ./$file_prog\r"
expect {
	-re "TASK_ID:($number),CPU_MASK:($number),MEM_MASK:($number)" {
		incr task_mask $expect_out(3,string)
		exp_continue
	}
	-re "error" {
		send_user "\nFAILURE: some error occurred\n"
		set exit_code 1
		exp_continue
	}
	timeout {
		send_user "\nFAILURE: salloc not responding "
		send_user "or failure to recognize prompt\n"
		set exit_code 1
		exp_continue
	}
	-re $prompt
}
if {$task_mask != $full_mask} {
	send_user "\nFAILURE: affinity mask inconsistent ($task_mask,$full_mask)\n"
	set exit_code 1
}

#
# Run all tasks bound to a different CPU's memory by specifying a reverse mask
#
set task_mask 0
send "$srun -n $task_cnt --mem_bind=mask_mem:$rev_mask ./$file_prog\r"
expect {
	-re "TASK_ID:($number),CPU_MASK:($number),MEM_MASK:($number)" {
		incr task_mask $expect_out(3,string)
		exp_continue
	}
	-re "error" {
		send_user "\nFAILURE: some error occurred\n"
		set exit_code 1
		exp_continue
	}
	timeout {
		send_user "\nFAILURE: salloc not responding "
		send_user "or failure to recognize prompt\n"
		set exit_code 1
		exp_continue
	}
	-re $prompt
}
if {$task_mask != $full_mask} {
	send_user "\nFAILURE: affinity mask inconsistent ($task_mask,$full_mask)\n"
	set exit_code 1
}

#
# Run all tasks bound to a different CPU's memory by specifying an alternating mask
#
set task_mask 0
send "$srun -n $task_cnt --mem_bind=mask_mem:$alt_mask ./$file_prog\r"
expect {
	-re "TASK_ID:($number),CPU_MASK:($number),MEM_MASK:($number)" {
		incr task_mask $expect_out(3,string)
		exp_continue
	}
	-re "error" {
		send_user "\nFAILURE: some error occurred\n"
		set exit_code 1
		exp_continue
	}
	timeout {
		send_user "\nFAILURE: salloc not responding "
		send_user "or failure to recognize prompt\n"
		set exit_code 1
		exp_continue
	}
	-re $prompt
}
if {$task_mask != $full_mask} {
	send_user "\nFAILURE: affinity mask inconsistent ($task_mask,$full_mask)\n"
	set exit_code 1
}

#
# Terminate the job, free the allocation
#
send "exit\r"
expect {
	-re "error" {
		send_user "\nFAILURE: some error occurred\n"
		set exit_code 1
	}
	timeout {
		send_user "\nFAILURE: salloc not responding "
		send_user "or failure to recognize prompt\n"
		slow_kill $salloc_pid
		set exit_code 1
	}
	eof {
		wait
	}
}

if {$exit_code == 0} {
	exec $bin_rm -f $file_prog
	send_user "\nSUCCESS\n"
} else {
	send_user "\nNOTE: This test can fail if the node configuration in slurm.conf \n"
	send_user "  (sockets, cores, threads) differs from the actual configuration\n"
	send_user "  SPANK plugins (e.g. auto-affinity.so)\n"
}
exit $exit_code
<|MERGE_RESOLUTION|>--- conflicted
+++ resolved
@@ -222,13 +222,7 @@
 #
 # Run all tasks all bound to the same CPU's memory (local CPU)
 #
-<<<<<<< HEAD
 send "$srun -n $task_cnt --cpu_bind=rank --mem_bind=local ./$file_prog\r"
-=======
-set task_mask 0
-set verbose_cnt 0
-send "$srun -n $task_cnt --mem_bind=verbose,map_mem:0 ./$file_prog\r"
->>>>>>> 2592eb5e
 expect {
 	-re "TASK_ID:($number),CPU_MASK:($number),MEM_MASK:($number)" {
 		if {$expect_out(2,string) != $expect_out(3,string)} {
@@ -285,16 +279,8 @@
 	send_user "\nFAILURE: affinity mask inconsistent ($task_mask,$task_cnt)\n"
 	set exit_code 1
 }
-<<<<<<< HEAD
 set verbose_cnt 0
 send "$srun -n $task_cnt --mem_bind=verbose,map_mem:0 ./$file_prog\r"
-=======
-
-#
-# Run all tasks all bound to the same CPU's memory (local CPU)
-#
-send "$srun -n $task_cnt --cpu_bind=rank --mem_bind=local ./$file_prog\r"
->>>>>>> 2592eb5e
 expect {
 	-re "mem_bind=MAP" {
 		incr verbose_cnt
