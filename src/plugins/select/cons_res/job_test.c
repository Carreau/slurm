/*****************************************************************************\
 *  select_cons_res.c - node selection plugin supporting consumable
 *  resources policies.
 *****************************************************************************\
 *
 *  The following example below illustrates how four jobs are allocated
 *  across a cluster using when a processor consumable resource approach.
 *
 *  The example cluster is composed of 4 nodes (10 cpus in total):
 *  linux01 (with 2 processors),
 *  linux02 (with 2 processors),
 *  linux03 (with 2 processors), and
 *  linux04 (with 4 processors).
 *
 *  The four jobs are the following:
 *  1. srun -n 4 -N 4  sleep 120 &
 *  2. srun -n 3 -N 3 sleep 120 &
 *  3. srun -n 1 sleep 120 &
 *  4. srun -n 3 sleep 120 &
 *  The user launches them in the same order as listed above.
 *
 *  Using a processor consumable resource approach we get the following
 *  job allocation and scheduling:
 *
 *  The output of squeue shows that we have 3 out of the 4 jobs allocated
 *  and running. This is a 2 running job increase over the default SLURM
 *  approach.
 *
 *  Job 2, Job 3, and Job 4 are now running concurrently on the cluster.
 *
 *  [<snip>]# squeue
 *  JOBID PARTITION     NAME     USER  ST       TIME  NODES NODELIST(REASON)
 *     5        lsf    sleep     root  PD       0:00      1 (Resources)
 *     2        lsf    sleep     root   R       0:13      4 linux[01-04]
 *     3        lsf    sleep     root   R       0:09      3 linux[01-03]
 *     4        lsf    sleep     root   R       0:05      1 linux04
 *  [<snip>]#
 *
 *  Once Job 2 finishes, Job 5, which was pending, is allocated
 *  available resources and is then running as illustrated below:
 *
 *  [<snip>]# squeue4
 *   JOBID PARTITION    NAME     USER  ST       TIME  NODES NODELIST(REASON)
 *     3        lsf    sleep     root   R       1:58      3 linux[01-03]
 *     4        lsf    sleep     root   R       1:54      1 linux04
 *     5        lsf    sleep     root   R       0:02      3 linux[01-03]
 *  [<snip>]#
 *
 *  Job 3, Job 4, and Job 5 are now running concurrently on the cluster.
 *
 *  [<snip>]#  squeue4
 *  JOBID PARTITION     NAME     USER  ST       TIME  NODES NODELIST(REASON)
 *     5        lsf    sleep     root   R       1:52      3 xc14n[13-15]
 *  [<snip>]#
 *
 * The advantage of the consumable resource scheduling policy is that
 * the job throughput can increase dramatically.
 *
 *****************************************************************************
 *  Copyright (C) 2005-2008 Hewlett-Packard Development Company, L.P.
 *  Portions Copyright (C) 2010-2015 SchedMD <https://www.schedmd.com>.
 *  Written by Susanne M. Balle <susanne.balle@hp.com>, who borrowed heavily
 *  from select/linear
 *
 *  This file is part of SLURM, a resource management program.
 *  For details, see <https://slurm.schedmd.com/>.
 *  Please also read the included file: DISCLAIMER.
 *
 *  SLURM is free software; you can redistribute it and/or modify it under
 *  the terms of the GNU General Public License as published by the Free
 *  Software Foundation; either version 2 of the License, or (at your option)
 *  any later version.
 *
 *  In addition, as a special exception, the copyright holders give permission
 *  to link the code of portions of this program with the OpenSSL library under
 *  certain conditions as described in each individual source file, and
 *  distribute linked combinations including the two. You must obey the GNU
 *  General Public License in all respects for all of the code used other than
 *  OpenSSL. If you modify file(s) with this exception, you may extend this
 *  exception to your version of the file(s), but you are not obligated to do
 *  so. If you do not wish to do so, delete this exception statement from your
 *  version.  If you delete this exception statement from all source files in
 *  the program, then also delete it here.
 *
 *  SLURM is distributed in the hope that it will be useful, but WITHOUT ANY
 *  WARRANTY; without even the implied warranty of MERCHANTABILITY or FITNESS
 *  FOR A PARTICULAR PURPOSE.  See the GNU General Public License for more
 *  details.
 *
 *  You should have received a copy of the GNU General Public License along
 *  with SLURM; if not, write to the Free Software Foundation, Inc.,
 *  51 Franklin Street, Fifth Floor, Boston, MA 02110-1301  USA.
\*****************************************************************************/

#include <inttypes.h>
#include <time.h>

#include "dist_tasks.h"
#include "job_test.h"
#include "select_cons_res.h"

/* Enables module specific debugging */
#define _DEBUG 0

static uint16_t _allocate_sc(struct job_record *job_ptr, bitstr_t *core_map,
			     bitstr_t *part_core_map, const uint32_t node_i,
			     int *cpu_alloc_size, bool entire_sockets_only);
static int _choose_nodes(struct job_record *job_ptr, bitstr_t *node_map,
			 uint32_t min_nodes, uint32_t max_nodes,
			 uint32_t req_nodes, uint32_t cr_node_cnt,
			 uint16_t *cpu_cnt, uint16_t cr_type,
			 bool prefer_alloc_nodes);
static int _eval_nodes(struct job_record *job_ptr, bitstr_t *node_map,
			uint32_t min_nodes, uint32_t max_nodes,
			uint32_t req_nodes, uint32_t cr_node_cnt,
			uint16_t *cpu_cnt, uint16_t cr_type,
			bool prefer_alloc_nodes);
static int _eval_nodes_busy(struct job_record *job_ptr, bitstr_t *node_map,
			uint32_t min_nodes, uint32_t max_nodes,
			uint32_t req_nodes, uint32_t cr_node_cnt,
			uint16_t *cpu_cnt);
static int _eval_nodes_dfly(struct job_record *job_ptr, bitstr_t *node_map,
			uint32_t min_nodes, uint32_t max_nodes,
			uint32_t req_nodes, uint32_t cr_node_cnt,
			uint16_t *cpu_cnt, uint16_t cr_type);
static int _eval_nodes_lln(struct job_record *job_ptr, bitstr_t *node_map,
			uint32_t min_nodes, uint32_t max_nodes,
			uint32_t req_nodes, uint32_t cr_node_cnt,
			uint16_t *cpu_cnt);
static int _eval_nodes_serial(struct job_record *job_ptr, bitstr_t *node_map,
			uint32_t min_nodes, uint32_t max_nodes,
			uint32_t req_nodes, uint32_t cr_node_cnt,
			uint16_t *cpu_cnt);
static int _eval_nodes_spread(struct job_record *job_ptr, bitstr_t *node_map,
			uint32_t min_nodes, uint32_t max_nodes,
			uint32_t req_nodes, uint32_t cr_node_cnt,
			uint16_t *cpu_cnt);
static int _eval_nodes_topo(struct job_record *job_ptr, bitstr_t *node_map,
			uint32_t min_nodes, uint32_t max_nodes,
			uint32_t req_nodes, uint32_t cr_node_cnt,
			uint16_t *cpu_cnt, uint16_t cr_type);
static uint32_t _gres_sock_job_test(List job_gres_list, List node_gres_list,
				    bool use_total_gres, bitstr_t *cpu_bitmap,
				    int cpu_start_bit, int cpu_end_bit,
				    uint32_t job_id, char *node_name,
				    uint32_t node_i, uint32_t s_p_n);
static uint16_t *_select_nodes(struct job_record *job_ptr, uint32_t min_nodes,
				uint32_t max_nodes, uint32_t req_nodes,
				bitstr_t *node_map, uint32_t cr_node_cnt,
				bitstr_t *core_map,
				struct node_use_record *node_usage,
				uint16_t cr_type, bool test_only,
				bitstr_t *part_core_map,
				bool prefer_alloc_nodes);
static uint32_t _socks_per_node(struct job_record *job_ptr);

/* _allocate_sockets - Given the job requirements, determine which sockets
 *                     from the given node can be allocated (if any) to this
 *                     job. Returns the number of cpus that can be used by
 *                     this node AND a core-level bitmap of the selected
 *                     sockets.
 *
 * IN job_ptr       - pointer to job requirements
 * IN/OUT core_map  - core_bitmap of available cores
 * IN part_core_map - bitmap of cores already allocated from this partition
 * IN node_i        - index of node to be evaluated
 * IN/OUT cpu_alloc_size - minimum allocation size, in CPUs
 */
uint16_t _allocate_sockets(struct job_record *job_ptr, bitstr_t *core_map,
			   bitstr_t *part_core_map, const uint32_t node_i,
			   int *cpu_alloc_size)
{
	return _allocate_sc(job_ptr, core_map, part_core_map, node_i,
			    cpu_alloc_size, true);
}

/* _allocate_cores - Given the job requirements, determine which cores
 *                   from the given node can be allocated (if any) to this
 *                   job. Returns the number of cpus that can be used by
 *                   this node AND a bitmap of the selected cores.
 *
 * IN job_ptr       - pointer to job requirements
 * IN/OUT core_map  - bitmap of cores available for use/selected for use
 * IN part_core_map - bitmap of cores already allocated from this partition
 * IN node_i        - index of node to be evaluated
 * IN/OUT cpu_alloc_size - minimum allocation size, in CPUs
 * IN cpu_type      - if true, allocate CPUs rather than cores
 */
uint16_t _allocate_cores(struct job_record *job_ptr, bitstr_t *core_map,
			 bitstr_t *part_core_map, const uint32_t node_i,
			 int *cpu_alloc_size, bool cpu_type)
{
	return _allocate_sc(job_ptr, core_map, part_core_map, node_i,
			    cpu_alloc_size, false);
}

/* _allocate_sc - Given the job requirements, determine which cores/sockets
 *                from the given node can be allocated (if any) to this
 *                job. Returns the number of cpus that can be used by
 *                this node AND a bitmap of the selected cores.
 *
 * IN job_ptr       - pointer to job requirements
 * IN/OUT core_map  - bitmap of cores available for use/selected for use
 * IN part_core_map - bitmap of cores already allocated from this partition
 * IN node_i        - index of node to be evaluated
 * IN/OUT cpu_alloc_size - minimum allocation size, in CPUs
 * IN entire_sockets_only - if true, allocate cores only on sockets that
 *                        - have no other allocated cores.
 */
static uint16_t _allocate_sc(struct job_record *job_ptr, bitstr_t *core_map,
			     bitstr_t *part_core_map, const uint32_t node_i,
			     int *cpu_alloc_size, bool entire_sockets_only)
{
	uint16_t cpu_count = 0, cpu_cnt = 0;
	uint16_t si, cps, avail_cpus = 0, num_tasks = 0;
	uint32_t core_begin    = cr_get_coremap_offset(node_i);
	uint32_t core_end      = cr_get_coremap_offset(node_i+1);
	uint32_t c;
	uint16_t cpus_per_task = job_ptr->details->cpus_per_task;
	uint16_t free_core_count = 0;
	uint16_t i, j, sockets    = select_node_record[node_i].sockets;
	uint16_t cores_per_socket = select_node_record[node_i].cores;
	uint16_t threads_per_core = select_node_record[node_i].vpus;
	uint16_t min_cores = 1, min_sockets = 1, ntasks_per_socket = 0;
	uint16_t ncpus_per_core = 0xffff;	/* Usable CPUs per core */
	uint16_t ntasks_per_core = 0xffff;
	uint32_t free_cpu_count = 0, used_cpu_count = 0;
	int tmp_cpt = 0; /* cpus_per_task */
	uint16_t free_cores[sockets];
	uint16_t used_cores[sockets];
	uint32_t used_cpu_array[sockets];

	memset(free_cores, 0, sockets * sizeof(uint16_t));
	memset(used_cores, 0, sockets * sizeof(uint16_t));
	memset(used_cpu_array, 0, sockets * sizeof(uint32_t));

	if (entire_sockets_only && job_ptr->details->whole_node &&
	    (job_ptr->details->core_spec != (uint16_t) NO_VAL)) {
		/* Ignore specialized cores when allocating "entire" socket */
		entire_sockets_only = false;
	}
	if (job_ptr->details && job_ptr->details->mc_ptr) {
		uint32_t threads_per_socket;
		multi_core_data_t *mc_ptr = job_ptr->details->mc_ptr;
		if (mc_ptr->cores_per_socket != (uint16_t) NO_VAL) {
			min_cores = mc_ptr->cores_per_socket;
		}
		if (mc_ptr->sockets_per_node != (uint16_t) NO_VAL) {
			min_sockets = mc_ptr->sockets_per_node;
		}
		if ((mc_ptr->ntasks_per_core != (uint16_t) INFINITE) &&
		    (mc_ptr->ntasks_per_core)) {
			ntasks_per_core = mc_ptr->ntasks_per_core;
			ncpus_per_core = MIN(threads_per_core,
					     (ntasks_per_core * cpus_per_task));
		}
		if ((mc_ptr->threads_per_core != (uint16_t) NO_VAL) &&
		    (mc_ptr->threads_per_core <  ncpus_per_core)) {
			ncpus_per_core = mc_ptr->threads_per_core;
		}
		*cpu_alloc_size = MIN(*cpu_alloc_size, ncpus_per_core);
		ntasks_per_socket = mc_ptr->ntasks_per_socket;

		if ((ncpus_per_core != (uint16_t) NO_VAL) &&
		    (ncpus_per_core != (uint16_t) INFINITE) &&
		    (ncpus_per_core > threads_per_core)) {
			goto fini;
		}
		threads_per_socket = threads_per_core * cores_per_socket;
		if ((ntasks_per_socket != (uint16_t) NO_VAL) &&
		    (ntasks_per_socket != (uint16_t) INFINITE) &&
		    (ntasks_per_socket > threads_per_socket)) {
			goto fini;
		}
	}

	/* These are the job parameters that we must respect:
	 *
	 *   job_ptr->details->mc_ptr->cores_per_socket (cr_core|cr_socket)
	 *	- min # of cores per socket to allocate to this job
	 *   job_ptr->details->mc_ptr->sockets_per_node (cr_core|cr_socket)
	 *	- min # of sockets per node to allocate to this job
	 *   job_ptr->details->mc_ptr->ntasks_per_core (cr_core|cr_socket)
	 *	- number of tasks to launch per core
	 *   job_ptr->details->mc_ptr->ntasks_per_socket (cr_core|cr_socket)
	 *	- number of tasks to launch per socket
	 *
	 *   job_ptr->details->ntasks_per_node (all cr_types)
	 *	- total number of tasks to launch on this node
	 *   job_ptr->details->cpus_per_task (all cr_types)
	 *	- number of cpus to allocate per task
	 *
	 * These are the hardware constraints:
	 *   cpus = sockets * cores_per_socket * threads_per_core
	 *
	 * These are the cores/sockets that are available: core_map
	 *
	 * NOTE: currently we only allocate at the socket level, the core
	 *       level, or the cpu level. When hyperthreading is enabled
	 *       in the BIOS, then there can be more than one thread/cpu
	 *       per physical core.
	 *
	 * PROCEDURE:
	 *
	 * Step 1: Determine the current usage data: used_cores[],
	 *         used_core_count, free_cores[], free_core_count
	 *
	 * Step 2: For core-level and socket-level: apply sockets_per_node
	 *         and cores_per_socket to the "free" cores.
	 *
	 * Step 3: Compute task-related data: ncpus_per_core,
	 *         ntasks_per_socket, ntasks_per_node and cpus_per_task
	 *         and determine the number of tasks to run on this node
	 *
	 * Step 4: Mark the allocated resources in the job_cores bitmap
	 *         and return "num_tasks" from Step 3.
	 *
	 *
	 * For socket and core counts, start by assuming that all available
	 * resources will be given to the job. Check min_* to ensure that
	 * there's enough resources. Reduce the resource count to match max_*
	 * (if necessary). Also reduce resource count (if necessary) to
	 * match ntasks_per_resource.
	 *
	 * NOTE: Memory is not used as a constraint here - should it?
	 *       If not then it needs to be done somewhere else!
	 */


	/* Step 1: create and compute core-count-per-socket
	 * arrays and total core counts */

	for (c = core_begin; c < core_end; c++) {
		i = (uint16_t) (c - core_begin) / cores_per_socket;
		if (bit_test(core_map, c)) {
			free_cores[i]++;
			free_core_count++;
		} else if (!part_core_map) {
			used_cores[i]++;
		} else if (bit_test(part_core_map, c)) {
			used_cores[i]++;
			used_cpu_array[i]++;
		}
	}

	for (i = 0; i < sockets; i++) {
		/* if a socket is already in use and entire_sockets_only is
		 * enabled, it cannot be used by this job */
		if (entire_sockets_only && used_cores[i]) {
			free_core_count -= free_cores[i];
			used_cores[i] += free_cores[i];
			free_cores[i] = 0;
		}
		free_cpu_count += free_cores[i] * threads_per_core;
		if (used_cpu_array[i])
			used_cpu_count += used_cores[i] * threads_per_core;
	}

	/* Ignore resources that would push a job allocation over the
	 * partition CPU limit (if any) */
	if ((job_ptr->part_ptr->max_cpus_per_node != INFINITE) &&
	    (free_cpu_count + used_cpu_count >
	     job_ptr->part_ptr->max_cpus_per_node)) {
		int excess = free_cpu_count + used_cpu_count -
			     job_ptr->part_ptr->max_cpus_per_node;
		for (c = core_begin; c < core_end; c++) {
			i = (uint16_t) (c - core_begin) / cores_per_socket;
			if (free_cores[i] > 0) {
				free_core_count--;
				free_cores[i]--;
				excess -= threads_per_core;
				if (excess <= 0)
					break;
			}
		}
	}

	/* Step 2: check min_cores per socket and min_sockets per node */
	j = 0;
	for (i = 0; i < sockets; i++) {
		if (free_cores[i] < min_cores) {
			/* cannot use this socket */
			free_core_count -= free_cores[i];
			free_cores[i] = 0;
			continue;
		}
		/* count this socket as usable */
		j++;
	}
	if (j < min_sockets) {
		/* cannot use this node */
		num_tasks = 0;
		goto fini;
	}

	if (free_core_count < 1) {
		/* no available resources on this node */
		num_tasks = 0;
		goto fini;
	}

	/* Step 3: Compute task-related data:
	 *         ntasks_per_socket, ntasks_per_node and cpus_per_task
	 *         to determine the number of tasks to run on this node
	 *
	 * Note: cpus_per_task and ncpus_per_core need to play nice
	 *       2 tasks_per_core vs. 2 cpus_per_task
	 */
	avail_cpus = 0;
	num_tasks = 0;
	threads_per_core = cr_cpus_per_core(job_ptr->details, node_i);

	for (i = 0; i < sockets; i++) {
		uint16_t tmp = free_cores[i] * threads_per_core;
		avail_cpus += tmp;
		if (ntasks_per_socket)
			num_tasks += MIN(tmp, ntasks_per_socket);
		else
			num_tasks += tmp;
	}

	/* If job requested exclusive rights to the node don't do the
	 * min here since it will make it so we don't allocate the
	 * entire node. */
	if (job_ptr->details->ntasks_per_node && job_ptr->details->share_res)
		num_tasks = MIN(num_tasks, job_ptr->details->ntasks_per_node);

	if (cpus_per_task < 2) {
		avail_cpus = num_tasks;
	} else if ((ntasks_per_core == 1) &&
		   (cpus_per_task > threads_per_core)) {
		/* find out how many cores a task will use */
		int task_cores = (cpus_per_task + threads_per_core - 1) /
				 threads_per_core;
		int task_cpus  = task_cores * threads_per_core;
		/* find out how many tasks can fit on a node */
		int tasks = avail_cpus / task_cpus;
		/* how many cpus the the job would use on the node */
		avail_cpus = tasks * task_cpus;
		/* subtract out the extra cpus. */
		avail_cpus -= (tasks * (task_cpus - cpus_per_task));
	} else {
		j = avail_cpus / cpus_per_task;
		num_tasks = MIN(num_tasks, j);
		if (job_ptr->details->ntasks_per_node)
			avail_cpus = num_tasks * cpus_per_task;
	}

	if ((job_ptr->details->ntasks_per_node &&
	     (num_tasks < job_ptr->details->ntasks_per_node) &&
	     (job_ptr->details->overcommit == 0)) ||
	    (job_ptr->details->pn_min_cpus &&
	     (avail_cpus < job_ptr->details->pn_min_cpus))) {
		/* insufficient resources on this node */
		num_tasks = 0;
		goto fini;
	}

	/* Step 4 - make sure that ntasks_per_socket is enforced when
	 *          allocating cores
	 */
	cps = num_tasks;
	if (ntasks_per_socket >= 1) {
		cps = ntasks_per_socket;
		if (cpus_per_task > 1)
			cps = ntasks_per_socket * cpus_per_task;
	}
	si = 9999;
	tmp_cpt = cpus_per_task;
	for (c = core_begin; c < core_end && avail_cpus > 0; c++) {
		if (bit_test(core_map, c) == 0)
			continue;
		i = (uint16_t) (c - core_begin) / cores_per_socket;
		if (free_cores[i] > 0) {
			/* this socket has free cores, but make sure
			 * we don't use more than are needed for
			 * ntasks_per_socket */
			if (si != i) {
				si = i;
				cpu_cnt = threads_per_core;
			} else {
				if (cpu_cnt >= cps) {
					/* do not allocate this core */
					bit_clear(core_map, c);
					continue;
				}
				cpu_cnt += threads_per_core;
			}
			free_cores[i]--;
			/* we have to ensure that cpu_count
			 * is not bigger than avail_cpus due to
			 * hyperthreading or this would break
			 * the selection logic providing more
			 * cpus than allowed after task-related data
			 * processing of stage 3
			 */
			if (avail_cpus >= threads_per_core) {
				int used;
				if ((ntasks_per_core == 1) &&
				    (cpus_per_task > threads_per_core)) {
					used = MIN(tmp_cpt, threads_per_core);
				} else
					used = threads_per_core;
				avail_cpus -= used;
				cpu_count  += used;

				if (tmp_cpt <= used)
					tmp_cpt = cpus_per_task;
				else
					tmp_cpt -= used;
			} else {
				cpu_count += avail_cpus;
				avail_cpus = 0;
			}

		} else
			bit_clear(core_map, c);
	}
	/* clear leftovers */
	if (c < core_end)
		bit_nclear(core_map, c, core_end-1);

fini:
	/* if num_tasks == 0 then clear all bits on this node */
	if (!num_tasks) {
		bit_nclear(core_map, core_begin, core_end-1);
		cpu_count = 0;
	}

	if ((job_ptr->details->core_spec != (uint16_t) NO_VAL) &&
	    (job_ptr->details->core_spec & CORE_SPEC_THREAD)   &&
	    ((select_node_record[node_i].threads == 1) ||
	     (select_node_record[node_i].threads ==
	      select_node_record[node_i].vpus))) {
		/* NOTE: Currently does not support the situation when Slurm
		 * allocates by core the thread specialization count occupies
		 * a full core */
		c = job_ptr->details->core_spec & (~CORE_SPEC_THREAD);
		if (((cpu_count + c) <= select_node_record[node_i].cpus))
			;
		else if (cpu_count > c)
			cpu_count -= c;
		else
			cpu_count = 0;
	}

	return cpu_count;
}

/*
 * _can_job_run_on_node - Given the job requirements, determine which
 *                        resources from the given node (if any) can be
 *                        allocated to this job. Returns the number of
 *                        cpus that can be used by this node and a bitmap
 *                        of available resources for allocation.
 *       NOTE: This process does NOT support overcommitting resources
 *
 * IN job_ptr       - pointer to job requirements
 * IN/OUT core_map  - core_bitmap of available cores
 * IN node_i        - index of node to be evaluated
 * IN s_p_n         - Expected sockets_per_node (NO_VAL if not known)
 * IN cr_type       - Consumable Resource setting
 * IN test_only     - ignore allocated memory check
 *
 * NOTE: The returned cpu_count may be less than the number of set bits in
 *       core_map for the given node. The cr_dist functions will determine
 *       which bits to deselect from the core_map to match the cpu_count.
 */
uint16_t _can_job_run_on_node(struct job_record *job_ptr, bitstr_t *core_map,
			      const uint32_t node_i, uint32_t s_p_n,
			      struct node_use_record *node_usage,
			      uint16_t cr_type,
			      bool test_only, bitstr_t *part_core_map)
{
	uint16_t cpus;
	uint64_t avail_mem, req_mem;
	uint32_t gres_cores, gres_cpus, cpus_per_core;
	int core_start_bit, core_end_bit, cpu_alloc_size, i;
	struct node_record *node_ptr = node_record_table_ptr + node_i;
	List gres_list;

	if (((job_ptr->bit_flags & BACKFILL_TEST) == 0) &&
	    !test_only && IS_NODE_COMPLETING(node_ptr)) {
		/* Do not allocate more jobs to nodes with completing jobs,
		 * backfill scheduler independently handles completing nodes */
		cpus = 0;
		return cpus;
	}

	core_start_bit = cr_get_coremap_offset(node_i);
	core_end_bit   = cr_get_coremap_offset(node_i+1) - 1;
	cpus_per_core  = select_node_record[node_i].cpus /
			 (core_end_bit - core_start_bit + 1);
	node_ptr = select_node_record[node_i].node_ptr;
	if (node_usage[node_i].gres_list)
		gres_list = node_usage[node_i].gres_list;
	else
		gres_list = node_ptr->gres_list;

	gres_plugin_job_core_filter(job_ptr->gres_list, gres_list, test_only,
				    core_map, core_start_bit, core_end_bit,
				    node_ptr->name);
	if (s_p_n == NO_VAL) {
		gres_cores = gres_plugin_job_test(job_ptr->gres_list,
						  gres_list, test_only,
						  core_map, core_start_bit,
						  core_end_bit, job_ptr->job_id,
						  node_ptr->name);
	} else {
		gres_cores = _gres_sock_job_test(job_ptr->gres_list,
						 gres_list, test_only,
						 core_map, core_start_bit,
						 core_end_bit, job_ptr->job_id,
						 node_ptr->name, node_i, s_p_n);
	}
	if (gres_cores == 0)
		return (uint16_t) 0;

	if (cr_type & CR_CORE) {
		/* cpu_alloc_size = CPUs per core */
		cpu_alloc_size = select_node_record[node_i].vpus;
		cpus = _allocate_cores(job_ptr, core_map, part_core_map,
				       node_i, &cpu_alloc_size, false);

	} else if (cr_type & CR_SOCKET) {
		/* cpu_alloc_size = CPUs per socket */
		cpu_alloc_size = select_node_record[node_i].cores *
				 select_node_record[node_i].vpus;
		cpus = _allocate_sockets(job_ptr, core_map, part_core_map,
					 node_i, &cpu_alloc_size);
	} else {
		cpu_alloc_size = 1;
		cpus = _allocate_cores(job_ptr, core_map, part_core_map,
				       node_i, &cpu_alloc_size, true);
	}

	if (cr_type & CR_MEMORY) {
		/* Memory Check: check pn_min_memory to see if:
		 *          - this node has enough memory (MEM_PER_CPU == 0)
		 *          - there are enough free_cores (MEM_PER_CPU == 1)
		 */
		req_mem   = job_ptr->details->pn_min_memory & ~MEM_PER_CPU;
		avail_mem = select_node_record[node_i].real_memory -
			    select_node_record[node_i].mem_spec_limit;
		if (!test_only)
			avail_mem -= node_usage[node_i].alloc_memory;
		if (job_ptr->details->pn_min_memory & MEM_PER_CPU) {
			/* memory is per-cpu */
			if (!(cr_type & CR_CPU) &&
			    job_ptr->details->mc_ptr &&
			    job_ptr->details->mc_ptr->ntasks_per_core == 1 &&
			    job_ptr->details->cpus_per_task == 1) {
				/* In this scenario, cpus represents cores and
				 * the cpu/core count will be inflated later on
				 * to include all of the threads on a core. So
				 * we need to compare apples to apples and only
				 * remove 1 cpu/core at a time. */
				while ((cpus > 0) &&
				       ((req_mem *
					 (cpus * select_node_record[node_i].vpus))
					 > avail_mem))
					cpus -= 1;
			} else {
				while ((req_mem * cpus) > avail_mem) {
					if (cpus >= cpu_alloc_size) {
						cpus -= cpu_alloc_size;
					} else {
						cpus = 0;
						break;
					}
				}
			}

			if (job_ptr->details->cpus_per_task > 1) {
				i = cpus % job_ptr->details->cpus_per_task;
				cpus -= i;
			}
			if (cpus < job_ptr->details->ntasks_per_node)
				cpus = 0;
			/* FIXME: Need to recheck min_cores, etc. here */
		} else {
			/* memory is per node */
			if (req_mem > avail_mem)
				cpus = 0;
		}
	}

	gres_cpus = gres_cores;
	if (gres_cpus != NO_VAL)
		gres_cpus *= cpus_per_core;
	if ((gres_cpus < job_ptr->details->ntasks_per_node) ||
	    ((job_ptr->details->cpus_per_task > 1) &&
	     (gres_cpus < job_ptr->details->cpus_per_task)))
		gres_cpus = 0;

	while (gres_cpus < cpus) {
		if ((int) cpus < cpu_alloc_size) {
			debug3("cons_res: cpu_alloc_size > cpus, cannot "
			       "continue (node: %s)", node_ptr->name);
			cpus = 0;
			break;
		} else {
			cpus -= cpu_alloc_size;
		}
	}

	if (cpus == 0)
		bit_nclear(core_map, core_start_bit, core_end_bit);

	if (select_debug_flags & DEBUG_FLAG_SELECT_TYPE) {
		info("cons_res: _can_job_run_on_node: %u cpus on %s(%d), "
		     "mem %"PRIu64"/%"PRIu64"",
		     cpus, select_node_record[node_i].node_ptr->name,
		     node_usage[node_i].node_state,
		     node_usage[node_i].alloc_memory,
		     select_node_record[node_i].real_memory);
	}

	return cpus;
}


/* Test to see if a node already has running jobs for _other_ partitions.
 * If (sharing_only) then only check sharing partitions. This is because
 * the job was submitted to a single-row partition which does not share
 * allocated CPUs with multi-row partitions.
 */
static int _is_node_busy(struct part_res_record *p_ptr, uint32_t node_i,
			 int sharing_only, struct part_record *my_part_ptr,
			 bool qos_preemptor)
{
	uint32_t r, cpu_begin = cr_get_coremap_offset(node_i);
	uint32_t i, cpu_end   = cr_get_coremap_offset(node_i+1);
	uint16_t num_rows;

	for (; p_ptr; p_ptr = p_ptr->next) {
		num_rows = p_ptr->num_rows;
		if (preempt_by_qos && !qos_preemptor)
			num_rows--;	/* Don't use extra row */
		if (sharing_only &&
		    ((num_rows < 2) || (p_ptr->part_ptr == my_part_ptr)))
			continue;
		if (!p_ptr->row)
			continue;
		for (r = 0; r < num_rows; r++) {
			if (!p_ptr->row[r].row_bitmap)
				continue;
			for (i = cpu_begin; i < cpu_end; i++) {
				if (bit_test(p_ptr->row[r].row_bitmap, i))
					return 1;
			}
		}
	}
	return 0;
}


/*
 * Determine which of these nodes are usable by this job
 *
 * Remove nodes from node_bitmap that don't have enough memory or gres to
 * support the job.
 *
 * Return SLURM_ERROR if a required node can't be used.
 *
 * if node_state = NODE_CR_RESERVED, clear node_bitmap (if node is required
 *                                   then should we return NODE_BUSY!?!)
 *
 * if node_state = NODE_CR_ONE_ROW, then this node can only be used by
 *                                  another NODE_CR_ONE_ROW job
 *
 * if node_state = NODE_CR_AVAILABLE AND:
 *  - job_node_req = NODE_CR_RESERVED, then we need idle nodes
 *  - job_node_req = NODE_CR_ONE_ROW, then we need idle or non-sharing nodes
 */
static int _verify_node_state(struct part_res_record *cr_part_ptr,
			      struct job_record *job_ptr,
			      bitstr_t *node_bitmap,
			      uint16_t cr_type,
			      struct node_use_record *node_usage,
			      enum node_cr_state job_node_req,
			      bitstr_t *exc_core_bitmap, bool qos_preemptor)
{
	struct node_record *node_ptr;
	uint32_t i, j, gres_cpus, gres_cores;
	uint64_t free_mem, min_mem;
	int core_start_bit, core_end_bit, cpus_per_core;
	List gres_list;
	int i_first, i_last;

	if (job_ptr->details->pn_min_memory & MEM_PER_CPU) {
		uint16_t min_cpus;
		min_mem = job_ptr->details->pn_min_memory & (~MEM_PER_CPU);
		min_cpus = MAX(job_ptr->details->ntasks_per_node,
			       job_ptr->details->pn_min_cpus);
		min_cpus = MAX(min_cpus, job_ptr->details->cpus_per_task);
		if (min_cpus > 0)
			min_mem *= min_cpus;
	} else {
		min_mem = job_ptr->details->pn_min_memory;
	}
	i_first = bit_ffs(node_bitmap);
	if (i_first == -1)
		i_last = -2;
	else
		i_last  = bit_fls(node_bitmap);
	for (i = i_first; i <= i_last; i++) {
		if (!bit_test(node_bitmap, i))
			continue;
		node_ptr = select_node_record[i].node_ptr;
		core_start_bit = cr_get_coremap_offset(i);
		core_end_bit   = cr_get_coremap_offset(i+1) - 1;
		cpus_per_core  = select_node_record[i].cpus /
				 (core_end_bit - core_start_bit + 1);
		/* node-level memory check */
		if ((job_ptr->details->pn_min_memory) &&
		    (cr_type & CR_MEMORY)) {
			if (select_node_record[i].real_memory >
			    node_usage[i].alloc_memory)
				free_mem = select_node_record[i].real_memory -
					   node_usage[i].alloc_memory;
			else
				free_mem = 0;
			if (free_mem < min_mem) {
				debug3("cons_res: _vns: node %s no mem %"
					""PRIu64" < %"PRIu64"",
					select_node_record[i].node_ptr->name,
					free_mem, min_mem);
				goto clear_bit;
			}
		} else if (cr_type & CR_MEMORY) {   /* --mem=0 for all memory */
			if (node_usage[i].alloc_memory) {
				debug3("cons_res: _vns: node %s mem in use %"
					""PRIu64"",
					select_node_record[i].node_ptr->name,
					node_usage[i].alloc_memory);
				goto clear_bit;
			}
		}

		/* Exclude nodes with reserved cores */
		if ((job_ptr->details->whole_node == 1) && exc_core_bitmap) {
			for (j = core_start_bit; j <= core_end_bit; j++) {
				if (bit_test(exc_core_bitmap, j))
					continue;
				debug3("cons_res: _vns: node %s exc",
				       select_node_record[i].node_ptr->name);
				goto clear_bit;
			}
		}

		/* node-level gres check */
		if (node_usage[i].gres_list)
			gres_list = node_usage[i].gres_list;
		else
			gres_list = node_ptr->gres_list;
		gres_cores = gres_plugin_job_test(job_ptr->gres_list,
						  gres_list, true,
						  NULL, 0, 0, job_ptr->job_id,
						  node_ptr->name);
		gres_cpus = gres_cores;
		if (gres_cpus != NO_VAL)
			gres_cpus *= cpus_per_core;
		if (gres_cpus == 0) {
			debug3("cons_res: _vns: node %s lacks gres",
			       node_ptr->name);
			goto clear_bit;
		}

		/* exclusive node check */
		if (node_usage[i].node_state >= NODE_CR_RESERVED) {
			debug3("cons_res: _vns: node %s in exclusive use",
			       node_ptr->name);
			goto clear_bit;

		/* non-resource-sharing node check */
		} else if (node_usage[i].node_state >= NODE_CR_ONE_ROW) {
			if ((job_node_req == NODE_CR_RESERVED) ||
			    (job_node_req == NODE_CR_AVAILABLE)) {
				debug3("cons_res: _vns: node %s non-sharing",
				       node_ptr->name);
				goto clear_bit;
			}
			/* cannot use this node if it is running jobs
			 * in sharing partitions */
			if (_is_node_busy(cr_part_ptr, i, 1,
					  job_ptr->part_ptr, qos_preemptor)) {
				debug3("cons_res: _vns: node %s sharing?",
				       node_ptr->name);
				goto clear_bit;
			}

		/* node is NODE_CR_AVAILABLE - check job request */
		} else {
			if (job_node_req == NODE_CR_RESERVED) {
				if (_is_node_busy(cr_part_ptr, i, 0,
						  job_ptr->part_ptr,
						  qos_preemptor)) {
					debug3("cons_res: _vns: node %s busy",
					       node_ptr->name);
					goto clear_bit;
				}
			} else if (job_node_req == NODE_CR_ONE_ROW) {
				/* cannot use this node if it is running jobs
				 * in sharing partitions */
				if (_is_node_busy(cr_part_ptr, i, 1,
						  job_ptr->part_ptr,
						  qos_preemptor)) {
					debug3("cons_res: _vns: node %s vbusy",
					       node_ptr->name);
					goto clear_bit;
				}
			}
		}
		continue;	/* node is usable, test next node */

clear_bit:	/* This node is not usable by this job */
		bit_clear(node_bitmap, i);
		if (job_ptr->details->req_node_bitmap &&
		    bit_test(job_ptr->details->req_node_bitmap, i))
			return SLURM_ERROR;

	}

	return SLURM_SUCCESS;
}

/*
 * Given an available node_bitmap, return a corresponding available core_bitmap,
 *	excluding all specialized cores.
 *
 * node_map IN - Bitmap of available nodes
 * core_spec IN - Count of specialized cores requested by the job or NO_VAL
 * RET bitmap of cores available for use by this job or reservation
 * NOTE: Call bit_free() on return value to avoid memory leak.
 */
extern bitstr_t *make_core_bitmap(bitstr_t *node_map, uint16_t core_spec)
{
	uint32_t c, nodes, size;
	int res_core, res_sock, res_off;
	int n, n_first, n_last;
	uint32_t coff;
	uint16_t spec_cores, i, use_spec_cores;
	struct node_record *node_ptr;
	int from_core, to_core, incr_core, from_sock, to_sock, incr_sock;

	nodes = bit_size(node_map);
	size = cr_get_coremap_offset(nodes);
	bitstr_t *core_map = bit_alloc(size);

	if ((core_spec != (uint16_t) NO_VAL) &&
	    (core_spec & CORE_SPEC_THREAD))	/* Reserving threads */
		core_spec = (uint16_t) NO_VAL;	/* Don't remove cores */

	n_first = bit_ffs(node_map);
	if (n_first == -1)
		n_last = -2;
	else
		n_last = bit_fls(node_map);
	for (n = n_first; n <= n_last; n++) {
		if (!bit_test(node_map, n))
			continue;
		c    = cr_get_coremap_offset(n);
		coff = cr_get_coremap_offset(n+1);
		if ((core_spec != (uint16_t) NO_VAL) &&
		    (core_spec >= (coff - c))) {
			bit_clear(node_map, n);
			continue;
		}
		bit_nset(core_map, c, coff - 1);

		node_ptr = select_node_record[n].node_ptr;
		use_spec_cores =  slurm_get_use_spec_resources();
		if (use_spec_cores && (core_spec == 0))
			continue;

		/* remove node's specialized cores accounting toward the
		 * requested limit if allowed by configuration */
		spec_cores = core_spec;
		if (node_ptr->node_spec_bitmap) {
			for (i = 0; i < (coff - c); i++) {
				if (!bit_test(node_ptr->node_spec_bitmap, i)) {
		 			bit_clear(core_map, c + i);
					if (!use_spec_cores)
						continue;
					if (--spec_cores == 0)
						break;
				}
			}
		}

		/* if enough cores specialized or not necessary to
		 * specialize some of them for the job, continue */
		if (!use_spec_cores || (spec_cores == 0) ||
		    (core_spec == (uint16_t) NO_VAL))
			continue;

		/* if more cores need to be specialized, look for
		 * them in the non-specialized cores */
		if (spec_cores_first) {
			from_core = 0;
			to_core   = select_node_record[n].cores;
			incr_core = 1;
			from_sock = 0;
			to_sock   = select_node_record[n].sockets;
			incr_sock = 1;
		} else {
			from_core = select_node_record[n].cores - 1;
			to_core   = -1;
			incr_core = -1;
			from_sock = select_node_record[n].sockets - 1;
			to_sock   = -1;
			incr_sock = -1;
		}
		for (res_core = from_core;
		     ((spec_cores > 0) && (res_core != to_core));
		     res_core += incr_core) {
			for (res_sock = from_sock;
			     ((spec_cores > 0) && (res_sock != to_sock));
			     res_sock += incr_sock) {
				res_off = (res_sock*select_node_record[n].cores)
					  + res_core;
				if (bit_test(core_map, c + res_off)) {
					bit_clear(core_map, c + res_off);
					spec_cores--;
				}
			}
		}
	}
	return core_map;
}

/*
 * Determine how many CPUs on the node can be used by this job
 * IN job_gres_list  - job's gres_list built by gres_plugin_job_state_validate()
 * IN node_gres_list - node's gres_list built by gres_plugin_node_config_validate()
 * IN use_total_gres - if set then consider all gres resources as available,
 *		       and none are commited to running jobs
 * IN cpu_bitmap     - Identification of available CPUs (NULL if no restriction)
 * IN cpu_start_bit  - index into cpu_bitmap for this node's first CPU
 * IN cpu_end_bit    - index into cpu_bitmap for this node's last CPU
 * IN job_id         - job's ID (for logging)
 * IN node_name      - name of the node (for logging)
 * IN node_i - Node index
 * IN s_p_n - Sockets per node required by this job or NO_VAL
 * RET: NO_VAL    - All cores on node are available
 *      otherwise - Count of available cores
 */
static uint32_t _gres_sock_job_test(List job_gres_list, List node_gres_list,
				    bool use_total_gres, bitstr_t *core_bitmap,
				    int core_start_bit, int core_end_bit,
				    uint32_t job_id, char *node_name,
				    uint32_t node_i, uint32_t s_p_n)
{
	uint32_t core_cnt, sock_cnt, cores_per_sock;
	uint32_t *avail_cores, result_cores;
	bitstr_t **sock_core_bitmap, *other_node_cores;
	int i, j;
	int core_bit_cnt, core_inx, sock_inx, best_socket;

	if ((s_p_n == NO_VAL) || (core_bitmap == NULL) ||
	    (select_node_record == NULL) ||
	    ((sock_cnt = select_node_record[node_i].sockets) < 2) ||
	    (sock_cnt == s_p_n)) {
		/* No socket filtering possible */
		return gres_plugin_job_test(job_gres_list, node_gres_list,
					    use_total_gres, core_bitmap,
					    core_start_bit, core_end_bit,
				 	    job_id, node_name);
	}

	/* Build local data structures */
	core_cnt = core_end_bit - core_start_bit + 1;
	cores_per_sock = core_cnt / sock_cnt;
	core_bit_cnt = bit_size(core_bitmap);
	sock_core_bitmap = xmalloc(sizeof(bitstr_t *) * sock_cnt);
	for (i = 0; i < sock_cnt; i++)
		sock_core_bitmap[i] = bit_alloc(core_bit_cnt);
	other_node_cores = bit_copy(core_bitmap);
	for (i = core_start_bit, core_inx = 0, sock_inx = 0;
	     i <= core_end_bit; i++) {
		if (core_inx >= cores_per_sock) {
			core_inx = 0;
			sock_inx++;
		}
		if (bit_test(core_bitmap, i)) {
			bit_set(sock_core_bitmap[sock_inx], i);
			bit_clear(other_node_cores, i);
		}
		core_inx++;
	}

	/* Determine how many cores are available from each socket starting
	 * position and moving forward by s_p_n sockets. In order to keep
	 * the overhead/time and complexity reasonable, we only consider
	 * using consecutive sockets. */
	avail_cores = xmalloc(sizeof(uint32_t) * sock_cnt);
	if (s_p_n == 0)
		s_p_n = 1;	/* job needs at least 1 socket */
	for (i = 0; i <= (sock_cnt - s_p_n); i++) {
		for (j = 1; j < s_p_n; j++)
			bit_or(sock_core_bitmap[i], sock_core_bitmap[i+j]);
		avail_cores[i] = gres_plugin_job_test(job_gres_list,
					node_gres_list, use_total_gres,
					sock_core_bitmap[i], core_start_bit,
					core_end_bit, job_id, node_name);
	}

	/* Identify the best sockets */
	best_socket = -1;
	for (i = 0; i <= (sock_cnt - s_p_n); i++) {
		if ((best_socket == -1) ||
		    (avail_cores[i] > avail_cores[best_socket]))
			best_socket = i;
	}
	result_cores = avail_cores[best_socket];
	bit_and(core_bitmap, sock_core_bitmap[best_socket]);
	bit_or(core_bitmap, other_node_cores);

	/* Free local data structures */
	bit_free(other_node_cores);
	for (i = 0; i < sock_cnt; i++)
		bit_free(sock_core_bitmap[i]);
	xfree(sock_core_bitmap);
	xfree(avail_cores);

	return result_cores;
}

/* Determine how many sockets per node this job requires for GRES */
static uint32_t _socks_per_node(struct job_record *job_ptr)
{
	multi_core_data_t *mc_ptr;
	uint32_t s_p_n = NO_VAL;
	uint32_t cpu_cnt, cpus_per_node, tasks_per_node;
	uint32_t min_nodes;

	if ((job_ptr->details == NULL) || (job_ptr->gres_list == NULL) ||
	    ((job_ptr->bit_flags & GRES_ENFORCE_BIND) == 0))
		return s_p_n;

	cpu_cnt = job_ptr->details->num_tasks * job_ptr->details->cpus_per_task;
	cpu_cnt = MAX(job_ptr->details->min_cpus, cpu_cnt);
	min_nodes = MAX(job_ptr->details->min_nodes, 1);
	cpus_per_node = cpu_cnt / min_nodes;
	if (cpus_per_node <= 1)
		return (uint32_t) 1;

	mc_ptr = job_ptr->details->mc_ptr;
	if ((mc_ptr->ntasks_per_socket != (uint16_t) NO_VAL) &&
	    (mc_ptr->ntasks_per_socket != (uint16_t) INFINITE)) {
		tasks_per_node = job_ptr->details->num_tasks / min_nodes;
		s_p_n = (tasks_per_node + mc_ptr->ntasks_per_socket - 1) /
			mc_ptr->ntasks_per_socket;
		return s_p_n;
	}

	/* This logic could be expanded to support additional cases, which may
	 * require information per node information (e.g. threads per core). */

	return s_p_n;
}

/* Compute resource usage for the given job on all available resources
 *
 * IN: job_ptr     - pointer to the job requesting resources
 * IN: node_map    - bitmap of available nodes
 * IN/OUT: core_map - bitmap of available cores
 * IN: cr_node_cnt - total number of nodes in the cluster
 * IN: cr_type     - resource type
 * OUT: cpu_cnt    - number of cpus that can be used by this job
 * IN: test_only   - ignore allocated memory check
 */
static void _get_res_usage(struct job_record *job_ptr, bitstr_t *node_map,
			   bitstr_t *core_map, uint32_t cr_node_cnt,
			   struct node_use_record *node_usage,
			   uint16_t cr_type, uint16_t **cpu_cnt_ptr,
			   bool test_only, bitstr_t *part_core_map)
{
	uint16_t *cpu_cnt;
	uint32_t n;
	uint32_t s_p_n = _socks_per_node(job_ptr);

	cpu_cnt = xmalloc(cr_node_cnt * sizeof(uint16_t));
	for (n = 0; n < cr_node_cnt; n++) {
		if (!bit_test(node_map, n))
			continue;
		cpu_cnt[n] = _can_job_run_on_node(job_ptr, core_map, n, s_p_n,
						  node_usage, cr_type,
						  test_only, part_core_map);
	}
	*cpu_cnt_ptr = cpu_cnt;
}

static bool _enough_nodes(int avail_nodes, int rem_nodes,
			  uint32_t min_nodes, uint32_t req_nodes)
{
	int needed_nodes;

	if (req_nodes > min_nodes)
		needed_nodes = rem_nodes + min_nodes - req_nodes;
	else
		needed_nodes = rem_nodes;

	return (avail_nodes >= needed_nodes);
}

static void _cpus_to_use(int *avail_cpus, int rem_cpus, int rem_nodes,
			 struct job_details *details_ptr, uint16_t *cpu_cnt,
			 int node_inx, uint16_t cr_type)
{
	int resv_cpus;	/* CPUs to be allocated on other nodes */

	if (details_ptr->whole_node == 1)	/* Use all CPUs on this node */
		return;

	resv_cpus = MAX((rem_nodes - 1), 0);
	resv_cpus *= cr_cpus_per_core(details_ptr, node_inx);
	if (cr_type & CR_SOCKET)
		resv_cpus *= select_node_record[node_inx].cores;
	rem_cpus -= resv_cpus;

	if (*avail_cpus > rem_cpus) {
		*avail_cpus = MAX(rem_cpus, (int)details_ptr->pn_min_cpus);
		/* Round up CPU count to CPU in allocation unit (e.g. core) */
		*cpu_cnt = *avail_cpus;
	}
}

/* this is the heart of the selection process */
static int _eval_nodes(struct job_record *job_ptr, bitstr_t *node_map,
			uint32_t min_nodes, uint32_t max_nodes,
			uint32_t req_nodes, uint32_t cr_node_cnt,
			uint16_t *cpu_cnt, uint16_t cr_type,
			bool prefer_alloc_nodes)
{
	int i, j, error_code = SLURM_ERROR;
	int *consec_nodes;	/* how many nodes we can add from this
				 * consecutive set of nodes */
	int *consec_cpus;	/* how many nodes we can add from this
				 * consecutive set of nodes */
	int *consec_start;	/* where this consecutive set starts (index) */
	int *consec_end;	/* where this consecutive set ends (index) */
	int *consec_req;	/* are nodes from this set required
				 * (in req_bitmap) */
	int consec_index, consec_size, sufficient;
	int rem_cpus, rem_nodes; /* remaining resources desired */
	int min_rem_nodes;	/* remaining resources desired */
	int total_cpus = 0;	/* #CPUs allocated to job */
	int best_fit_nodes, best_fit_cpus, best_fit_req;
	int best_fit_sufficient, best_fit_index = 0;
	int avail_cpus;
	bool required_node;
	struct job_details *details_ptr = job_ptr->details;
	bitstr_t *req_map    = details_ptr->req_node_bitmap;

	xassert(node_map);
	if (cr_node_cnt != node_record_count) {
		error("cons_res: node count inconsistent with slurmctld");
		return error_code;
	}
	if (bit_set_count(node_map) < min_nodes)
		return error_code;

	if ((details_ptr->req_node_bitmap) &&
	    (!bit_super_set(details_ptr->req_node_bitmap, node_map)))
		return error_code;

	if (job_ptr->bit_flags & SPREAD_JOB) {
		/* Spread the job out over many nodes */
		return _eval_nodes_spread(job_ptr, node_map,
					  min_nodes, max_nodes, req_nodes,
					  cr_node_cnt, cpu_cnt);
	}

	if (prefer_alloc_nodes && !details_ptr->contiguous) {
		/* Select resource on busy nodes first in order to leave
		 * idle resources free for as long as possible so that longer
		 * running jobs can get more easily started by the backfill
		 * scheduler plugin */
		return _eval_nodes_busy(job_ptr, node_map,
				       min_nodes, max_nodes, req_nodes,
				       cr_node_cnt, cpu_cnt);
	}

	if ((cr_type & CR_LLN) ||
	    (job_ptr->part_ptr &&
	     (job_ptr->part_ptr->flags & PART_FLAG_LLN))) {
		/* Select resource on the Least Loaded Node */
		return _eval_nodes_lln(job_ptr, node_map,
				       min_nodes, max_nodes, req_nodes,
				       cr_node_cnt, cpu_cnt);
	}

	if (pack_serial_at_end &&
	    (details_ptr->min_cpus == 1) && (req_nodes == 1)) {
		/* Put serial jobs at the end of the available node list
		 * rather than using a best-fit algorithm, which fragments
		 * resources. */
		return _eval_nodes_serial(job_ptr, node_map,
					  min_nodes, max_nodes, req_nodes,
					  cr_node_cnt, cpu_cnt);
	}

	if (switch_record_cnt && switch_record_table &&
	    ((topo_optional == false) || job_ptr->req_switch)) {
		/* Perform optimized resource selection based upon topology */
		if (have_dragonfly) {
			return _eval_nodes_dfly(job_ptr, node_map,
						min_nodes, max_nodes, req_nodes,
						cr_node_cnt, cpu_cnt, cr_type);
		} else {
			return _eval_nodes_topo(job_ptr, node_map,
						min_nodes, max_nodes, req_nodes,
						cr_node_cnt, cpu_cnt, cr_type);
		}
	}

	consec_size = 50;	/* start allocation for 50 sets of
				 * consecutive nodes */
	consec_cpus  = xmalloc(sizeof(int) * consec_size);
	consec_nodes = xmalloc(sizeof(int) * consec_size);
	consec_start = xmalloc(sizeof(int) * consec_size);
	consec_end   = xmalloc(sizeof(int) * consec_size);
	consec_req   = xmalloc(sizeof(int) * consec_size);

	/* Build table with information about sets of consecutive nodes */
	consec_index = 0;
	consec_cpus[consec_index] = consec_nodes[consec_index] = 0;
	consec_req[consec_index] = -1;	/* no required nodes here by default */

	rem_cpus = details_ptr->min_cpus;
	rem_nodes = MAX(min_nodes, req_nodes);
	min_rem_nodes = min_nodes;

	for (i = 0; i < cr_node_cnt; i++) {
		if (req_map)
			required_node = bit_test(req_map, i);
		else
			required_node = false;
		if (bit_test(node_map, i)) {
			if (consec_nodes[consec_index] == 0)
				consec_start[consec_index] = i;
			avail_cpus = cpu_cnt[i];
			if ((max_nodes > 0) && required_node) {
				if (consec_req[consec_index] == -1) {
					/* first required node in set */
					consec_req[consec_index] = i;
				}
				total_cpus += avail_cpus;
				rem_cpus   -= avail_cpus;
				rem_nodes--;
				min_rem_nodes--;
				/* leaving bitmap set, decrement max limit */
				max_nodes--;
			} else {	/* node not selected (yet) */
				bit_clear(node_map, i);
				consec_cpus[consec_index] += avail_cpus;
				consec_nodes[consec_index]++;
			}
		} else if (consec_nodes[consec_index] == 0) {
			consec_req[consec_index] = -1;
			/* already picked up any required nodes */
			/* re-use this record */
		} else {
			consec_end[consec_index] = i - 1;
			if (++consec_index >= consec_size) {
				consec_size *= 2;
				xrealloc(consec_cpus, sizeof(int)*consec_size);
				xrealloc(consec_nodes,sizeof(int)*consec_size);
				xrealloc(consec_start,sizeof(int)*consec_size);
				xrealloc(consec_end,  sizeof(int)*consec_size);
				xrealloc(consec_req,  sizeof(int)*consec_size);
			}
			consec_cpus[consec_index]  = 0;
			consec_nodes[consec_index] = 0;
			consec_req[consec_index]   = -1;
		}
	}
	if (consec_nodes[consec_index] != 0)
		consec_end[consec_index++] = i - 1;

	if (select_debug_flags & DEBUG_FLAG_SELECT_TYPE) {
		for (i = 0; i < consec_index; i++) {
			info("cons_res: eval_nodes:%d consec "
			     "c=%d n=%d b=%d e=%d r=%d",
			     i, consec_cpus[i], consec_nodes[i],
			     consec_start[i], consec_end[i], consec_req[i]);
		}
	}

	/* Compute CPUs already allocated to required nodes */
	if ((details_ptr->max_cpus != NO_VAL) &&
	    (total_cpus > details_ptr->max_cpus)) {
		info("Job %u can't use required nodes due to max CPU limit",
		     job_ptr->job_id);
		goto fini;
	}

	/* accumulate nodes from these sets of consecutive nodes until */
	/*   sufficient resources have been accumulated */
	while (consec_index && (max_nodes > 0)) {
		best_fit_cpus = best_fit_nodes = best_fit_sufficient = 0;
		best_fit_req = -1;	/* first required node, -1 if none */
		for (i = 0; i < consec_index; i++) {
			if (consec_nodes[i] == 0)
				continue;	/* no usable nodes here */

			if (details_ptr->contiguous &&
			    details_ptr->req_node_bitmap &&
			    (consec_req[i] == -1))
				continue;  /* not required nodes */

			sufficient = (consec_cpus[i] >= rem_cpus) &&
				     _enough_nodes(consec_nodes[i], rem_nodes,
						   min_nodes, req_nodes);

			/* if first possibility OR */
			/* contains required nodes OR */
			/* first set large enough for request OR */
			/* tightest fit (less resource waste) OR */
			/* nothing yet large enough, but this is biggest */
			if ((best_fit_nodes == 0) ||
			    ((best_fit_req == -1) && (consec_req[i] != -1)) ||
			    (sufficient && (best_fit_sufficient == 0)) ||
			    (sufficient && (consec_cpus[i] < best_fit_cpus)) ||
			    (!sufficient && (consec_cpus[i] > best_fit_cpus))) {
				best_fit_cpus = consec_cpus[i];
				best_fit_nodes = consec_nodes[i];
				best_fit_index = i;
				best_fit_req = consec_req[i];
				best_fit_sufficient = sufficient;
			}

			if (details_ptr->contiguous &&
			    details_ptr->req_node_bitmap) {
				/* Must wait for all required nodes to be
				 * in a single consecutive block */
				int j, other_blocks = 0;
				for (j = (i+1); j < consec_index; j++) {
					if (consec_req[j] != -1) {
						other_blocks = 1;
						break;
					}
				}
				if (other_blocks) {
					best_fit_nodes = 0;
					break;
				}
			}
		}
		if (best_fit_nodes == 0)
			break;

		if (details_ptr->contiguous &&
		    ((best_fit_cpus < rem_cpus) ||
		     (!_enough_nodes(best_fit_nodes, rem_nodes,
				     min_nodes, req_nodes))))
			break;	/* no hole large enough */
		if (best_fit_req != -1) {
			/* This collection of nodes includes required ones
			 * select nodes from this set, first working up
			 * then down from the required nodes */
			for (i = best_fit_req;
			     i <= consec_end[best_fit_index]; i++) {
				if ((max_nodes <= 0) ||
				    ((rem_nodes <= 0) && (rem_cpus <= 0)))
					break;
				if (bit_test(node_map, i)) {
					/* required node already in set */
					continue;
				}
				avail_cpus = cpu_cnt[i];
				if (avail_cpus <= 0)
					continue;

				/* This could result in 0, but if the user
				 * requested nodes here we will still give
				 * them and then the step layout will sort
				 * things out. */
				_cpus_to_use(&avail_cpus, rem_cpus,
					     min_rem_nodes, details_ptr,
					     &cpu_cnt[i], i, cr_type);
				total_cpus += avail_cpus;
				/* enforce the max_cpus limit */
				if ((details_ptr->max_cpus != NO_VAL) &&
				    (total_cpus > details_ptr->max_cpus)) {
					debug2("1 can't use this node "
					       "since it would put us "
					       "over the limit");
					total_cpus -= avail_cpus;
					continue;
				}
				bit_set(node_map, i);
				rem_nodes--;
				min_rem_nodes--;
				max_nodes--;
				rem_cpus -= avail_cpus;
			}
			for (i = (best_fit_req - 1);
			     i >= consec_start[best_fit_index]; i--) {
				if ((max_nodes <= 0) ||
				    ((rem_nodes <= 0) && (rem_cpus <= 0)))
					break;
				if (bit_test(node_map, i))
					continue;
				avail_cpus = cpu_cnt[i];
				if (avail_cpus <= 0)
					continue;

				/* This could result in 0, but if the user
				 * requested nodes here we will still give
				 * them and then the step layout will sort
				 * things out. */
				_cpus_to_use(&avail_cpus, rem_cpus,
					     min_rem_nodes, details_ptr,
					     &cpu_cnt[i], i, cr_type);
				total_cpus += avail_cpus;
				/* enforce the max_cpus limit */
				if ((details_ptr->max_cpus != NO_VAL) &&
				    (total_cpus > details_ptr->max_cpus)) {
					debug2("2 can't use this node "
					       "since it would put us "
					       "over the limit");
					total_cpus -= avail_cpus;
					continue;
				}
				rem_cpus -= avail_cpus;
				bit_set(node_map, i);
				rem_nodes--;
				min_rem_nodes--;
				max_nodes--;
			}
		} else {
			/* No required nodes, try best fit single node */
			int *cpus_array = NULL, array_len;
			int best_fit = -1, best_size = 0;
			int first = consec_start[best_fit_index];
			int last  = consec_end[best_fit_index];
			if (rem_nodes <= 1) {
				array_len =  last - first + 1;
				cpus_array = xmalloc(sizeof(int) * array_len);
				for (i = first, j = 0; i <= last; i++, j++) {
					if (bit_test(node_map, i))
						continue;
					cpus_array[j] = cpu_cnt[i];
					if (cpus_array[j] < rem_cpus)
						continue;
					if ((best_fit == -1) ||
					    (cpus_array[j] < best_size)) {
						best_fit = j;
						best_size = cpus_array[j];
						if (best_size == rem_cpus)
							break;
					}
				}
				/* If we found a single node to use,
				 * clear cpu counts for all other nodes */
				for (i = first, j = 0;
				     ((i <= last) && (best_fit != -1));
				     i++, j++) {
					if (j != best_fit)
						cpus_array[j] = 0;
				}
			}

			for (i = first, j = 0; i <= last; i++, j++) {
				if ((max_nodes <= 0) ||
				    ((rem_nodes <= 0) && (rem_cpus <= 0)))
					break;
				if (bit_test(node_map, i))
					continue;

				if (cpus_array)
					avail_cpus = cpus_array[j];
				else
					avail_cpus = cpu_cnt[i];
				if (avail_cpus <= 0)
					continue;

				if ((max_nodes == 1) &&
				    (avail_cpus < rem_cpus)) {
					/* Job can only take one more node and
					 * this one has insufficient CPU */
					continue;
				}

				/* This could result in 0, but if the user
				 * requested nodes here we will still give
				 * them and then the step layout will sort
				 * things out. */
				_cpus_to_use(&avail_cpus, rem_cpus,
					     min_rem_nodes, details_ptr,
					     &cpu_cnt[i], i, cr_type);
				total_cpus += avail_cpus;
				/* enforce the max_cpus limit */
				if ((details_ptr->max_cpus != NO_VAL) &&
				    (total_cpus > details_ptr->max_cpus)) {
					debug2("3 can't use this node "
					       "since it would put us "
					       "over the limit");
					total_cpus -= avail_cpus;
					continue;
				}
				rem_cpus -= avail_cpus;
				bit_set(node_map, i);
				rem_nodes--;
				min_rem_nodes--;
				max_nodes--;
			}
			xfree(cpus_array);
		}

		if ((rem_nodes <= 0) && (rem_cpus <= 0)) {
			error_code = SLURM_SUCCESS;
			break;
		}
		consec_cpus[best_fit_index] = 0;
		consec_nodes[best_fit_index] = 0;
	}

	if (error_code && (rem_cpus <= 0) &&
	    _enough_nodes(0, rem_nodes, min_nodes, req_nodes))
		error_code = SLURM_SUCCESS;

fini:	xfree(consec_cpus);
	xfree(consec_nodes);
	xfree(consec_start);
	xfree(consec_end);
	xfree(consec_req);
	return error_code;
}

/*
 * A variation of _eval_nodes() to select resources using as many nodes as
 * possible. Based upon _eval_nodes_busy().
 */
static int _eval_nodes_spread(struct job_record *job_ptr, bitstr_t *node_map,
			uint32_t min_nodes, uint32_t max_nodes,
			uint32_t req_nodes, uint32_t cr_node_cnt,
			uint16_t *cpu_cnt)
{
	int i, i_start, i_end, error_code = SLURM_ERROR;
	int rem_cpus, rem_nodes; /* remaining resources desired */
	int min_rem_nodes;	/* remaining resources desired */
	int total_cpus = 0;	/* #CPUs allocated to job */
	int avail_cpus = 0;
	struct job_details *details_ptr = job_ptr->details;
	bitstr_t *req_map = details_ptr->req_node_bitmap;

	rem_cpus = details_ptr->min_cpus;
	rem_nodes = MAX(min_nodes, req_nodes);
	min_rem_nodes = min_nodes;
	i_start = bit_ffs(node_map);
	if (i_start >= 0)
		i_end = bit_fls(node_map);
	else
		i_end = i_start - 1;
	if (req_map) {
		for (i = i_start; i <= i_end; i++) {
			if (!bit_test(req_map, i)) {
				bit_clear(node_map, i);
				continue;
			}
			if (bit_test(node_map, i)) {
				avail_cpus = cpu_cnt[i];
				if ((avail_cpus > 0) && (max_nodes > 0)) {
					total_cpus += avail_cpus;
					rem_cpus   -= avail_cpus;
					rem_nodes--;
					min_rem_nodes--;
					/* leaving bitmap set, decr max limit */
					max_nodes--;
				} else {	/* node not selected (yet) */
					bit_clear(node_map, i);
				}
			}
		}
	} else {
		bit_nclear(node_map, 0, (cr_node_cnt - 1));
	}

	/* Compute CPUs already allocated to required nodes */
	if ((details_ptr->max_cpus != NO_VAL) &&
	    (total_cpus > details_ptr->max_cpus)) {
		info("Job %u can't use required nodes due to max CPU limit",
		     job_ptr->job_id);
		return error_code;
	}

	for (i = i_start; i <= i_end; i++) {
		avail_cpus = cpu_cnt[i];
		if ((avail_cpus > 0) && (max_nodes > 0)) {
			bit_set(node_map, i);
			total_cpus += avail_cpus;
			rem_cpus   -= avail_cpus;
			rem_nodes--;
			min_rem_nodes--;
			max_nodes--;
			if (max_nodes <= 0)
				break;
		}
	}

	if ((rem_cpus > 0) || (min_rem_nodes > 0))  {
		bit_nclear(node_map, 0, cr_node_cnt-1); /* Clear Map. */
		error_code = SLURM_ERROR;
	} else
		error_code = SLURM_SUCCESS;

	return error_code;
}

/*
 * A variation of _eval_nodes() to select resources starting with allocated
 * nodes. Based upon _eval_nodes_lln().
 */
static int _eval_nodes_busy(struct job_record *job_ptr, bitstr_t *node_map,
			uint32_t min_nodes, uint32_t max_nodes,
			uint32_t req_nodes, uint32_t cr_node_cnt,
			uint16_t *cpu_cnt)
{
	int i, i_start, i_end, error_code = SLURM_ERROR;
	int rem_cpus, rem_nodes; /* remaining resources desired */
	int min_rem_nodes;	/* remaining resources desired */
	int total_cpus = 0;	/* #CPUs allocated to job */
	int avail_cpus = 0;
	struct job_details *details_ptr = job_ptr->details;
	bitstr_t *req_map = details_ptr->req_node_bitmap;

	rem_cpus = details_ptr->min_cpus;
	rem_nodes = MAX(min_nodes, req_nodes);
	min_rem_nodes = min_nodes;
	i_start = bit_ffs(node_map);
	if (i_start >= 0)
		i_end = bit_fls(node_map);
	else
		i_end = i_start - 1;
	if (req_map) {
		for (i = i_start; i <= i_end; i++) {
			if (!bit_test(req_map, i)) {
				bit_clear(node_map, i);
				continue;
			}
			if (bit_test(node_map, i)) {
				avail_cpus = cpu_cnt[i];
				if ((avail_cpus > 0) && (max_nodes > 0)) {
					total_cpus += avail_cpus;
					rem_cpus   -= avail_cpus;
					rem_nodes--;
					min_rem_nodes--;
					/* leaving bitmap set, decr max limit */
					max_nodes--;
				} else {	/* node not selected (yet) */
					bit_clear(node_map, i);
				}
			}
		}
	} else {
		bit_nclear(node_map, 0, (cr_node_cnt - 1));
	}

	/* Compute CPUs already allocated to required nodes */
	if ((details_ptr->max_cpus != NO_VAL) &&
	    (total_cpus > details_ptr->max_cpus)) {
		info("Job %u can't use required nodes due to max CPU limit",
		     job_ptr->job_id);
		return error_code;
	}

	/* Start by using nodes that already have a job running */
	for (i = i_start; i <= i_end; i++) {
		if (bit_test(node_map, i) ||
		    bit_test(idle_node_bitmap, i))
			continue;
		avail_cpus = cpu_cnt[i];
		if ((avail_cpus > 0) && (max_nodes > 0)) {
			bit_set(node_map, i);
			total_cpus += avail_cpus;
			rem_cpus   -= avail_cpus;
			rem_nodes--;
			min_rem_nodes--;
			max_nodes--;
			if ((max_nodes <= 0) ||
			    ((rem_cpus <= 0) && (rem_nodes <= 0)))
				break;
		}
	}

	/* Now try to use idle nodes */
	for (i = i_start; i <= i_end; i++) {
		if (bit_test(node_map, i) ||
		    !bit_test(idle_node_bitmap, i))
			continue;
		avail_cpus = cpu_cnt[i];
		if ((avail_cpus > 0) && (max_nodes > 0)) {
			bit_set(node_map, i);
			total_cpus += avail_cpus;
			rem_cpus   -= avail_cpus;
			rem_nodes--;
			min_rem_nodes--;
			max_nodes--;
			if ((max_nodes <= 0) ||
			    ((rem_cpus <= 0) && (rem_nodes <= 0)))
				break;
		}
	}

	if ((rem_cpus > 0) || (min_rem_nodes > 0))  {
		bit_nclear(node_map, 0, cr_node_cnt-1); /* Clear Map. */
		error_code = SLURM_ERROR;
	} else
		error_code = SLURM_SUCCESS;

	return error_code;
}

/*
 * A variation of _eval_nodes() to select resources on the least loaded nodes */
static int _eval_nodes_lln(struct job_record *job_ptr, bitstr_t *node_map,
			uint32_t min_nodes, uint32_t max_nodes,
			uint32_t req_nodes, uint32_t cr_node_cnt,
			uint16_t *cpu_cnt)
{
	int i, i_start, i_end, error_code = SLURM_ERROR;
	int rem_cpus, rem_nodes; /* remaining resources desired */
	int min_rem_nodes;	/* remaining resources desired */
	int total_cpus = 0;	/* #CPUs allocated to job */
	int avail_cpus;
	struct job_details *details_ptr = job_ptr->details;
	bitstr_t *req_map = details_ptr->req_node_bitmap;
	int last_max_cpu_cnt = -1;

	rem_cpus = details_ptr->min_cpus;
	rem_nodes = MAX(min_nodes, req_nodes);
	min_rem_nodes = min_nodes;
	i_start = bit_ffs(node_map);
	if (i_start >= 0)
		i_end = bit_fls(node_map);
	else
		i_end = i_start - 1;
	if (req_map) {
		for (i = i_start; i <= i_end; i++) {
			if (!bit_test(req_map, i)) {
				bit_clear(node_map, i);
				continue;
			}
			if (bit_test(node_map, i)) {
				avail_cpus = cpu_cnt[i];
				if (max_nodes > 0) {
					total_cpus += avail_cpus;
					rem_cpus   -= avail_cpus;
					rem_nodes--;
					min_rem_nodes--;
					/* leaving bitmap set, decr max limit */
					max_nodes--;
				} else {	/* node not selected (yet) */
					bit_clear(node_map, i);
				}
			}
		}
	} else {
		bit_nclear(node_map, 0, (cr_node_cnt - 1));
	}

	/* Compute CPUs already allocated to required nodes */
	if ((details_ptr->max_cpus != NO_VAL) &&
	    (total_cpus > details_ptr->max_cpus)) {
		info("Job %u can't use required nodes due to max CPU limit",
		     job_ptr->job_id);
		goto fini;
	}

	/* Accumulate nodes from those with highest available CPU count.
	 * Logic is optimized for small node/CPU count allocations.
	 * For larger allocation, use list_sort(). */
	while (((rem_cpus > 0) || (rem_nodes > 0)) && (max_nodes > 0)) {
		int max_cpu_idx = -1;
		for (i = i_start; i <= i_end; i++) {
			if (bit_test(node_map, i))
				continue;
			if ((max_cpu_idx == -1) ||
			    (cpu_cnt[max_cpu_idx] < cpu_cnt[i])) {
				max_cpu_idx = i;
				if (cpu_cnt[max_cpu_idx] == last_max_cpu_cnt)
					break;
			}
		}
		if ((max_cpu_idx == -1) || (cpu_cnt[max_cpu_idx] == 0))
			break;
		last_max_cpu_cnt = cpu_cnt[max_cpu_idx];
		avail_cpus = cpu_cnt[max_cpu_idx];
		if (avail_cpus) {
			rem_cpus -= avail_cpus;
			bit_set(node_map, max_cpu_idx);
			rem_nodes--;
			min_rem_nodes--;
			max_nodes--;
		} else {
			break;
		}
	}

	if ((rem_cpus > 0) || (min_rem_nodes > 0))  {
		bit_nclear(node_map, 0, cr_node_cnt-1); /* Clear Map. */
		error_code = SLURM_ERROR;
	} else
		error_code = SLURM_SUCCESS;

fini:	return error_code;
}

/*
 * A variation of _eval_nodes() to select resources at the end of the node
 * list to reduce fragmentation */
static int _eval_nodes_serial(struct job_record *job_ptr, bitstr_t *node_map,
			      uint32_t min_nodes, uint32_t max_nodes,
			      uint32_t req_nodes, uint32_t cr_node_cnt,
			      uint16_t *cpu_cnt)
{
	int i, i_start, i_end, error_code = SLURM_ERROR;
	int rem_cpus, rem_nodes; /* remaining resources desired */
	int min_rem_nodes;	/* remaining resources desired */
	int total_cpus = 0;	/* #CPUs allocated to job */
	int avail_cpus;
	struct job_details *details_ptr = job_ptr->details;
	bitstr_t *req_map = details_ptr->req_node_bitmap;

	rem_cpus = details_ptr->min_cpus;
	rem_nodes = MAX(min_nodes, req_nodes);
	min_rem_nodes = min_nodes;
	i_start = bit_ffs(node_map);
	if (i_start >= 0)
		i_end = bit_fls(node_map);
	else
		i_end = i_start - 1;
	if (req_map) {
		for (i = i_start; i <= i_end; i++) {
			if (!bit_test(req_map, i)) {
				bit_clear(node_map, i);
				continue;
			}
			if (bit_test(node_map, i)) {
				avail_cpus = cpu_cnt[i];
				if (max_nodes > 0) {
					total_cpus += avail_cpus;
					rem_cpus   -= avail_cpus;
					rem_nodes--;
					min_rem_nodes--;
					/* leaving bitmap set, decr max limit */
					max_nodes--;
				} else {	/* node not selected (yet) */
					bit_clear(node_map, i);
				}
			}
		}
	} else {
		bit_nclear(node_map, 0, (cr_node_cnt - 1));
	}

	/* Compute CPUs already allocated to required nodes */
	if ((details_ptr->max_cpus != NO_VAL) &&
	    (total_cpus > details_ptr->max_cpus)) {
		info("Job %u can't use required nodes due to max CPU limit",
		     job_ptr->job_id);
		goto fini;
	}

	while (((rem_cpus > 0) || (rem_nodes > 0)) && (max_nodes > 0)) {
		int max_cpu_idx = -1;
		for (i = i_end; i >= i_start; i--) {
			if (bit_test(node_map, i))
				continue;
			if (cpu_cnt[i]) {
				max_cpu_idx = i;
				break;
			}
		}
		if ((max_cpu_idx == -1) || (cpu_cnt[max_cpu_idx] == 0))
			break;
		avail_cpus = cpu_cnt[max_cpu_idx];
		if (avail_cpus) {
			rem_cpus -= avail_cpus;
			bit_set(node_map, max_cpu_idx);
			rem_nodes--;
			min_rem_nodes--;
			max_nodes--;
		} else {
			break;
		}
	}

	if ((rem_cpus > 0) || (min_rem_nodes > 0))  {
		bit_nclear(node_map, 0, cr_node_cnt-1); /* Clear Map. */
		error_code = SLURM_ERROR;
	} else
		error_code = SLURM_SUCCESS;

fini:	return error_code;
}

/*
 * A network topology aware version of _eval_nodes().
 * NOTE: The logic here is almost identical to that of _job_test_topo()
 *       in select_linear.c. Any bug found here is probably also there.
 */
static int _eval_nodes_topo(struct job_record *job_ptr, bitstr_t *bitmap,
			uint32_t min_nodes, uint32_t max_nodes,
			uint32_t req_nodes, uint32_t cr_node_cnt,
			uint16_t *cpu_cnt, uint16_t cr_type)
{
	bitstr_t **switches_bitmap = NULL;	/* nodes on this switch */
	int       *switches_cpu_cnt = NULL;	/* total CPUs on switch */
	int       *switches_node_cnt = NULL;	/* total nodes on switch */
	int       *switches_required = NULL;	/* set if has required node */
	int        leaf_switch_count = 0;   /* Count of leaf node switches used */

	bitstr_t  *avail_nodes_bitmap = NULL;	/* nodes on any switch */
	bitstr_t  *req_nodes_bitmap   = NULL;
	int rem_cpus, rem_nodes;	/* remaining resources desired */
	int min_rem_nodes;	/* remaining resources desired */
	int avail_cpus;
	int total_cpus = 0;	/* #CPUs allocated to job */
	int i, j, rc = SLURM_SUCCESS;
	int best_fit_inx, first, last;
	int best_fit_nodes, best_fit_cpus;
	int best_fit_location = 0, best_fit_sufficient;
	bool sufficient;
	long time_waiting = 0;

	if (job_ptr->req_switch) {
		time_t     time_now;
		time_now = time(NULL);
		if (job_ptr->wait4switch_start == 0)
			job_ptr->wait4switch_start = time_now;
		time_waiting = time_now - job_ptr->wait4switch_start;
	}

	rem_cpus = job_ptr->details->min_cpus;
	rem_nodes = MAX(min_nodes, req_nodes);
	min_rem_nodes = min_nodes;

	if (job_ptr->details->req_node_bitmap) {
		req_nodes_bitmap = bit_copy(job_ptr->details->req_node_bitmap);
		i = bit_set_count(req_nodes_bitmap);
		if (i > max_nodes) {
			info("job %u requires more nodes than currently "
			     "available (%u>%u)",
			     job_ptr->job_id, i, max_nodes);
			rc = SLURM_ERROR;
			goto fini;
		}
	}

	/* Construct a set of switch array entries,
	 * use the same indexes as switch_record_table in slurmctld */
	switches_bitmap   = xmalloc(sizeof(bitstr_t *) * switch_record_cnt);
	switches_cpu_cnt  = xmalloc(sizeof(int)        * switch_record_cnt);
	switches_node_cnt = xmalloc(sizeof(int)        * switch_record_cnt);
	switches_required = xmalloc(sizeof(int)        * switch_record_cnt);
	avail_nodes_bitmap = bit_alloc(cr_node_cnt);
	for (i=0; i<switch_record_cnt; i++) {
		switches_bitmap[i] = bit_copy(switch_record_table[i].
					      node_bitmap);
		bit_and(switches_bitmap[i], bitmap);
		bit_or(avail_nodes_bitmap, switches_bitmap[i]);
		switches_node_cnt[i] = bit_set_count(switches_bitmap[i]);
		if (req_nodes_bitmap &&
		    bit_overlap(req_nodes_bitmap, switches_bitmap[i])) {
			switches_required[i] = 1;
		}
	}
	bit_nclear(bitmap, 0, cr_node_cnt - 1);

	if (select_debug_flags & DEBUG_FLAG_SELECT_TYPE) {
		for (i=0; i<switch_record_cnt; i++) {
			char *node_names = NULL;
			if (switches_node_cnt[i]) {
				node_names = bitmap2node_name(
						switches_bitmap[i]);
			}
			info("switch=%s level=%d nodes=%u:%s required:%u speed:%u",
			     switch_record_table[i].name,
			     switch_record_table[i].level,
			     switches_node_cnt[i], node_names,
			     switches_required[i],
			     switch_record_table[i].link_speed);
			xfree(node_names);
		}
	}

	if (req_nodes_bitmap &&
	    (!bit_super_set(req_nodes_bitmap, avail_nodes_bitmap))) {
		info("job %u requires nodes not available on any switch",
		     job_ptr->job_id);
		rc = SLURM_ERROR;
		goto fini;
	}

	/* Check that specific required nodes are linked together */
	if (req_nodes_bitmap) {
		rc = SLURM_ERROR;
		for (i=0; i<switch_record_cnt; i++) {
			if (bit_super_set(req_nodes_bitmap,
					  switches_bitmap[i])) {
				rc = SLURM_SUCCESS;
				break;
			}
		}
		if ( rc == SLURM_ERROR ) {
			info("job %u requires nodes that are not linked "
			     "together", job_ptr->job_id);
			goto fini;
		}
	}

	if (req_nodes_bitmap) {
		/* Accumulate specific required resources, if any */
		first = bit_ffs(req_nodes_bitmap);
		last  = bit_fls(req_nodes_bitmap);
		for (i=first; ((i<=last) && (first>=0)); i++) {
			if (!bit_test(req_nodes_bitmap, i))
				continue;
			if (max_nodes <= 0) {
				info("job %u requires nodes than allowed",
				     job_ptr->job_id);
				rc = SLURM_ERROR;
				goto fini;
			}
			bit_set(bitmap, i);
			bit_clear(avail_nodes_bitmap, i);
			avail_cpus = cpu_cnt[i];
			/* This could result in 0, but if the user
			 * requested nodes here we will still give
			 * them and then the step layout will sort
			 * things out. */
			_cpus_to_use(&avail_cpus, rem_cpus, min_rem_nodes,
				     job_ptr->details, &cpu_cnt[i], i, cr_type);
			rem_nodes--;
			min_rem_nodes--;
			max_nodes--;
			total_cpus += avail_cpus;
			rem_cpus   -= avail_cpus;
			for (j=0; j<switch_record_cnt; j++) {
				if (!bit_test(switches_bitmap[j], i))
					continue;
				bit_clear(switches_bitmap[j], i);
				switches_node_cnt[j]--;
				/* keep track of the accumulated resources */
				switches_required[j] += avail_cpus;
			}
		}
		/* Compute CPUs already allocated to required nodes */
		if ((job_ptr->details->max_cpus != NO_VAL) &&
		    (total_cpus > job_ptr->details->max_cpus)) {
			info("Job %u can't use required node due to max CPU "
			     "limit", job_ptr->job_id);
			rc = SLURM_ERROR;
			goto fini;
		}
		if ((rem_nodes <= 0) && (rem_cpus <= 0))
			goto fini;

		/* Update bitmaps and node counts for higher-level switches */
		for (j=0; j<switch_record_cnt; j++) {
			if (switches_node_cnt[j] == 0)
				continue;
			first = bit_ffs(switches_bitmap[j]);
			if (first < 0)
				continue;
			last  = bit_fls(switches_bitmap[j]);
			for (i=first; i<=last; i++) {
				if (!bit_test(switches_bitmap[j], i))
					continue;
				if (!bit_test(avail_nodes_bitmap, i)) {
					/* cleared from lower level */
					bit_clear(switches_bitmap[j], i);
					switches_node_cnt[j]--;
				} else {
					switches_cpu_cnt[j] += cpu_cnt[i];
				}
			}
		}
	} else {
		/* No specific required nodes, calculate CPU counts */
		for (j=0; j<switch_record_cnt; j++) {
			first = bit_ffs(switches_bitmap[j]);
			if (first < 0)
				continue;
			last  = bit_fls(switches_bitmap[j]);
			for (i=first; i<=last; i++) {
				if (!bit_test(switches_bitmap[j], i))
					continue;
				switches_cpu_cnt[j] += cpu_cnt[i];
			}
		}
	}

	/* Determine lowest level switch satisfying request with best fit
	 * in respect of the specific required nodes if specified
	 */
	best_fit_inx = -1;
	for (j=0; j<switch_record_cnt; j++) {
		if ((switches_cpu_cnt[j] < rem_cpus) ||
		    (!_enough_nodes(switches_node_cnt[j], rem_nodes,
				    min_nodes, req_nodes)))
			continue;
		if ((best_fit_inx != -1) && (req_nodes > min_nodes) &&
		    (switches_node_cnt[best_fit_inx] < req_nodes) &&
		    (switches_node_cnt[best_fit_inx] < switches_node_cnt[j])) {
			/* Try to get up to the requested node count */
			best_fit_inx = -1;
		}

		/*
		 * If first possibility OR
		 * first required switch OR
		 * lower level switch OR
		 * same level but tighter switch (less resource waste) OR
		 * 2 required switches of same level and nodes count
		 * but the latter accumulated cpus amount is bigger than
		 * the former one
		 */
		if ((best_fit_inx == -1) ||
		    (!switches_required[best_fit_inx] && switches_required[j]) ||
		    (switch_record_table[j].level <
		     switch_record_table[best_fit_inx].level) ||
		    ((switch_record_table[j].level ==
		      switch_record_table[best_fit_inx].level) &&
		     (switches_node_cnt[j] < switches_node_cnt[best_fit_inx])) ||
		    ((switches_required[best_fit_inx] && switches_required[j]) &&
		     (switch_record_table[j].level ==
		      switch_record_table[best_fit_inx].level) &&
		     (switches_node_cnt[j] == switches_node_cnt[best_fit_inx]) &&
		     switches_required[best_fit_inx] < switches_required[j]) ) {
			/* If first possibility OR */
			/* current best switch not required OR */
			/* current best switch required but this */
			/* better one too */
			if ( best_fit_inx == -1 ||
			     !switches_required[best_fit_inx] ||
			     (switches_required[best_fit_inx] &&
			      switches_required[j]) )
				best_fit_inx = j;
		}
	}
	if (best_fit_inx == -1) {
		debug("job %u: best_fit topology failure: no switch currently "
		      "has sufficient resource to satisfy the request",
		      job_ptr->job_id);
		rc = SLURM_ERROR;
		goto fini;
	}
	if (!switches_required[best_fit_inx] && req_nodes_bitmap ) {
		debug("job %u: best_fit topology failure: no switch "
		      "including requested nodes and satisfying the "
		      "request found", job_ptr->job_id);
		rc = SLURM_ERROR;
		goto fini;
	}
	bit_and(avail_nodes_bitmap, switches_bitmap[best_fit_inx]);

	/* Identify usable leafs (within higher switch having best fit) */
	for (j=0; j<switch_record_cnt; j++) {
		if ((switch_record_table[j].level != 0) ||
		    (!bit_super_set(switches_bitmap[j],
				    switches_bitmap[best_fit_inx]))) {
			switches_node_cnt[j] = 0;
		}
	}

	/* Select resources from these leafs on a best-fit basis */
	/* Use required switches first to minimize the total amount */
	/* of switches */
	/* compute best-switch nodes available array */
	while ((max_nodes > 0) && ((rem_nodes > 0) || (rem_cpus > 0))) {
		int *cpus_array = NULL, array_len;
		best_fit_cpus = best_fit_nodes = best_fit_sufficient = 0;
		for (j=0; j<switch_record_cnt; j++) {
			if (switches_node_cnt[j] == 0)
				continue;
			sufficient = (switches_cpu_cnt[j] >= rem_cpus) &&
				     _enough_nodes(switches_node_cnt[j],
						   rem_nodes, min_nodes,
						   req_nodes);
			/* If first possibility OR */
			/* first required switch OR */
			/* first set large enough for request OR */
			/* tightest fit (less resource waste) OR */
			/* nothing yet large enough, but this is biggest OR */
			/* 2 required switches of same level and cpus count */
			/* but the latter accumulated cpus amount is bigger */
			/* than the former one */
			if ((best_fit_nodes == 0) ||
			    (!switches_required[best_fit_location] &&
			     switches_required[j] ) ||
			    (sufficient && (best_fit_sufficient == 0)) ||
			    (sufficient &&
			     (switches_cpu_cnt[j] < best_fit_cpus)) ||
			    ((sufficient == 0) &&
			     (switches_cpu_cnt[j] > best_fit_cpus)) ||
			    (switches_required[best_fit_location] &&
			     switches_required[j] &&
			     switches_cpu_cnt[best_fit_location] ==
			     switches_cpu_cnt[j] &&
			     switches_required[best_fit_location] <
			     switches_required[j]) ) {
				/* If first possibility OR */
				/* current best switch not required OR */
				/* current best switch required but this */
				/* better one too */
				if ((best_fit_nodes == 0) ||
				    !switches_required[best_fit_location] ||
				    (switches_required[best_fit_location] &&
				     switches_required[j])) {
					best_fit_cpus =  switches_cpu_cnt[j];
					best_fit_nodes = switches_node_cnt[j];
					best_fit_location = j;
					best_fit_sufficient = sufficient;
				}
			}
		}
		if (best_fit_nodes == 0)
			break;

		leaf_switch_count++;
		/* Use select nodes from this leaf */
		first = bit_ffs(switches_bitmap[best_fit_location]);
		last  = bit_fls(switches_bitmap[best_fit_location]);

		/* compute best-switch nodes available cpus array */
		array_len = last - first + 1;
		cpus_array = xmalloc(sizeof(int) * array_len);
		for (i=first, j=0; ((i<=last) && (first>=0)); i++, j++) {
			if (!bit_test(switches_bitmap[best_fit_location], i))
				cpus_array[j] = 0;
			else
				cpus_array[j] = cpu_cnt[i];
		}

		if (job_ptr->req_switch > 0) {
			if (time_waiting >= job_ptr->wait4switch) {
				job_ptr->best_switch = true;
				debug3("Job=%u Waited %ld sec for switches use=%d",
					job_ptr->job_id, time_waiting,
					leaf_switch_count);
			} else if (leaf_switch_count>job_ptr->req_switch) {
				/* Allocation is for more than requested number
				 * of switches */
				job_ptr->best_switch = false;
				debug3("Job=%u waited %ld sec for switches=%u "
					"found=%d wait %u",
					job_ptr->job_id, time_waiting,
					job_ptr->req_switch,
					leaf_switch_count,
					job_ptr->wait4switch);
			} else {
				job_ptr->best_switch = true;
			}
		}

		/* accumulate resources from this leaf on a best-fit basis */
		while ((max_nodes > 0) && ((rem_nodes > 0) || (rem_cpus > 0))) {
			/* pick a node using a best-fit approach */
			/* if rem_cpus < 0, then we will search for nodes
			 * with lower free cpus nb first
			 */
			int suff = 0, bfsuff = 0, bfloc = 0 , bfsize = 0;
			int ca_bfloc = 0;
			for (i=first, j=0; ((i<=last) && (first>=0));
			     i++, j++) {
				if (cpus_array[j] == 0)
					continue;
				suff = cpus_array[j] >= rem_cpus;
				if ( (bfsize == 0) ||
				     (suff && !bfsuff) ||
				     (suff && (cpus_array[j] < bfsize)) ||
				     (!suff && (cpus_array[j] > bfsize)) ) {
					bfsuff = suff;
					bfloc = i;
					bfsize = cpus_array[j];
					ca_bfloc = j;
				}
			}

			/* no node found, break */
			if (bfsize == 0)
				break;

			/* clear resources of this node from the switch */
			bit_clear(switches_bitmap[best_fit_location],bfloc);
			switches_node_cnt[best_fit_location]--;

			switches_cpu_cnt[best_fit_location] -= bfsize;
			cpus_array[ca_bfloc] = 0;

			/* if this node was already selected in an other */
			/* switch, skip it */
			if (bit_test(bitmap, bfloc)) {
				continue;
			}

			/* This could result in 0, but if the user
			 * requested nodes here we will still give
			 * them and then the step layout will sort
			 * things out. */
			_cpus_to_use(&bfsize, rem_cpus, min_rem_nodes,
				     job_ptr->details, &cpu_cnt[bfloc], bfloc,
				     cr_type);

			/* enforce the max_cpus limit */
			if ((job_ptr->details->max_cpus != NO_VAL) &&
			    (total_cpus+bfsize > job_ptr->details->max_cpus)) {
				debug2("5 can't use this node since it "
				       "would put us over the limit");
				continue;
			}

			/* take the node into account */
			bit_set(bitmap, bfloc);
			total_cpus += bfsize;
			rem_nodes--;
			min_rem_nodes--;
			max_nodes--;
			rem_cpus -= bfsize;
		}

		/* free best-switch nodes available cpus array */
		xfree(cpus_array);

		/* mark this switch as processed */
		switches_node_cnt[best_fit_location] = 0;

	}

	if ((rem_cpus <= 0) &&
	    _enough_nodes(0, rem_nodes, min_nodes, req_nodes)) {
		rc = SLURM_SUCCESS;
	} else
		rc = SLURM_ERROR;

 fini:	FREE_NULL_BITMAP(avail_nodes_bitmap);
	FREE_NULL_BITMAP(req_nodes_bitmap);
	if (switches_bitmap) {
		for (i = 0; i < switch_record_cnt; i++) {
			FREE_NULL_BITMAP(switches_bitmap[i]);
		}
	}
	xfree(switches_bitmap);
	xfree(switches_cpu_cnt);
	xfree(switches_node_cnt);
	xfree(switches_required);

	return rc;
}

/*
 * A dragonfly network topology aware version of _eval_nodes().
 * NOTE: The logic here is almost identical to that of _job_test_topo()
 *       in select_linear.c. Any bug found here is probably also there.
 */
static int _eval_nodes_dfly(struct job_record *job_ptr, bitstr_t *bitmap,
			uint32_t min_nodes, uint32_t max_nodes,
			uint32_t req_nodes, uint32_t cr_node_cnt,
			uint16_t *cpu_cnt, uint16_t cr_type)
{
	bitstr_t **switches_bitmap = NULL;	/* nodes on this switch */
	int       *switches_cpu_cnt = NULL;	/* total CPUs on switch */
	int       *switches_node_cnt = NULL;	/* total nodes on switch */
	int       *switches_node_use = NULL;	/* nodes from switch used */
	int        leaf_switch_count = 0;	/* Count of leaf node switches used */

	bitstr_t  *avail_nodes_bitmap = NULL;	/* nodes on any switch */
	bitstr_t  *req_nodes_bitmap   = NULL;
	int rem_cpus, rem_nodes;	/* remaining resources desired */
	int min_rem_nodes;	/* remaining resources desired */
	int avail_cpus;
	int total_cpus = 0;	/* #CPUs allocated to job */
	int i, j, rc = SLURM_SUCCESS;
	int best_fit_inx, first, last;
	int best_fit_nodes, best_fit_cpus;
	int best_fit_location = 0;
	long time_waiting = 0;
	int req_switch_cnt = 0;
	int req_switch_id = -1;

	if (job_ptr->req_switch > 1) {
		/* Maximum leaf switch count >1 probably makes no sense */
		info("%s: Resetting job %u leaf switch count from %u to 0",
		     __func__, job_ptr->job_id, job_ptr->req_switch);
		job_ptr->req_switch = 0;
	}
	if (job_ptr->req_switch) {
		time_t     time_now;
		time_now = time(NULL);
		if (job_ptr->wait4switch_start == 0)
			job_ptr->wait4switch_start = time_now;
		time_waiting = time_now - job_ptr->wait4switch_start;
	}

	rem_cpus = job_ptr->details->min_cpus;
	rem_nodes = MAX(min_nodes, req_nodes);
	min_rem_nodes = min_nodes;

	if (job_ptr->details->req_node_bitmap) {
		req_nodes_bitmap = bit_copy(job_ptr->details->req_node_bitmap);
		i = bit_set_count(req_nodes_bitmap);
		if (i > max_nodes) {
			info("job %u requires more nodes than currently "
			     "available (%u>%u)",
			     job_ptr->job_id, i, max_nodes);
			rc = SLURM_ERROR;
			goto fini;
		}
	}

	/* Construct a set of switch array entries,
	 * use the same indexes as switch_record_table in slurmctld */
	switches_bitmap   = xmalloc(sizeof(bitstr_t *) * switch_record_cnt);
	switches_cpu_cnt  = xmalloc(sizeof(int)        * switch_record_cnt);
	switches_node_cnt = xmalloc(sizeof(int)        * switch_record_cnt);
	switches_node_use = xmalloc(sizeof(int)        * switch_record_cnt);
	avail_nodes_bitmap = bit_alloc(cr_node_cnt);
	for (i = 0; i < switch_record_cnt; i++) {
		switches_bitmap[i] = bit_copy(switch_record_table[i].
					      node_bitmap);
		bit_and(switches_bitmap[i], bitmap);
		bit_or(avail_nodes_bitmap, switches_bitmap[i]);
		switches_node_cnt[i] = bit_set_count(switches_bitmap[i]);
	}
	bit_nclear(bitmap, 0, cr_node_cnt - 1);

	if (select_debug_flags & DEBUG_FLAG_SELECT_TYPE) {
		for (i = 0; i < switch_record_cnt; i++) {
			char *node_names = NULL;
			if (switches_node_cnt[i]) {
				node_names = bitmap2node_name(
						switches_bitmap[i]);
			}
			debug("switch=%s nodes=%u:%s speed:%u",
			      switch_record_table[i].name,
			      switches_node_cnt[i], node_names,
			      switch_record_table[i].link_speed);
			xfree(node_names);
		}
	}

	if (req_nodes_bitmap &&
	    (!bit_super_set(req_nodes_bitmap, avail_nodes_bitmap))) {
		info("job %u requires nodes not available on any switch",
		     job_ptr->job_id);
		rc = SLURM_ERROR;
		goto fini;
	}

	/* Check that specific required nodes are linked together */
	if (req_nodes_bitmap) {
		rc = SLURM_ERROR;
		for (i = 0; i < switch_record_cnt; i++) {
			if (bit_super_set(req_nodes_bitmap,
					  switches_bitmap[i])) {
				rc = SLURM_SUCCESS;
				break;
			}
		}
		if ( rc == SLURM_ERROR ) {
			info("job %u requires nodes that are not linked "
			     "together", job_ptr->job_id);
			goto fini;
		}
	}

	if (req_nodes_bitmap) {
		/* Accumulate specific required resources, if any */
		first = bit_ffs(req_nodes_bitmap);
		last  = bit_fls(req_nodes_bitmap);
		for (i = first; ((i <= last) && (first >= 0)); i++) {
			if (!bit_test(req_nodes_bitmap, i))
				continue;
			if (max_nodes <= 0) {
				info("job %u requires nodes than allowed",
				     job_ptr->job_id);
				rc = SLURM_ERROR;
				goto fini;
			}
			bit_set(bitmap, i);
			bit_clear(avail_nodes_bitmap, i);
			avail_cpus = cpu_cnt[i];
			/* This could result in 0, but if the user
			 * requested nodes here we will still give
			 * them and then the step layout will sort
			 * things out. */
			_cpus_to_use(&avail_cpus, rem_cpus, min_rem_nodes,
				     job_ptr->details, &cpu_cnt[i], i, cr_type);
			rem_nodes--;
			min_rem_nodes--;
			max_nodes--;
			total_cpus += avail_cpus;
			rem_cpus   -= avail_cpus;
			for (j = 0; j < switch_record_cnt; j++) {
				if (!bit_test(switches_bitmap[j], i))
					continue;
				bit_clear(switches_bitmap[j], i);
				switches_node_cnt[j]--;
				switches_node_use[j]++;
				if (switch_record_table[j].level == 0) {
					req_switch_cnt++;
					req_switch_id = j;
				}
			}
		}
		/* Compute CPUs already allocated to required nodes */
		if ((job_ptr->details->max_cpus != NO_VAL) &&
		    (total_cpus > job_ptr->details->max_cpus)) {
			info("Job %u can't use required node due to max CPU "
			     "limit", job_ptr->job_id);
			rc = SLURM_ERROR;
			goto fini;
		}
		if ((rem_nodes <= 0) && (rem_cpus <= 0))
			goto fini;

		/* Update bitmaps and node counts for higher-level switches */
		for (j = 0; j < switch_record_cnt; j++) {
			if (switches_node_cnt[j] == 0)
				continue;
			first = bit_ffs(switches_bitmap[j]);
			if (first < 0)
				continue;
			last  = bit_fls(switches_bitmap[j]);
			for (i = first; i <= last; i++) {
				if (!bit_test(switches_bitmap[j], i))
					continue;
				if (!bit_test(avail_nodes_bitmap, i)) {
					/* cleared from lower level */
					bit_clear(switches_bitmap[j], i);
					switches_node_cnt[j]--;
				} else {
					switches_cpu_cnt[j] += cpu_cnt[i];
				}
			}
		}
	} else {
		/* No specific required nodes, calculate CPU counts */
		for (j = 0; j < switch_record_cnt; j++) {
			first = bit_ffs(switches_bitmap[j]);
			if (first < 0)
				continue;
			last  = bit_fls(switches_bitmap[j]);
			for (i = first; i <= last; i++) {
				if (!bit_test(switches_bitmap[j], i))
					continue;
				switches_cpu_cnt[j] += cpu_cnt[i];
			}
		}
	}

	/* Determine lowest level switch satisfying request with best fit 
	 * in respect of the specific required nodes if specified
	 */
	best_fit_inx = -1;
	for (j = 0; j < switch_record_cnt; j++) {
		if ((switches_cpu_cnt[j] < rem_cpus) ||
		    (!_enough_nodes(switches_node_cnt[j], rem_nodes,
				    min_nodes, req_nodes)))
			continue;
		if ((best_fit_inx != -1) && (req_nodes > min_nodes) &&
		    (switches_node_cnt[best_fit_inx] < req_nodes) &&
		    (switches_node_cnt[best_fit_inx] < switches_node_cnt[j])) {
			/* Try to get up to the requested node count */
			best_fit_inx = -1;
		}

		if ((req_switch_cnt == 1) && (req_switch_id == j)) {
			best_fit_inx = j;
			break;
		}

		/*
		 * If first possibility OR
		 * lower level switch OR
		 * same level but tighter switch (less resource waste) OR
		 * 2 required switches of same level and nodes count
		 * but the latter accumulated CPUs count is bigger than 
		 * the former one
		 */
		if ((best_fit_inx == -1) ||
		    (switch_record_table[j].level <
		     switch_record_table[best_fit_inx].level) ||
		    ((switch_record_table[j].level ==
		      switch_record_table[best_fit_inx].level) &&
		     (switches_node_cnt[j] < switches_node_cnt[best_fit_inx]))){
			best_fit_inx = j;
		}
	}
	if (best_fit_inx == -1) {
		debug("job %u: best_fit topology failure: no switch currently "
		      "has sufficient resource to satisfy the request",
		      job_ptr->job_id);
		rc = SLURM_ERROR;
		goto fini;
	}
	bit_and(avail_nodes_bitmap, switches_bitmap[best_fit_inx]);

	/* Identify usable leafs (within higher switch having best fit) */
	for (j = 0; j < switch_record_cnt; j++) {
		if ((switch_record_table[j].level != 0) ||
		    (!bit_super_set(switches_bitmap[j],
				    switches_bitmap[best_fit_inx]))) {
			switches_node_cnt[j] = 0;
		}
	}

	/* Select resources from leafs on a best-fit or round-robin basis */
	while ((max_nodes > 0) && ((rem_nodes > 0) || (rem_cpus > 0))) {
		int *cpus_array = NULL, array_len;
		best_fit_cpus = best_fit_nodes = 0;
		for (j = 0; j < switch_record_cnt; j++) {
			if (switches_node_cnt[j] == 0)
				continue;

			/* If multiple leaf switches must be used, prefer use
			 * of leaf switches with fewest number of idle CPUs.
			 * This results in more leaf switches being used and
			 * achieves better network bandwidth. */
			if ((best_fit_nodes == 0) ||
			    (switches_node_use[best_fit_location] >
			     switches_node_use[j]) ||
			    ((switches_node_use[best_fit_location] ==
			      switches_node_use[j]) &&
			     (switches_cpu_cnt[j] < best_fit_cpus))) {
				best_fit_cpus =  switches_cpu_cnt[j];
				best_fit_nodes = switches_node_cnt[j];
				best_fit_location = j;
			}
		}

		if (best_fit_nodes == 0)
			break;

		/* Use select nodes from this leaf */
		first = bit_ffs(switches_bitmap[best_fit_location]);
		last  = bit_fls(switches_bitmap[best_fit_location]);

		/* compute best-switch nodes available CPUs array */
		array_len = last - first + 1;
		cpus_array = xmalloc(sizeof(int) * array_len);
		for (i = first, j = 0; ((i <= last) && (first >= 0)); i++, j++){
			if (!bit_test(switches_bitmap
				      [best_fit_location], i))
				cpus_array[j] = 0;
			else
				cpus_array[j] = cpu_cnt[i];
		}

		if (job_ptr->req_switch > 0) {
			if (time_waiting >= job_ptr->wait4switch) {
				job_ptr->best_switch = true;
				debug3("Job=%u Waited %ld sec for switches use=%d",
					job_ptr->job_id, time_waiting,
					leaf_switch_count);
			} else if (leaf_switch_count > job_ptr->req_switch) {
				/* Allocation is for more than requested number
				 * of switches */
				job_ptr->best_switch = false;
				debug3("Job=%u waited %ld sec for switches=%u "
					"found=%d wait %u",
					job_ptr->job_id, time_waiting,
					job_ptr->req_switch,
					leaf_switch_count,
					job_ptr->wait4switch);
			} else {
				job_ptr->best_switch = true;
			}
		}

		/* accumulate resources from this leaf on a best-fit basis */
		while ((max_nodes > 0) && ((rem_nodes > 0) || (rem_cpus > 0))) {
			/* pick a node using a best-fit approach */
			/* if rem_cpus < 0, then we will search for nodes 
			 * with lower free cpus nb first
			 */
			int suff = 0, bfsuff = 0, bfloc = 0 , bfsize = 0;
			int ca_bfloc = 0;
			for (i = first, j = 0; ((i <= last) && (first >= 0)); 
			     i++, j++) {
				if (cpus_array[j] == 0)
					continue;
				suff = cpus_array[j] >= rem_cpus;
				if ( (bfsize == 0) ||
				     (suff && !bfsuff) ||
				     (suff && (cpus_array[j] < bfsize)) ||
				     (!suff && (cpus_array[j] > bfsize)) ) {
					bfsuff = suff;
					bfloc = i;
					bfsize = cpus_array[j];
					ca_bfloc = j;
				}
			}

			/* no node found, break */
			if (bfsize == 0)
				break;
			
			/* clear resources of this node from the switch */
			bit_clear(switches_bitmap[best_fit_location], bfloc);
			switches_node_cnt[best_fit_location]--;
			switches_node_use[best_fit_location]++;
			switches_cpu_cnt[best_fit_location] -= bfsize;
			cpus_array[ca_bfloc] = 0;

			/* if this node was already selected in an other */
			/* switch, skip it */
			if (bit_test(bitmap, bfloc)) {
				continue;
			}

			/* This could result in 0, but if the user
			 * requested nodes here we will still give
			 * them and then the step layout will sort
			 * things out. */
			_cpus_to_use(&bfsize, rem_cpus, min_rem_nodes,
				     job_ptr->details, &cpu_cnt[bfloc], bfloc,
				     cr_type);

			/* enforce the max_cpus limit */
			if ((job_ptr->details->max_cpus != NO_VAL) &&
			    (total_cpus+bfsize > job_ptr->details->max_cpus)) {
				debug2("5 can't use this node since it "
				       "would put us over the limit");
				continue;
			}

			/* take the node into account */
			bit_set(bitmap, bfloc);
			total_cpus += bfsize;
			rem_nodes--;
			min_rem_nodes--;
			max_nodes--;
			rem_cpus -= bfsize;
			break;
		}		

		/* free best-switch nodes available cpus array */
		xfree(cpus_array);
	}

	if ((rem_cpus <= 0) &&
	    _enough_nodes(0, rem_nodes, min_nodes, req_nodes)) {
		rc = SLURM_SUCCESS;
	} else
		rc = SLURM_ERROR;

 fini:	FREE_NULL_BITMAP(avail_nodes_bitmap);
	FREE_NULL_BITMAP(req_nodes_bitmap);
	if (switches_bitmap) {
		for (i = 0; i < switch_record_cnt; i++) {
			FREE_NULL_BITMAP(switches_bitmap[i]);
		}
	}
	xfree(switches_bitmap);
	xfree(switches_cpu_cnt);
	xfree(switches_node_cnt);
	xfree(switches_node_use);

	return rc;
}

/* this is an intermediary step between _select_nodes and _eval_nodes
 * to tackle the knapsack problem. This code incrementally removes nodes
 * with low cpu counts for the job and re-evaluates each result */
static int _choose_nodes(struct job_record *job_ptr, bitstr_t *node_map,
			 uint32_t min_nodes, uint32_t max_nodes,
			 uint32_t req_nodes, uint32_t cr_node_cnt,
			 uint16_t *cpu_cnt, uint16_t cr_type,
			 bool prefer_alloc_nodes)
{
	int i, count, ec, most_cpus = 0;
	bitstr_t *origmap, *reqmap = NULL;

	if (job_ptr->details->req_node_bitmap)
		reqmap = job_ptr->details->req_node_bitmap;

	/* clear nodes from the bitmap that don't have available resources */
	for (i = 0; i < cr_node_cnt; i++) {
		if (!bit_test(node_map, i))
			continue;
		/* Make sure we don't say we can use a node exclusively
		 * that is bigger than our max cpu count. */
		if (((job_ptr->details->whole_node == 1) &&
		     (job_ptr->details->max_cpus != NO_VAL) &&
		     (job_ptr->details->max_cpus < cpu_cnt[i])) ||
		/* OR node has no CPUs */
		    (cpu_cnt[i] < 1)) {
			if (reqmap && bit_test(reqmap, i)) {
				/* can't clear a required node! */
				return SLURM_ERROR;
			}
			bit_clear(node_map, i);
		}
	}

	if ((job_ptr->details->num_tasks > 1) &&
	    (max_nodes > job_ptr->details->num_tasks))
		max_nodes = MAX(job_ptr->details->num_tasks, min_nodes);

	origmap = bit_copy(node_map);

	ec = _eval_nodes(job_ptr, node_map, min_nodes, max_nodes, req_nodes,
			 cr_node_cnt, cpu_cnt, cr_type, prefer_alloc_nodes);

	if (ec == SLURM_SUCCESS) {
		FREE_NULL_BITMAP(origmap);
		return ec;
	}

	/* This nodeset didn't work. To avoid a possible knapsack problem,
	 * incrementally remove nodes with low cpu counts and retry */
	for (i = 0; i < cr_node_cnt; i++) {
		most_cpus = MAX(most_cpus, cpu_cnt[i]);
	}

	for (count = 1; count < most_cpus; count++) {
		int nochange = 1;
		bit_or(node_map, origmap);
		for (i = 0; i < cr_node_cnt; i++) {
			if ((cpu_cnt[i] > 0) && (cpu_cnt[i] <= count)) {
				if (!bit_test(node_map, i))
					continue;
				if (reqmap && bit_test(reqmap, i))
					continue;
				nochange = 0;
				bit_clear(node_map, i);
				bit_clear(origmap, i);
			}
		}
		if (nochange)
			continue;
		ec = _eval_nodes(job_ptr, node_map, min_nodes, max_nodes,
				 req_nodes, cr_node_cnt, cpu_cnt, cr_type,
				 prefer_alloc_nodes);
		if (ec == SLURM_SUCCESS) {
			FREE_NULL_BITMAP(origmap);
			return ec;
		}
	}
	FREE_NULL_BITMAP(origmap);
	return ec;
}

/* Enable detailed logging of _select_nodes() node and core bitmaps */
static inline void _log_select_maps(char *loc, bitstr_t *node_map,
				    bitstr_t *core_map)
{
#if _DEBUG
	char str[256];

	if (node_map) {
		bit_fmt(str, (sizeof(str) - 1), node_map);
		info("%s nodemap[0-%d]: %s",
		     loc, (int)bit_size(node_map)-1, str);
	}
	if (core_map) {
		bit_fmt(str, (sizeof(str) - 1), core_map);
		info("%s coremap[0-%d]: %s",
		     loc, (int) bit_size(core_map)-1, str);
	}
#endif
}

/* Select the best set of resources for the given job
 * IN: job_ptr      - pointer to the job requesting resources
 * IN: min_nodes    - minimum number of nodes required
 * IN: max_nodes    - maximum number of nodes requested
 * IN: req_nodes    - number of requested nodes
 * IN/OUT: node_map - bitmap of available nodes / bitmap of selected nodes
 * IN: cr_node_cnt  - total number of nodes in the cluster
 * IN/OUT: core_map - bitmap of available cores / bitmap of selected cores
 * IN: cr_type      - resource type
 * IN: test_only    - ignore allocated memory check
 * IN: part_core_map - bitmap of cores allocated to jobs of this partition
 *                     or NULL if don't care
 * IN: prefer_alloc_nodes - select currently allocated nodes first
 * RET - array with number of CPUs available per node or NULL if not runnable
 */
static uint16_t *_select_nodes(struct job_record *job_ptr, uint32_t min_nodes,
				uint32_t max_nodes, uint32_t req_nodes,
				bitstr_t *node_map, uint32_t cr_node_cnt,
				bitstr_t *core_map,
				struct node_use_record *node_usage,
				uint16_t cr_type, bool test_only,
				bitstr_t *part_core_map,
				bool prefer_alloc_nodes)
{
	int i, rc;
	uint16_t *cpu_cnt, *cpus = NULL;
	uint32_t start, n, a;
	struct job_details *details_ptr = job_ptr->details;
	bitstr_t *req_map = details_ptr->req_node_bitmap;

	if (bit_set_count(node_map) < min_nodes)
		return NULL;

	_log_select_maps("_select_nodes/enter", node_map, core_map);
	/* get resource usage for this job from each available node */
	_get_res_usage(job_ptr, node_map, core_map, cr_node_cnt,
		       node_usage, cr_type, &cpu_cnt, test_only, part_core_map);

	/* clear all nodes that do not have sufficient resources for this job */
	for (n = 0; n < cr_node_cnt; n++) {
		if (bit_test(node_map, n) && (cpu_cnt[n] == 0)) {
			/* insufficient resources available on this node */
			if (req_map && bit_test(req_map, n)) {
				/* cannot clear a required node! */
				xfree(cpu_cnt);
				return NULL;
			}
			bit_clear(node_map, n);
		}
	}
	if (bit_set_count(node_map) < min_nodes) {
		xfree(cpu_cnt);
		return NULL;
	}
	_log_select_maps("_select_nodes/elim_nodes", node_map, core_map);

	if (details_ptr->ntasks_per_node && details_ptr->num_tasks) {
		i  = details_ptr->num_tasks;
		i += (details_ptr->ntasks_per_node - 1);
		i /= details_ptr->ntasks_per_node;
		min_nodes = MAX(min_nodes, i);
	}

	/* choose the best nodes for the job */
	rc = _choose_nodes(job_ptr, node_map, min_nodes, max_nodes, req_nodes,
			   cr_node_cnt, cpu_cnt, cr_type, prefer_alloc_nodes);
	_log_select_maps("_select_nodes/choose_nodes", node_map, core_map);

	/* if successful, sync up the core_map with the node_map, and
	 * create a cpus array */
	if (rc == SLURM_SUCCESS) {
		cpus = xmalloc(bit_set_count(node_map) * sizeof(uint16_t));
		start = 0;
		a = 0;
		for (n = 0; n < cr_node_cnt; n++) {
			if (bit_test(node_map, n)) {
				cpus[a++] = cpu_cnt[n];
				if (cr_get_coremap_offset(n) != start) {
					bit_nclear(core_map, start,
						   (cr_get_coremap_offset(n))-1);
				}
				start = cr_get_coremap_offset(n + 1);
			}
		}
		if (cr_get_coremap_offset(n) != start) {
			bit_nclear(core_map, start, cr_get_coremap_offset(n)-1);
		}
	}
	_log_select_maps("_select_nodes/sync_cores", node_map, core_map);
	xfree(cpu_cnt);
	return cpus;
}

/* When any cores on a node are removed from being available for a job,
 * then remove the entire node from being available. */
static void _block_whole_nodes(bitstr_t *node_bitmap,
			       bitstr_t *orig_core_bitmap,
			       bitstr_t *new_core_bitmap)
{
	int first_node, last_node, i_node;
	int first_core, last_core, i_core;

	first_node = bit_ffs(node_bitmap);
	if (first_node >= 0)
		last_node = bit_fls(node_bitmap);
	else
		last_node = first_node - 1;

	for (i_node = first_node; i_node <= last_node; i_node++) {
		if (!bit_test(node_bitmap, i_node))
			continue;
		first_core = cr_get_coremap_offset(i_node);
		last_core  = cr_get_coremap_offset(i_node + 1) - 1;
		for (i_core = first_core; i_core <= last_core; i_core++) {
			if ( bit_test(orig_core_bitmap, i_core) &&
			    !bit_test(new_core_bitmap,  i_core)) {
				bit_clear(node_bitmap, i_node);
				break;
			}
		}
	}
}

/* cr_job_test - does most of the real work for select_p_job_test(), which
 *	includes contiguous selection, load-leveling and max_share logic
 *
 * PROCEDURE:
 *
 * Step 1: compare nodes in "avail" node_bitmap with current node state data
 *         to find available nodes that match the job request
 *
 * Step 2: check resources in "avail" node_bitmap with allocated resources from
 *         higher priority partitions (busy resources are UNavailable)
 *
 * Step 3: select resource usage on remaining resources in "avail" node_bitmap
 *         for this job, with the placement influenced by existing
 *         allocations
 */
extern int cr_job_test(struct job_record *job_ptr, bitstr_t *node_bitmap,
			uint32_t min_nodes, uint32_t max_nodes,
			uint32_t req_nodes, int mode,
			uint16_t cr_type, enum node_cr_state job_node_req,
			uint32_t cr_node_cnt,
			struct part_res_record *cr_part_ptr,
			struct node_use_record *node_usage,
			bitstr_t *exc_core_bitmap, bool prefer_alloc_nodes,
			bool qos_preemptor, bool preempt_mode)
{
	static int gang_mode = -1;
	int error_code = SLURM_SUCCESS;
	bitstr_t *orig_map, *avail_cores, *free_cores, *part_core_map = NULL;
<<<<<<< HEAD
=======
	bitstr_t *tmpcore = NULL, *free_cores_tmp, *node_bitmap_tmp;
>>>>>>> 47b5fe60
	bool test_only;
	uint32_t c, j, k, n, csize, total_cpus;
	uint64_t save_mem = 0;
	int32_t build_cnt;
	job_resources_t *job_res;
	struct job_details *details_ptr;
	struct part_res_record *p_ptr, *jp_ptr;
	uint16_t *cpu_count;
	uint16_t *cpu_count_tmp;
	int i, first, last;

	if (gang_mode == -1) {
		if (slurm_get_preempt_mode() & PREEMPT_MODE_GANG)
			gang_mode = 1;
		else
			gang_mode = 0;
	}

	details_ptr = job_ptr->details;

	free_job_resources(&job_ptr->job_resrcs);

	if (mode == SELECT_MODE_TEST_ONLY)
		test_only = true;
	else	/* SELECT_MODE_RUN_NOW || SELECT_MODE_WILL_RUN  */
		test_only = false;

	/* check node_state and update the node_bitmap as necessary */
	if (!test_only) {
		error_code = _verify_node_state(cr_part_ptr, job_ptr,
						node_bitmap, cr_type,
						node_usage, job_node_req,
						exc_core_bitmap, qos_preemptor);
		if (error_code != SLURM_SUCCESS) {
			return error_code;
		}
	}

	/* This is the case if -O/--overcommit  is true */
	if (details_ptr->min_cpus == details_ptr->min_nodes) {
		struct multi_core_data *mc_ptr = details_ptr->mc_ptr;

		if ((mc_ptr->threads_per_core != (uint16_t) NO_VAL) &&
		    (mc_ptr->threads_per_core > 1))
			details_ptr->min_cpus *= mc_ptr->threads_per_core;
		if ((mc_ptr->cores_per_socket != (uint16_t) NO_VAL) &&
		    (mc_ptr->cores_per_socket > 1))
			details_ptr->min_cpus *= mc_ptr->cores_per_socket;
		if ((mc_ptr->sockets_per_node != (uint16_t) NO_VAL) &&
		    (mc_ptr->sockets_per_node > 1))
			details_ptr->min_cpus *= mc_ptr->sockets_per_node;
	}

	if (select_debug_flags & DEBUG_FLAG_SELECT_TYPE) {
		info("cons_res: cr_job_test: evaluating job %u on %u nodes",
		     job_ptr->job_id, bit_set_count(node_bitmap));
	}

	if ((details_ptr->pn_min_memory == 0) &&
	    (select_fast_schedule == 0))
		job_ptr->bit_flags |= NODE_MEM_CALC;	/* To be calculated */

	orig_map = bit_copy(node_bitmap);
	avail_cores = make_core_bitmap(node_bitmap,
				       job_ptr->details->core_spec);

	/* test to make sure that this job can succeed with all avail_cores
	 * if 'no' then return FAIL
	 * if 'yes' then we will seek the optimal placement for this job
	 *          within avail_cores
	 */
	free_cores = bit_copy(avail_cores);
	cpu_count = _select_nodes(job_ptr, min_nodes, max_nodes, req_nodes,
				  node_bitmap, cr_node_cnt, free_cores,
				  node_usage, cr_type, test_only,
				  part_core_map, prefer_alloc_nodes);
	if (cpu_count == NULL) {
		/* job cannot fit */
		FREE_NULL_BITMAP(orig_map);
		FREE_NULL_BITMAP(free_cores);
		FREE_NULL_BITMAP(avail_cores);
		if (select_debug_flags & DEBUG_FLAG_SELECT_TYPE) {
			info("cons_res: cr_job_test: test 0 fail: "
			     "insufficient resources");
		}
		return SLURM_ERROR;
	} else if (test_only) {
		FREE_NULL_BITMAP(orig_map);
		FREE_NULL_BITMAP(free_cores);
		FREE_NULL_BITMAP(avail_cores);
		xfree(cpu_count);
		if (select_debug_flags & DEBUG_FLAG_SELECT_TYPE)
			info("cons_res: cr_job_test: test 0 pass: test_only");
		return SLURM_SUCCESS;
	} else if (!job_ptr->best_switch) {
		FREE_NULL_BITMAP(orig_map);
		FREE_NULL_BITMAP(free_cores);
		FREE_NULL_BITMAP(avail_cores);
		xfree(cpu_count);
		if (select_debug_flags & DEBUG_FLAG_CPU_BIND) {
			info("cons_res: cr_job_test: test 0 fail: "
			     "waiting for switches");
		}
		return SLURM_ERROR;
	}
	if (cr_type == CR_MEMORY) {
		/* CR_MEMORY does not care about existing CPU allocations,
		 * so we can jump right to job allocation from here */
		goto alloc_job;
	}
	xfree(cpu_count);
	if (select_debug_flags & DEBUG_FLAG_SELECT_TYPE) {
		info("cons_res: cr_job_test: test 0 pass - "
		     "job fits on given resources");
	}

	/* now that we know that this job can run with the given resources,
	 * let's factor in the existing allocations and seek the optimal set
	 * of resources for this job. Here is the procedure:
	 *
	 * Step 1: Seek idle CPUs across all partitions. If successful then
	 *         place job and exit. If not successful, then continue. Two
	 *         related items to note:
	 *          1. Jobs that don't share CPUs finish with step 1.
	 *          2. The remaining steps assume sharing or preemption.
	 *
	 * Step 2: Remove resources that are in use by higher-priority
	 *         partitions, and test that job can still succeed. If not
	 *         then exit.
	 *
	 * Step 3: Seek idle nodes among the partitions with the same
	 *         priority as the job's partition. If successful then
	 *         goto Step 6. If not then continue:
	 *
	 * Step 4: Seek placement within the job's partition. Search
	 *         row-by-row. If no placement if found, then exit. If a row
	 *         is found, then continue:
	 *
	 * Step 5: Place job and exit. FIXME! Here is where we need a
	 *         placement algorithm that recognizes existing job
	 *         boundaries and tries to "overlap jobs" as efficiently
	 *         as possible.
	 *
	 * Step 6: Place job and exit. FIXME! here is we use a placement
	 *         algorithm similar to Step 5 on jobs from lower-priority
	 *         partitions.
	 */


	/*** Step 1 ***/
	bit_copybits(node_bitmap, orig_map);
	bit_copybits(free_cores, avail_cores);

	if (exc_core_bitmap) {
		int exc_core_size  = bit_size(exc_core_bitmap);
		int free_core_size = bit_size(free_cores);
		if (exc_core_size != free_core_size) {
			/* This would indicate that cores were added to or
			 * removed from nodes in this reservation when the
			 * slurmctld daemon restarted with a new slurm.conf
			 * file. This can result in cores being lost from a
			 * reservation. */
			error("Bad core_bitmap size for reservation %s "
			      "(%d != %d), ignoring core reservation",
			      job_ptr->resv_name,
			      exc_core_size, free_core_size);
			exc_core_bitmap = NULL;	/* Clear local value */
		}
	}
	if (exc_core_bitmap) {
#if _DEBUG
		char str[100];
		bit_fmt(str, (sizeof(str) - 1), exc_core_bitmap);
		debug2("excluding cores reserved: %s", str);
#endif
		bit_and_not(free_cores, exc_core_bitmap);
	}

	/* remove all existing allocations from free_cores */
	for (p_ptr = cr_part_ptr; p_ptr; p_ptr = p_ptr->next) {
		if (!p_ptr->row)
			continue;
		for (i = 0; i < p_ptr->num_rows; i++) {
			if (!p_ptr->row[i].row_bitmap)
				continue;
			bit_and_not(free_cores, p_ptr->row[i].row_bitmap);
			if (p_ptr->part_ptr != job_ptr->part_ptr)
				continue;
			if (part_core_map) {
				bit_or(part_core_map, p_ptr->row[i].row_bitmap);
			} else {
				part_core_map = bit_copy(p_ptr->row[i].
							 row_bitmap);
			}
		}
	}
	if (job_ptr->details->whole_node == 1)
		_block_whole_nodes(node_bitmap, avail_cores, free_cores);

	cpu_count = _select_nodes(job_ptr, min_nodes, max_nodes, req_nodes,
				  node_bitmap, cr_node_cnt, free_cores,
				  node_usage, cr_type, test_only,
				  part_core_map, prefer_alloc_nodes);

	if ((cpu_count) && (job_ptr->best_switch)) {
		/* job fits! We're done. */
		if (select_debug_flags & DEBUG_FLAG_SELECT_TYPE) {
			info("cons_res: cr_job_test: test 1 pass - "
			     "idle resources found");
		}
		goto alloc_job;
	}
	xfree(cpu_count);

	if ((gang_mode == 0) && (job_node_req == NODE_CR_ONE_ROW)) {
		/* This job CANNOT share CPUs regardless of priority,
		 * so we fail here. Note that Shared=EXCLUSIVE was already
		 * addressed in _verify_node_state() and job preemption
		 * removes jobs from simulated resource allocation map
		 * before this point. */
		if (select_debug_flags & DEBUG_FLAG_SELECT_TYPE) {
			info("cons_res: cr_job_test: test 1 fail - no idle resources available");
		}
		goto alloc_job;
	}
	if (select_debug_flags & DEBUG_FLAG_SELECT_TYPE) {
		info("cons_res: cr_job_test: test 1 fail - "
		     "not enough idle resources");
	}

	/*** Step 2 ***/
	bit_copybits(node_bitmap, orig_map);
	bit_copybits(free_cores, avail_cores);

	if (exc_core_bitmap) {
		bit_and_not(free_cores, exc_core_bitmap);
	}

	for (jp_ptr = cr_part_ptr; jp_ptr; jp_ptr = jp_ptr->next) {
		if (jp_ptr->part_ptr == job_ptr->part_ptr)
			break;
	}
	if (!jp_ptr) {
		fatal("cons_res error: could not find partition for job %u",
			job_ptr->job_id);
		return SLURM_ERROR;	/* CLANG false positive */
	}

	if (preempt_by_part) {
		/* Remove from avail_cores resources allocated to jobs which
		 * this job can not preempt */
		if (select_debug_flags & DEBUG_FLAG_SELECT_TYPE) {
			info("cons_res: cr_job_test: looking for "
			     "higher-priority or PREEMPT_MODE_OFF part's to "
			     "remove from avail_cores");
		}

		for (p_ptr = cr_part_ptr; p_ptr; p_ptr = p_ptr->next) {
			if ((p_ptr->part_ptr->priority_tier <=
			     jp_ptr->part_ptr->priority_tier) &&
			    (p_ptr->part_ptr->preempt_mode !=
			     PREEMPT_MODE_OFF)) {
				if (select_debug_flags &
				    DEBUG_FLAG_SELECT_TYPE) {
					info("cons_res: cr_job_test: "
					     "continuing on part: %s",
					     p_ptr->part_ptr->name);
				}
				continue;
			}
			if (!p_ptr->row)
				continue;
			for (i = 0; i < p_ptr->num_rows; i++) {
				if (!p_ptr->row[i].row_bitmap)
					continue;
				bit_and_not(free_cores, p_ptr->row[i].row_bitmap);
			}
		}
	}
	if (job_ptr->details->whole_node == 1)
		_block_whole_nodes(node_bitmap, avail_cores, free_cores);
	/* make these changes permanent */
	bit_copybits(avail_cores, free_cores);

	cpu_count = _select_nodes(job_ptr, min_nodes, max_nodes, req_nodes,
				  node_bitmap, cr_node_cnt, free_cores,
				  node_usage, cr_type, test_only,
				  part_core_map, prefer_alloc_nodes);
	if (!cpu_count) {
		/* job needs resources that are currently in use by
		 * higher-priority jobs, so fail for now */
		if (select_debug_flags & DEBUG_FLAG_SELECT_TYPE) {
			info("cons_res: cr_job_test: test 2 fail - "
			     "resources busy with higher priority jobs");
		}
		goto alloc_job;
	}
	xfree(cpu_count);
	if (select_debug_flags & DEBUG_FLAG_SELECT_TYPE) {
		info("cons_res: cr_job_test: test 2 pass - "
		     "available resources for this priority");
	}

	/*** Step 3 ***/
	bit_copybits(node_bitmap, orig_map);
	bit_copybits(free_cores, avail_cores);

	/* remove existing allocations (jobs) from same-priority partitions
	 * from avail_cores */
	for (p_ptr = cr_part_ptr; p_ptr; p_ptr = p_ptr->next) {
		if (p_ptr->part_ptr->priority_tier !=
		    jp_ptr->part_ptr->priority_tier)
			continue;
		if (!p_ptr->row)
			continue;
		for (i = 0; i < p_ptr->num_rows; i++) {
			if (!p_ptr->row[i].row_bitmap)
				continue;
<<<<<<< HEAD
			bit_and_not(free_cores, p_ptr->row[i].row_bitmap);
=======
			bit_copybits(tmpcore, p_ptr->row[i].row_bitmap);
			bit_and_not(free_cores, tmpcore);
>>>>>>> 47b5fe60
		}
	}

	if (job_ptr->details->whole_node == 1)
		_block_whole_nodes(node_bitmap, avail_cores, free_cores);

	cpu_count = _select_nodes(job_ptr, min_nodes, max_nodes, req_nodes,
				  node_bitmap, cr_node_cnt, free_cores,
				  node_usage, cr_type, test_only,
				  part_core_map, prefer_alloc_nodes);

	if (cpu_count) {
		/* jobs from low-priority partitions are the only thing left
		 * in our way. for now we'll ignore them, but FIXME: we need
		 * a good placement algorithm here that optimizes "job overlap"
		 * between this job (in these idle nodes) and the low-priority
		 * jobs */
		if (select_debug_flags & DEBUG_FLAG_SELECT_TYPE) {
			info("cons_res: cr_job_test: test 3 pass - "
			     "found resources");
		}
		free_cores_tmp = bit_copy(free_cores);
		node_bitmap_tmp = bit_copy(node_bitmap);
		for (p_ptr = cr_part_ptr; p_ptr; p_ptr = p_ptr->next) {
			if (p_ptr->part_ptr->priority_tier >=
			    jp_ptr->part_ptr->priority_tier)
				continue;
			if (!p_ptr->row)
				continue;
			for (i = 0; i < p_ptr->num_rows; i++) {
				if (!p_ptr->row[i].row_bitmap)
					continue;
				bit_and_not(free_cores_tmp,
					    p_ptr->row[i].row_bitmap);
			}
			if (job_ptr->details->whole_node == 1) {
				_block_whole_nodes(node_bitmap_tmp, avail_cores,
						   free_cores_tmp);
			}
			cpu_count_tmp = _select_nodes(job_ptr, min_nodes,
						max_nodes, req_nodes,
						node_bitmap_tmp, cr_node_cnt,
						free_cores_tmp, node_usage,
						cr_type, test_only,
						part_core_map,
						prefer_alloc_nodes);
			if (!cpu_count_tmp)
				break;
			if (select_debug_flags & DEBUG_FLAG_SELECT_TYPE) {
				info("cons_res: cr_job_test: remove low-priority partition %s",
				     p_ptr->part_ptr->name);
			}
			bit_copybits(free_cores, free_cores_tmp);
			bit_copybits(node_bitmap, node_bitmap_tmp);
			xfree(cpu_count);
			cpu_count = cpu_count_tmp;
		}
		FREE_NULL_BITMAP(free_cores_tmp);
		FREE_NULL_BITMAP(node_bitmap_tmp);
		goto alloc_job;
	}
	if (select_debug_flags & DEBUG_FLAG_SELECT_TYPE) {
		info("cons_res: cr_job_test: test 3 fail - "
		     "not enough idle resources in same priority");
	}


	/*** Step 4 ***/
	/* try to fit the job into an existing row
	 *
	 * free_cores = core_bitmap to be built
	 * avail_cores = static core_bitmap of all available cores
	 */

	if (!jp_ptr || !jp_ptr->row) {
		/* there's no existing jobs in this partition, so place
		 * the job in avail_cores. FIXME: still need a good
		 * placement algorithm here that optimizes "job overlap"
		 * between this job (in these idle nodes) and existing
		 * jobs in the other partitions with <= priority to
		 * this partition */
		bit_copybits(node_bitmap, orig_map);
		bit_copybits(free_cores, avail_cores);
		cpu_count = _select_nodes(job_ptr, min_nodes, max_nodes,
					  req_nodes, node_bitmap, cr_node_cnt,
					  free_cores, node_usage, cr_type,
					  test_only, part_core_map,
					  prefer_alloc_nodes);
		if (select_debug_flags & DEBUG_FLAG_SELECT_TYPE) {
			info("cons_res: cr_job_test: test 4 pass - "
			     "first row found");
		}
		goto alloc_job;
	}

	if ((jp_ptr->num_rows > 1) && !preempt_by_qos)
		cr_sort_part_rows(jp_ptr);	/* Preserve row order for QOS */
	c = jp_ptr->num_rows;
	if (preempt_by_qos && !qos_preemptor)
		c--;				/* Do not use extra row */
	if (preempt_by_qos && (job_node_req != NODE_CR_AVAILABLE))
		c = 1;
	for (i = 0; i < c; i++) {
		if (!jp_ptr->row[i].row_bitmap)
			break;
		bit_copybits(node_bitmap, orig_map);
		bit_copybits(free_cores, avail_cores);
		bit_and_not(free_cores, jp_ptr->row[i].row_bitmap);

		if (job_ptr->details->whole_node == 1)
			_block_whole_nodes(node_bitmap, avail_cores,
					   free_cores);

		cpu_count = _select_nodes(job_ptr, min_nodes, max_nodes,
					  req_nodes, node_bitmap, cr_node_cnt,
					  free_cores, node_usage, cr_type,
					  test_only, part_core_map,
					  prefer_alloc_nodes);
		if (cpu_count) {
			if (select_debug_flags & DEBUG_FLAG_SELECT_TYPE) {
				info("cons_res: cr_job_test: test 4 pass - "
				     "row %i", i);
			}
			break;
		}
		if (select_debug_flags & DEBUG_FLAG_SELECT_TYPE)
			info("cons_res: cr_job_test: test 4 fail - row %i", i);
	}

	if ((i < c) && !jp_ptr->row[i].row_bitmap) {
		/* we've found an empty row, so use it */
		bit_copybits(node_bitmap, orig_map);
		bit_copybits(free_cores, avail_cores);
		if (select_debug_flags & DEBUG_FLAG_SELECT_TYPE) {
			info("cons_res: cr_job_test: "
			     "test 4 trying empty row %i",i);
		}
		cpu_count = _select_nodes(job_ptr, min_nodes, max_nodes,
					  req_nodes, node_bitmap, cr_node_cnt,
					  free_cores, node_usage, cr_type,
					  test_only, part_core_map,
					  prefer_alloc_nodes);
	}

	if (!cpu_count) {
		/* job can't fit into any row, so exit */
		if (select_debug_flags & DEBUG_FLAG_SELECT_TYPE) {
			info("cons_res: cr_job_test: test 4 fail - "
			     "busy partition");
		}
		goto alloc_job;

	}

	/*** CONSTRUCTION ZONE FOR STEPs 5 AND 6 ***
	 * Note that while the job may have fit into a row, it should
	 * still be run through a good placement algorithm here that
	 * optimizes "job overlap" between this job (in these idle nodes)
	 * and existing jobs in the other partitions with <= priority to
	 * this partition */

alloc_job:
	/* at this point we've found a good set of
	 * bits to allocate to this job:
	 * - node_bitmap is the set of nodes to allocate
	 * - free_cores is the set of allocated cores
	 * - cpu_count is the number of cpus per allocated node
	 *
	 * Next steps are to cleanup the worker variables,
	 * create the job_resources struct,
	 * distribute the job on the bits, and exit
	 */
	FREE_NULL_BITMAP(orig_map);
	FREE_NULL_BITMAP(part_core_map);
	if ((!cpu_count) || (!job_ptr->best_switch)) {
		/* we were sent here to cleanup and exit */
		FREE_NULL_BITMAP(avail_cores);
		FREE_NULL_BITMAP(free_cores);
		xfree(cpu_count);
		if (select_debug_flags & DEBUG_FLAG_SELECT_TYPE)
			info("cons_res: exiting cr_job_test with no allocation");
		return SLURM_ERROR;
	}

	/* At this point we have:
	 * - a node_bitmap of selected nodes
	 * - a free_cores bitmap of usable cores on each selected node
	 * - a per-alloc-node cpu_count array
	 */

	if ((mode != SELECT_MODE_WILL_RUN) && (job_ptr->part_ptr == NULL))
		error_code = EINVAL;
	if ((error_code == SLURM_SUCCESS) && (mode == SELECT_MODE_WILL_RUN)) {
		/* Set a reasonable value for the number of allocated CPUs.
		 * Without computing task distribution this is only a guess */
		job_ptr->total_cpus = MAX(job_ptr->details->min_cpus,
					  job_ptr->details->min_nodes);
	}
	if ((error_code != SLURM_SUCCESS) || (mode != SELECT_MODE_RUN_NOW)) {
		FREE_NULL_BITMAP(avail_cores);
		FREE_NULL_BITMAP(free_cores);
		xfree(cpu_count);
		return error_code;
	}

	if (select_debug_flags & DEBUG_FLAG_SELECT_TYPE) {
		info("cons_res: cr_job_test: distributing job %u",
		     job_ptr->job_id);
	}

	/** create the struct_job_res  **/
	job_res                   = create_job_resources();
	job_res->node_bitmap      = bit_copy(node_bitmap);
	job_res->nodes            = bitmap2node_name(node_bitmap);
	job_res->nhosts           = bit_set_count(node_bitmap);
	job_res->ncpus            = job_res->nhosts;
	if (job_ptr->details->ntasks_per_node)
		job_res->ncpus   *= details_ptr->ntasks_per_node;
	job_res->ncpus            = MAX(job_res->ncpus,
					details_ptr->min_cpus);
	job_res->ncpus            = MAX(job_res->ncpus,
					(job_res->nhosts *
					 details_ptr->pn_min_cpus));
	job_res->node_req         = job_node_req;
	job_res->cpus             = cpu_count;
	job_res->cpus_used        = xmalloc(job_res->nhosts *
					    sizeof(uint16_t));
	job_res->memory_allocated = xmalloc(job_res->nhosts *
					    sizeof(uint64_t));
	job_res->memory_used      = xmalloc(job_res->nhosts *
					    sizeof(uint64_t));
	job_res->whole_node       = job_ptr->details->whole_node;

	/* store the hardware data for the selected nodes */
	error_code = build_job_resources(job_res, node_record_table_ptr,
					  select_fast_schedule);
	if (error_code != SLURM_SUCCESS) {
		free_job_resources(&job_res);
		FREE_NULL_BITMAP(avail_cores);
		FREE_NULL_BITMAP(free_cores);
		return error_code;
	}

	/* total up all cpus and load the core_bitmap */
	total_cpus = 0;
	c = 0;
	csize = bit_size(job_res->core_bitmap);

	for (i = 0, n = 0; n < cr_node_cnt; n++) {
		if (bit_test(node_bitmap, n) == 0)
			continue;
		j = cr_get_coremap_offset(n);
		k = cr_get_coremap_offset(n + 1);
		for (; j < k; j++, c++) {
			if (bit_test(free_cores, j)) {
				if (c >= csize)	{
					error("cons_res: cr_job_test "
					      "core_bitmap index error on "
					      "node %s",
					      select_node_record[n].node_ptr->
					      name);
					drain_nodes(select_node_record[n].
						    node_ptr->name,
						    "Bad core count",
						    getuid());
					free_job_resources(&job_res);
					FREE_NULL_BITMAP(free_cores);
					return SLURM_ERROR;
				}
				bit_set(job_res->core_bitmap, c);
			}
		}

		total_cpus += job_res->cpus[i];
		i++;
	}

	/* When 'srun --overcommit' is used, ncpus is set to a minimum value
	 * in order to allocate the appropriate number of nodes based on the
	 * job request.
	 * For cons_res, all available logical processors will be allocated on
	 * each allocated node in order to accommodate the overcommit request.
	 */
	if (details_ptr->overcommit && details_ptr->num_tasks)
		job_res->ncpus = MIN(total_cpus, details_ptr->num_tasks);

	if (select_debug_flags & DEBUG_FLAG_SELECT_TYPE) {
		info("cons_res: cr_job_test: job %u ncpus %u cbits "
		     "%u/%u nbits %u", job_ptr->job_id,
		     job_res->ncpus, bit_set_count(free_cores),
		     bit_set_count(job_res->core_bitmap), job_res->nhosts);
	}
	FREE_NULL_BITMAP(free_cores);

	/* distribute the tasks and clear any unused cores */
	job_ptr->job_resrcs = job_res;
	error_code = cr_dist(job_ptr, cr_type, preempt_mode, avail_cores);
	FREE_NULL_BITMAP(avail_cores);
	if (error_code != SLURM_SUCCESS) {
		free_job_resources(&job_ptr->job_resrcs);
		return error_code;
	}

	/* translate job_res->cpus array into format with rep count */
	build_cnt = build_job_resources_cpu_array(job_res);
	if (job_ptr->details->whole_node == 1) {
		first = bit_ffs(job_res->node_bitmap);
		if (first != -1)
			last  = bit_fls(job_res->node_bitmap);
		else
			last = first - 1;
		job_ptr->total_cpus = 0;
		for (i = first; i <= last; i++) {
			if (!bit_test(job_res->node_bitmap, i))
				continue;
			/* This could make the job_res->cpus incorrect.
			 * Don't use job_res->cpus when allocating
			 * whole nodes as the job is finishing to
			 * subtract from the total cpu count or you
			 * will get an incorrect count.
			 */
			job_ptr->total_cpus += select_node_record[i].cpus;
		}
	} else if (cr_type & CR_SOCKET) {
		int ci = 0;
		int s, last_s, sock_cnt = 0;
		first = bit_ffs(job_res->node_bitmap);
		if (first != -1)
			last  = bit_fls(job_res->node_bitmap);
		else
			last = first - 1;
		job_ptr->total_cpus = 0;
		for (i = first; i <= last; i++) {
			if (!bit_test(job_res->node_bitmap, i))
				continue;
			sock_cnt = 0;
			for (s = 0; s < select_node_record[i].sockets; s++) {
				last_s = -1;
				for (c = 0; c<select_node_record[i].cores; c++){
					if (bit_test(job_res->core_bitmap, ci)){
						if (s != last_s) {
							sock_cnt++;
							last_s = s;
						}
					}
					ci++;
				}
			}
			job_ptr->total_cpus += (sock_cnt *
						select_node_record[i].cores *
						select_node_record[i].vpus);
		}
	} else if (build_cnt >= 0)
		job_ptr->total_cpus = build_cnt;
	else
		job_ptr->total_cpus = total_cpus;	/* best guess */

	if (!(cr_type & CR_MEMORY))
		return error_code;

	/* load memory allocated array */
	save_mem = details_ptr->pn_min_memory;
	if (save_mem & MEM_PER_CPU) {
		/* memory is per-cpu */
		save_mem &= (~MEM_PER_CPU);
		for (i = 0; i < job_res->nhosts; i++) {
			job_res->memory_allocated[i] = job_res->cpus[i] *
						       save_mem;
		}
	} else if (save_mem) {
		/* memory is per-node */
		for (i = 0; i < job_res->nhosts; i++) {
			job_res->memory_allocated[i] = save_mem;
		}
	} else {	/* --mem=0, allocate job all memory on node */
		uint64_t avail_mem, lowest_mem = 0;
		first = bit_ffs(job_res->node_bitmap);
		if (first != -1)
			last  = bit_fls(job_res->node_bitmap);
		else
			last = first - 1;
		for (i = first, j = 0; i <= last; i++) {
			if (!bit_test(job_res->node_bitmap, i))
				continue;
			avail_mem = select_node_record[i].real_memory -
				    select_node_record[i].mem_spec_limit;
			if ((j == 0) || (lowest_mem > avail_mem))
				lowest_mem = avail_mem;
			job_res->memory_allocated[j++] = avail_mem;
		}
		details_ptr->pn_min_memory = lowest_mem;
	}
	return error_code;
}<|MERGE_RESOLUTION|>--- conflicted
+++ resolved
@@ -3119,10 +3119,7 @@
 	static int gang_mode = -1;
 	int error_code = SLURM_SUCCESS;
 	bitstr_t *orig_map, *avail_cores, *free_cores, *part_core_map = NULL;
-<<<<<<< HEAD
-=======
-	bitstr_t *tmpcore = NULL, *free_cores_tmp, *node_bitmap_tmp;
->>>>>>> 47b5fe60
+	bitstr_t *free_cores_tmp, *node_bitmap_tmp;
 	bool test_only;
 	uint32_t c, j, k, n, csize, total_cpus;
 	uint64_t save_mem = 0;
@@ -3441,12 +3438,7 @@
 		for (i = 0; i < p_ptr->num_rows; i++) {
 			if (!p_ptr->row[i].row_bitmap)
 				continue;
-<<<<<<< HEAD
 			bit_and_not(free_cores, p_ptr->row[i].row_bitmap);
-=======
-			bit_copybits(tmpcore, p_ptr->row[i].row_bitmap);
-			bit_and_not(free_cores, tmpcore);
->>>>>>> 47b5fe60
 		}
 	}
 
