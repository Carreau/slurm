--- conflicted
+++ resolved
@@ -806,14 +806,10 @@
 	char *knl_conf_file, *tmp_str = NULL, *resume_program;
 	s_p_hashtbl_t *tbl;
 	struct stat stat_buf;
-<<<<<<< HEAD
 	int i, rc = SLURM_SUCCESS;
-=======
-	int rc = SLURM_SUCCESS;
-	char* cpuinfo_path = "/proc/cpuinfo";
+	char *cpuinfo_path = "/proc/cpuinfo";
 	FILE *cpu_info_file;
 	char buf[1024];
->>>>>>> 77956598
 
 	/* Set default values */
 	allow_mcdram = KNL_MCDRAM_FLAG;
