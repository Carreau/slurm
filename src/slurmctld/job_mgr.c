--- conflicted
+++ resolved
@@ -11847,7 +11847,6 @@
 	      job_ptr->state_reason, job_ptr->priority);
 }
 
-<<<<<<< HEAD
 /* init_requeue_policy()
  * Initialize the requeue exit/hold arrays.
  */
@@ -11954,7 +11953,9 @@
 			job_ptr->job_state |= JOB_SPECIAL_EXIT;
 			return;
 		}
-=======
+	}
+}
+
 /* Reset a job's end-time based upon it's end_time.
  * NOTE: Do not reset the end_time if already being preempted */
 extern void job_end_time_reset(struct job_record  *job_ptr)
@@ -11967,6 +11968,5 @@
 	} else {
 		job_ptr->end_time = job_ptr->start_time +
 				    (job_ptr->time_limit * 60);	/* secs */
->>>>>>> 73192e1e
 	}
 }