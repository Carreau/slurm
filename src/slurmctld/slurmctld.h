--- conflicted
+++ resolved
@@ -1571,12 +1571,8 @@
  */
 extern void reset_job_bitmaps (void);
 
-<<<<<<< HEAD
-/* Reset all scheduling statistics */
-=======
 /* Reset all scheduling statistics
  * level IN - clear backfilled_jobs count if set */
->>>>>>> 963bbfb9
 extern void reset_stats(int level);
 
 /*
