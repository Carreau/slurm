/*****************************************************************************\
 *  node_mgr.c - manage the node records of slurm
 *	Note: there is a global node table (node_record_table_ptr), its
 *	hash table (node_hash_table), time stamp (last_node_update) and
 *	configuration list (config_list)
 *****************************************************************************
 *  Copyright (C) 2002-2007 The Regents of the University of California.
 *  Copyright (C) 2008-2010 Lawrence Livermore National Security.
 *  Produced at Lawrence Livermore National Laboratory (cf, DISCLAIMER).
 *  Written by Morris Jette <jette1@llnl.gov>, et. al.
 *  CODE-OCEC-09-009. All rights reserved.
 *
 *  This file is part of Slurm, a resource management program.
 *  For details, see <https://slurm.schedmd.com/>.
 *  Please also read the included file: DISCLAIMER.
 *
 *  Slurm is free software; you can redistribute it and/or modify it under
 *  the terms of the GNU General Public License as published by the Free
 *  Software Foundation; either version 2 of the License, or (at your option)
 *  any later version.
 *
 *  In addition, as a special exception, the copyright holders give permission
 *  to link the code of portions of this program with the OpenSSL library under
 *  certain conditions as described in each individual source file, and
 *  distribute linked combinations including the two. You must obey the GNU
 *  General Public License in all respects for all of the code used other than
 *  OpenSSL. If you modify file(s) with this exception, you may extend this
 *  exception to your version of the file(s), but you are not obligated to do
 *  so. If you do not wish to do so, delete this exception statement from your
 *  version.  If you delete this exception statement from all source files in
 *  the program, then also delete it here.
 *
 *  Slurm is distributed in the hope that it will be useful, but WITHOUT ANY
 *  WARRANTY; without even the implied warranty of MERCHANTABILITY or FITNESS
 *  FOR A PARTICULAR PURPOSE.  See the GNU General Public License for more
 *  details.
 *
 *  You should have received a copy of the GNU General Public License along
 *  with Slurm; if not, write to the Free Software Foundation, Inc.,
 *  51 Franklin Street, Fifth Floor, Boston, MA 02110-1301  USA.
\*****************************************************************************/

#include "config.h"

#include <ctype.h>
#include <errno.h>
#include <fcntl.h>
#include <stdio.h>
#include <stdlib.h>
#include <string.h>
#include <sys/types.h>
#include <sys/stat.h>
#include <time.h>

#include "src/common/bitstring.h"
#include "src/common/gres.h"
#include "src/common/hostlist.h"
#include "src/common/macros.h"
#include "src/common/node_features.h"
#include "src/common/node_select.h"
#include "src/common/pack.h"
#include "src/common/parse_time.h"
#include "src/common/power.h"
#include "src/common/read_config.h"
#include "src/common/slurm_accounting_storage.h"
#include "src/common/slurm_acct_gather_energy.h"
#include "src/common/slurm_ext_sensors.h"
#include "src/common/slurm_resource_info.h"
#include "src/common/slurm_mcs.h"
#include "src/common/xassert.h"
#include "src/common/xstring.h"

#include "src/slurmctld/agent.h"
#include "src/slurmctld/front_end.h"
#include "src/slurmctld/locks.h"
#include "src/slurmctld/ping_nodes.h"
#include "src/slurmctld/proc_req.h"
#include "src/slurmctld/read_config.h"
#include "src/slurmctld/reservation.h"
#include "src/slurmctld/slurmctld.h"
#include "src/slurmctld/slurmctld_plugstack.h"
#include "src/slurmctld/state_save.h"
#include "src/common/timers.h"
#include "src/slurmctld/trigger_mgr.h"

/* No need to change we always pack SLURM_PROTOCOL_VERSION */
#define NODE_STATE_VERSION        "PROTOCOL_VERSION"

typedef enum {
	FEATURE_MODE_IND,  /* Print each node change indivually */
	FEATURE_MODE_COMB, /* Try to combine like changes */
	FEATURE_MODE_PEND, /* Print any pending change message */
} feature_mode_t;

/* Global variables */
bitstr_t *avail_node_bitmap = NULL;	/* bitmap of available nodes */
bitstr_t *booting_node_bitmap = NULL;	/* bitmap of booting nodes */
bitstr_t *cg_node_bitmap    = NULL;	/* bitmap of completing nodes */
bitstr_t *future_node_bitmap = NULL;	/* bitmap of FUTURE nodes */
bitstr_t *idle_node_bitmap  = NULL;	/* bitmap of idle nodes */
bitstr_t *power_node_bitmap = NULL;	/* bitmap of powered down nodes */
bitstr_t *share_node_bitmap = NULL;  	/* bitmap of sharable nodes */
bitstr_t *up_node_bitmap    = NULL;  	/* bitmap of non-down nodes */
bitstr_t *rs_node_bitmap    = NULL; 	/* bitmap of resuming nodes */

static void 	_dump_node_state (struct node_record *dump_node_ptr,
				  Buf buffer);
static front_end_record_t * _front_end_reg(
				slurm_node_registration_status_msg_t *reg_msg);
static bool	_is_cloud_hidden(struct node_record *node_ptr);
static void 	_make_node_down(struct node_record *node_ptr,
				time_t event_time);
static bool	_node_is_hidden(struct node_record *node_ptr, uid_t uid);
static Buf	_open_node_state_file(char **state_file);
static void 	_pack_node(struct node_record *dump_node_ptr, Buf buffer,
			   uint16_t protocol_version, uint16_t show_flags);
static void	_sync_bitmaps(struct node_record *node_ptr, int job_count);
static void	_update_config_ptr(bitstr_t *bitmap,
				struct config_record *config_ptr);
static int	_update_node_active_features(char *node_names,
				char *active_features, int mode);
static int	_update_node_avail_features(char *node_names,
				char *avail_features, int mode);
static int	_update_node_gres(char *node_names, char *gres);
static int	_update_node_weight(char *node_names, uint32_t weight);
static bool 	_valid_node_state_change(uint32_t old, uint32_t new);


/* dump_all_node_state - save the state of all nodes to file */
int dump_all_node_state ( void )
{
	/* Save high-water mark to avoid buffer growth with copies */
	static int high_buffer_size = (1024 * 1024);
	int error_code = 0, inx, log_fd;
	char *old_file, *new_file, *reg_file;
	struct node_record *node_ptr;
	/* Locks: Read config and node */
	slurmctld_lock_t node_read_lock = { READ_LOCK, NO_LOCK, READ_LOCK,
					    NO_LOCK, NO_LOCK };
	Buf buffer = init_buf(high_buffer_size);
	DEF_TIMERS;

	START_TIMER;
	/* write header: version, time */
	packstr(NODE_STATE_VERSION, buffer);
	pack16(SLURM_PROTOCOL_VERSION, buffer);
	pack_time(time (NULL), buffer);

	/* write node records to buffer */
	lock_slurmctld (node_read_lock);
	for (inx = 0, node_ptr = node_record_table_ptr; inx < node_record_count;
	     inx++, node_ptr++) {
		xassert (node_ptr->magic == NODE_MAGIC);
		xassert (node_ptr->config_ptr->magic == CONFIG_MAGIC);
		_dump_node_state (node_ptr, buffer);
	}

	old_file = xstrdup (slurmctld_conf.state_save_location);
	xstrcat (old_file, "/node_state.old");
	reg_file = xstrdup (slurmctld_conf.state_save_location);
	xstrcat (reg_file, "/node_state");
	new_file = xstrdup (slurmctld_conf.state_save_location);
	xstrcat (new_file, "/node_state.new");
	unlock_slurmctld (node_read_lock);

	/* write the buffer to file */
	lock_state_files();
	log_fd = creat (new_file, 0600);
	if (log_fd < 0) {
		error ("Can't save state, error creating file %s %m", new_file);
		error_code = errno;
	} else {
		int pos = 0, nwrite = get_buf_offset(buffer), amount, rc;
		char *data = (char *)get_buf_data(buffer);
		high_buffer_size = MAX(nwrite, high_buffer_size);
		while (nwrite > 0) {
			amount = write(log_fd, &data[pos], nwrite);
			if ((amount < 0) && (errno != EINTR)) {
				error("Error writing file %s, %m", new_file);
				error_code = errno;
				break;
			}
			nwrite -= amount;
			pos    += amount;
		}

		rc = fsync_and_close(log_fd, "node");
		if (rc && !error_code)
			error_code = rc;
	}
	if (error_code)
		(void) unlink (new_file);
	else {	/* file shuffle */
		(void) unlink (old_file);
		if (link(reg_file, old_file))
			debug4("unable to create link for %s -> %s: %m",
			       reg_file, old_file);
		(void) unlink (reg_file);
		if (link(new_file, reg_file))
			debug4("unable to create link for %s -> %s: %m",
			       new_file, reg_file);
		(void) unlink (new_file);
	}
	xfree (old_file);
	xfree (reg_file);
	xfree (new_file);
	unlock_state_files ();

	free_buf (buffer);
	END_TIMER2("dump_all_node_state");
	return error_code;
}

/*
 * _dump_node_state - dump the state of a specific node to a buffer
 * IN dump_node_ptr - pointer to node for which information is requested
 * IN/OUT buffer - location to store data, pointers automatically advanced
 */
static void
_dump_node_state (struct node_record *dump_node_ptr, Buf buffer)
{
	packstr (dump_node_ptr->comm_name, buffer);
	packstr (dump_node_ptr->name, buffer);
	packstr (dump_node_ptr->node_hostname, buffer);
	packstr (dump_node_ptr->reason, buffer);
	packstr (dump_node_ptr->features, buffer);
	packstr (dump_node_ptr->features_act, buffer);
	packstr (dump_node_ptr->gres, buffer);
	packstr (dump_node_ptr->cpu_spec_list, buffer);
	pack32  (dump_node_ptr->next_state, buffer);
	pack32  (dump_node_ptr->node_state, buffer);
	pack32  (dump_node_ptr->cpu_bind, buffer);
	pack16  (dump_node_ptr->cpus, buffer);
	pack16  (dump_node_ptr->boards, buffer);
	pack16  (dump_node_ptr->sockets, buffer);
	pack16  (dump_node_ptr->cores, buffer);
	pack16  (dump_node_ptr->core_spec_cnt, buffer);
	pack16  (dump_node_ptr->threads, buffer);
	pack64  (dump_node_ptr->real_memory, buffer);
	pack32  (dump_node_ptr->tmp_disk, buffer);
	pack32  (dump_node_ptr->reason_uid, buffer);
	pack_time(dump_node_ptr->reason_time, buffer);
	pack_time(dump_node_ptr->boot_req_time, buffer);
	pack16  (dump_node_ptr->protocol_version, buffer);
	packstr (dump_node_ptr->mcs_label, buffer);
	(void) gres_plugin_node_state_pack(dump_node_ptr->gres_list, buffer,
					   dump_node_ptr->name);
}


/* Open the node state save file, or backup if necessary.
 * state_file IN - the name of the state save file used
 * RET the file description to read from or error code
 */
static Buf _open_node_state_file(char **state_file)
{
	Buf buf;

	*state_file = xstrdup(slurmctld_conf.state_save_location);
	xstrcat(*state_file, "/node_state");

	if (!(buf = create_mmap_buf(*state_file)))
		error("Could not open node state file %s: %m", *state_file);
	else
		return buf;

	error("NOTE: Trying backup state save file. Information may be lost!");
	xstrcat(*state_file, ".old");
	return create_mmap_buf(*state_file);
}

/*
 * load_all_node_state - Load the node state from file, recover on slurmctld
 *	restart. Execute this after loading the configuration file data.
 *	Data goes into common storage.
 * IN state_only - if true, overwrite only node state and reason
 *	Use this to overwrite the "UNKNOWN state typically used in slurm.conf
 * RET 0 or error code
 */
extern int load_all_node_state ( bool state_only )
{
	char *comm_name = NULL, *node_hostname = NULL;
	char *node_name = NULL, *reason = NULL, *state_file;
	char *features = NULL, *features_act = NULL;
	char *gres = NULL, *cpu_spec_list = NULL;
	char *mcs_label = NULL;
	int error_code = 0, node_cnt = 0;
	uint16_t core_spec_cnt = 0;
	uint32_t node_state, cpu_bind = 0, next_state = NO_VAL;
	uint16_t cpus = 1, boards = 1, sockets = 1, cores = 1, threads = 1;
	uint64_t real_memory;
	uint32_t tmp_disk, name_len;
	uint32_t reason_uid = NO_VAL;
	time_t boot_req_time = 0, reason_time = 0;
	List gres_list = NULL;
	struct node_record *node_ptr;
	time_t time_stamp, now = time(NULL);
	Buf buffer;
	char *ver_str = NULL;
	hostset_t hs = NULL;
	hostlist_t down_nodes = NULL;
	bool power_save_mode = false;
	uint16_t protocol_version = NO_VAL16;

	xassert(verify_lock(CONF_LOCK, READ_LOCK));

	if (slurmctld_conf.suspend_program && slurmctld_conf.resume_program)
		power_save_mode = true;

	/* read the file */
	lock_state_files ();
	buffer = _open_node_state_file(&state_file);
	if (!buffer) {
		info("No node state file (%s) to recover", state_file);
		xfree(state_file);
		unlock_state_files();
		return ENOENT;
	}
	xfree(state_file);
	unlock_state_files();

	safe_unpackstr_xmalloc( &ver_str, &name_len, buffer);
	debug3("Version string in node_state header is %s", ver_str);
	if (ver_str && !xstrcmp(ver_str, NODE_STATE_VERSION))
		safe_unpack16(&protocol_version, buffer);

	if (!protocol_version || (protocol_version == NO_VAL16)) {
		if (!ignore_state_errors)
			fatal("Can not recover node state, data version incompatible, start with '-i' to ignore this");
		error("*****************************************************");
		error("Can not recover node state, data version incompatible");
		error("*****************************************************");
		xfree(ver_str);
		free_buf(buffer);
		return EFAULT;
	}
	xfree(ver_str);

	safe_unpack_time (&time_stamp, buffer);

	while (remaining_buf (buffer) > 0) {
		uint32_t base_state;
		uint16_t obj_protocol_version = NO_VAL16;
		if (protocol_version >= SLURM_18_08_PROTOCOL_VERSION) {
			safe_unpackstr_xmalloc (&comm_name, &name_len, buffer);
			safe_unpackstr_xmalloc (&node_name, &name_len, buffer);
			safe_unpackstr_xmalloc (&node_hostname,
							    &name_len, buffer);
			safe_unpackstr_xmalloc (&reason,    &name_len, buffer);
			safe_unpackstr_xmalloc (&features,  &name_len, buffer);
			safe_unpackstr_xmalloc (&features_act,&name_len,buffer);
			safe_unpackstr_xmalloc (&gres,      &name_len, buffer);
			safe_unpackstr_xmalloc (&cpu_spec_list,
							    &name_len, buffer);
			safe_unpack32 (&next_state,  buffer);
			safe_unpack32 (&node_state,  buffer);
			safe_unpack32 (&cpu_bind,    buffer);
			safe_unpack16 (&cpus,        buffer);
			safe_unpack16 (&boards,     buffer);
			safe_unpack16 (&sockets,     buffer);
			safe_unpack16 (&cores,       buffer);
			safe_unpack16 (&core_spec_cnt, buffer);
			safe_unpack16 (&threads,     buffer);
			safe_unpack64 (&real_memory, buffer);
			safe_unpack32 (&tmp_disk,    buffer);
			safe_unpack32 (&reason_uid,  buffer);
			safe_unpack_time (&reason_time, buffer);
			safe_unpack_time (&boot_req_time, buffer);
			safe_unpack16 (&obj_protocol_version, buffer);
			safe_unpackstr_xmalloc (&mcs_label, &name_len, buffer);
			if (gres_plugin_node_state_unpack(
				    &gres_list, buffer, node_name,
				    protocol_version) != SLURM_SUCCESS)
				goto unpack_error;
			base_state = node_state & NODE_STATE_BASE;
		} else if (protocol_version >= SLURM_MIN_PROTOCOL_VERSION) {
			safe_unpackstr_xmalloc (&comm_name, &name_len, buffer);
			safe_unpackstr_xmalloc (&node_name, &name_len, buffer);
			safe_unpackstr_xmalloc (&node_hostname,
							    &name_len, buffer);
			safe_unpackstr_xmalloc (&reason,    &name_len, buffer);
			safe_unpackstr_xmalloc (&features,  &name_len, buffer);
			safe_unpackstr_xmalloc (&features_act,&name_len,buffer);
			safe_unpackstr_xmalloc (&gres,      &name_len, buffer);
			safe_unpackstr_xmalloc (&cpu_spec_list,
							    &name_len, buffer);
			safe_unpack32 (&node_state,  buffer);
			cpu_bind = 0;
			safe_unpack16 (&cpus,        buffer);
			safe_unpack16 (&boards,      buffer);
			safe_unpack16 (&sockets,     buffer);
			safe_unpack16 (&cores,       buffer);
			safe_unpack16 (&core_spec_cnt, buffer);
			safe_unpack16 (&threads,     buffer);
			safe_unpack64 (&real_memory, buffer);
			safe_unpack32 (&tmp_disk,    buffer);
			safe_unpack32 (&reason_uid,  buffer);
			safe_unpack_time (&reason_time, buffer);
			safe_unpack_time (&boot_req_time, buffer);
			safe_unpack16 (&obj_protocol_version, buffer);
			safe_unpackstr_xmalloc (&mcs_label, &name_len, buffer);
			if (gres_plugin_node_state_unpack(
				    &gres_list, buffer, node_name,
				    protocol_version) != SLURM_SUCCESS)
				goto unpack_error;
			base_state = node_state & NODE_STATE_BASE;
		} else {
			error("load_all_node_state: protocol_version "
			      "%hu not supported", protocol_version);
			goto unpack_error;
		}

		/* validity test as possible */
		if ((cpus == 0) ||
		    (boards == 0) ||
		    (sockets == 0) ||
		    (cores == 0) ||
		    (threads == 0) ||
		    (base_state  >= NODE_STATE_END)) {
			error ("Invalid data for node %s: procs=%u, boards=%u,"
			       " sockets=%u, cores=%u, threads=%u, state=%u",
				node_name, cpus, boards,
				sockets, cores, threads, node_state);
			error ("No more node data will be processed from the "
				"checkpoint file");
			goto unpack_error;

		}

		/* find record and perform update */
		node_ptr = find_node_record (node_name);
		if (node_ptr == NULL) {
			error ("Node %s has vanished from configuration",
			       node_name);
		} else if (state_only) {
			uint32_t orig_flags;
			if (IS_NODE_CLOUD(node_ptr)) {
				if ((!power_save_mode) &&
				    ((node_state & NODE_STATE_POWER_SAVE) ||
	 			     (node_state & NODE_STATE_POWER_UP))) {
					node_state &= (~NODE_STATE_POWER_SAVE);
					node_state &= (~NODE_STATE_POWER_UP);
					if (hs)
						hostset_insert(hs, node_name);
					else
						hs = hostset_create(node_name);
				}
				if (comm_name && node_hostname) {
					/* Recover NodeAddr and NodeHostName */
					xfree(node_ptr->comm_name);
					node_ptr->comm_name = comm_name;
					comm_name = NULL;  /* Nothing to free */
					xfree(node_ptr->node_hostname);
					node_ptr->node_hostname = node_hostname;
					node_hostname = NULL;  /* Nothing to free */
					slurm_reset_alias(node_ptr->name,
							  node_ptr->comm_name,
							  node_ptr->node_hostname);
				}
				node_ptr->node_state    = node_state;
			} else if (IS_NODE_UNKNOWN(node_ptr)) {
				if (base_state == NODE_STATE_DOWN) {
					orig_flags = node_ptr->node_state &
						     NODE_STATE_FLAGS;
					node_ptr->node_state = NODE_STATE_DOWN
						| orig_flags;
				}
				if (node_state & NODE_STATE_DRAIN)
					 node_ptr->node_state |=
						 NODE_STATE_DRAIN;
				if (node_state & NODE_STATE_FAIL)
					node_ptr->node_state |=
						NODE_STATE_FAIL;
				if (node_state & NODE_STATE_POWER_SAVE) {
					if (power_save_mode &&
					    IS_NODE_UNKNOWN(node_ptr)) {
						orig_flags = node_ptr->
							node_state &
							     NODE_STATE_FLAGS;
						node_ptr->node_state =
							NODE_STATE_IDLE |
							orig_flags |
							NODE_STATE_POWER_SAVE;
					} else if (power_save_mode) {
						node_ptr->node_state |=
							NODE_STATE_POWER_SAVE;
					} else if (hs)
						hostset_insert(hs, node_name);
					else
						hs = hostset_create(node_name);
					/* Recover hardware state for powered
					 * down nodes */
					node_ptr->cpus          = cpus;
					node_ptr->boards        = boards;
					node_ptr->sockets       = sockets;
					node_ptr->cores         = cores;
					node_ptr->core_spec_cnt =
						core_spec_cnt;
					xfree(node_ptr->cpu_spec_list);
					node_ptr->cpu_spec_list =
						cpu_spec_list;
					cpu_spec_list = NULL;/* Nothing */
							     /* to free */
					node_ptr->threads       = threads;
					node_ptr->real_memory   = real_memory;
					node_ptr->tmp_disk      = tmp_disk;
				}
				if (node_state & NODE_STATE_MAINT)
					node_ptr->node_state |= NODE_STATE_MAINT;
				if (node_state & NODE_STATE_REBOOT)
					node_ptr->node_state |= NODE_STATE_REBOOT;
				if (node_state & NODE_STATE_POWER_UP) {
					if (power_save_mode) {
						node_ptr->node_state |=
							NODE_STATE_POWER_UP;
					} else if (hs)
						hostset_insert(hs, node_name);
					else
						hs = hostset_create(node_name);
				}
			}
			if (node_ptr->reason == NULL) {
				node_ptr->reason = reason;
				reason = NULL;	/* Nothing to free */
				node_ptr->reason_time = reason_time;
				node_ptr->reason_uid = reason_uid;
			}

			if (node_ptr->node_state & NODE_STATE_POWER_UP)
				node_ptr->boot_req_time = boot_req_time;

			if (!slurmctld_conf.fast_schedule) {
				/* Accounting will need to know the
				 * last state here otherwise we will
				 * report incorrect information
				 * waiting for the node to register. */
				node_ptr->cpus          = cpus;
				node_ptr->boards        = boards;
				node_ptr->sockets       = sockets;
				node_ptr->cores         = cores;
				node_ptr->core_spec_cnt =
					core_spec_cnt;
				xfree(node_ptr->cpu_spec_list);
				node_ptr->cpu_spec_list =
					cpu_spec_list;
				cpu_spec_list = NULL; /* Nothing to free */
				node_ptr->threads       = threads;
				node_ptr->real_memory   = real_memory;
				node_ptr->tmp_disk      = tmp_disk;
			}

			xfree(node_ptr->features_act);
			node_ptr->features_act	= features_act;
			features_act		= NULL;	/* Nothing to free */
			node_ptr->gres_list	= gres_list;
			gres_list		= NULL;	/* Nothing to free */
		} else {
			if ((!power_save_mode) &&
			    ((node_state & NODE_STATE_POWER_SAVE) ||
 			     (node_state & NODE_STATE_POWER_UP))) {
				node_state &= (~NODE_STATE_POWER_SAVE);
				node_state &= (~NODE_STATE_POWER_UP);
				if (hs)
					hostset_insert(hs, node_name);
				else
					hs = hostset_create(node_name);
			}
			if (IS_NODE_CLOUD(node_ptr) &&
			    comm_name && node_hostname) {
				/* Recover NodeAddr and NodeHostName */
				xfree(node_ptr->comm_name);
				node_ptr->comm_name = comm_name;
				comm_name = NULL;	/* Nothing to free */
				xfree(node_ptr->node_hostname);
				node_ptr->node_hostname = node_hostname;
				node_hostname = NULL;	/* Nothing to free */
				slurm_reset_alias(node_ptr->name,
						  node_ptr->comm_name,
						  node_ptr->node_hostname);
			}
			node_ptr->node_state    = node_state;
			xfree(node_ptr->reason);
			node_ptr->reason	= reason;
			reason			= NULL;	/* Nothing to free */
			node_ptr->reason_time	= reason_time;
			node_ptr->reason_uid	= reason_uid;
			xfree(node_ptr->features);
			node_ptr->features	= features;
			features		= NULL;	/* Nothing to free */
			xfree(node_ptr->features_act);
			node_ptr->features_act	= features_act;
			features_act		= NULL;	/* Nothing to free */
			xfree(node_ptr->gres);
			node_ptr->gres 		= gres;
			gres			= NULL;	/* Nothing to free */
			node_ptr->gres_list	= gres_list;
			gres_list		= NULL;	/* Nothing to free */
			xfree(node_ptr->cpu_spec_list);
			node_ptr->cpu_spec_list = cpu_spec_list;
			cpu_spec_list 		= NULL; /* Nothing to free */
			node_ptr->part_cnt      = 0;
			xfree(node_ptr->part_pptr);
			node_ptr->cpu_bind      = cpu_bind;
			node_ptr->cpus          = cpus;
			node_ptr->boards        = boards;
			node_ptr->sockets       = sockets;
			node_ptr->cores         = cores;
			node_ptr->core_spec_cnt = core_spec_cnt;
			node_ptr->threads       = threads;
			node_ptr->real_memory   = real_memory;
			node_ptr->tmp_disk      = tmp_disk;
			node_ptr->last_response = (time_t) 0;
			xfree(node_ptr->mcs_label);
			node_ptr->mcs_label	= mcs_label;
			mcs_label		= NULL; /* Nothing to free */
		}

		if (node_ptr) {
			node_cnt++;

			node_ptr->next_state = next_state;

			if (IS_NODE_DOWN(node_ptr)) {
				if (down_nodes)
					hostlist_push(down_nodes, node_name);
				else
					down_nodes = hostlist_create(
							node_name);
			}

			if (node_ptr->node_state & NODE_STATE_POWER_UP) {
				/* last_response value not saved,
				 * make best guess */
				node_ptr->last_response = now +
						slurmctld_conf.resume_timeout;
			} else
				node_ptr->last_response = (time_t) 0;

			if (obj_protocol_version &&
			    (obj_protocol_version != NO_VAL16))
				node_ptr->protocol_version =
					obj_protocol_version;
			else
				node_ptr->protocol_version = protocol_version;

			/* Sanity check to make sure we can take a version we
			 * actually understand.
			 */
			if (node_ptr->protocol_version <
			    SLURM_MIN_PROTOCOL_VERSION)
				node_ptr->protocol_version =
					SLURM_MIN_PROTOCOL_VERSION;

			if (!IS_NODE_POWER_SAVE(node_ptr))
				node_ptr->last_idle = now;
			select_g_update_node_state(node_ptr);
		}

		xfree(features);
		xfree(features_act);
		xfree(gres);
		FREE_NULL_LIST(gres_list);
		xfree (comm_name);
		xfree (node_hostname);
		xfree (node_name);
		xfree(reason);
	}

fini:	info("Recovered state of %d nodes", node_cnt);
	if (hs) {
		char node_names[128];
		hostset_ranged_string(hs, sizeof(node_names), node_names);
		info("Cleared POWER_SAVE flag from nodes %s", node_names);
		hostset_destroy(hs);
	}

	if (down_nodes) {
		char *down_host_str = NULL;
		down_host_str = hostlist_ranged_string_xmalloc(down_nodes);
		info("Down nodes: %s", down_host_str);
		xfree(down_host_str);
		hostlist_destroy(down_nodes);
	}

	free_buf (buffer);
	return error_code;

unpack_error:
	if (!ignore_state_errors)
		fatal("Incomplete node data checkpoint file, start with '-i' to ignore this");
	error("Incomplete node data checkpoint file");
	error_code = EFAULT;
	xfree(features);
	xfree(gres);
	FREE_NULL_LIST(gres_list);
	xfree(comm_name);
	xfree(node_hostname);
	xfree(node_name);
	xfree(reason);
	goto fini;
}


/* list_compare_config - compare two entry from the config list based upon
 *	weight, see common/list.h for documentation */
int list_compare_config (void *config_entry1, void *config_entry2)
{
	int weight1, weight2;
	struct config_record *c1;
	struct config_record *c2;

	c1 = *(struct config_record **)config_entry1;
	c2 = *(struct config_record **)config_entry2;

	weight1 = c1->weight;
	weight2 = c2->weight;

	return (weight1 - weight2);
}

/* Return true if the node should be hidden by virtue of being powered down
 * and in the cloud. */
static bool _is_cloud_hidden(struct node_record *node_ptr)
{
	if (((slurmctld_conf.private_data & PRIVATE_CLOUD_NODES) == 0) &&
	    IS_NODE_CLOUD(node_ptr) && IS_NODE_POWER_SAVE(node_ptr))
		return true;
	return false;
}

static bool _node_is_hidden(struct node_record *node_ptr, uid_t uid)
{
	int i;

	if ((slurmctld_conf.private_data & PRIVATE_DATA_NODES)
	    && (slurm_mcs_get_privatedata() == 1)
	    && !validate_operator(uid)
	    && (mcs_g_check_mcs_label(uid, node_ptr->mcs_label) != 0))
		return true;

	if (!node_ptr->part_cnt)
		return false;

	for (i = 0; i < node_ptr->part_cnt; i++) {
		/* return false if the node belongs to any visible partition */
		if (part_is_visible(node_ptr->part_pptr[i], uid)) {
			return false;
		}
	}

	return true;
}

/*
 * pack_all_node - dump all configuration and node information for all nodes
 *	in machine independent form (for network transmission)
 * OUT buffer_ptr - pointer to the stored data
 * OUT buffer_size - set to size of the buffer in bytes
 * IN show_flags - node filtering options
 * IN uid - uid of user making request (for partition filtering)
 * IN protocol_version - slurm protocol version of client
 * global: node_record_table_ptr - pointer to global node table
 * NOTE: the caller must xfree the buffer at *buffer_ptr
 * NOTE: change slurm_load_node() in api/node_info.c when data format changes
 */
extern void pack_all_node (char **buffer_ptr, int *buffer_size,
			   uint16_t show_flags, uid_t uid,
			   uint16_t protocol_version)
{
	int inx;
	uint32_t nodes_packed, tmp_offset;
	Buf buffer;
	time_t now = time(NULL);
	struct node_record *node_ptr = node_record_table_ptr;
	bool hidden;

	xassert(verify_lock(CONF_LOCK, READ_LOCK));
	xassert(verify_lock(PART_LOCK, READ_LOCK));

	buffer_ptr[0] = NULL;
	*buffer_size = 0;

	buffer = init_buf (BUF_SIZE*16);
	nodes_packed = 0;

	if (protocol_version >= SLURM_18_08_PROTOCOL_VERSION) {
		/* write header: count and time */
		pack32(nodes_packed, buffer);
		pack_time(now, buffer);

		/* write node records */
		for (inx = 0; inx < node_record_count; inx++, node_ptr++) {
			xassert(node_ptr->magic == NODE_MAGIC);
			xassert(node_ptr->config_ptr->magic == CONFIG_MAGIC);

			/*
			 * We can't avoid packing node records without breaking
			 * the node index pointers. So pack a node with a name
			 * of NULL and let the caller deal with it.
			 */
			hidden = false;
			if (((show_flags & SHOW_ALL) == 0) && (uid != 0) &&
			    (_node_is_hidden(node_ptr, uid)))
				hidden = true;
			else if (IS_NODE_FUTURE(node_ptr) &&
				 (!(show_flags & SHOW_FUTURE)))
				hidden = true;
			else if (_is_cloud_hidden(node_ptr))
				hidden = true;
			else if ((node_ptr->name == NULL) ||
				 (node_ptr->name[0] == '\0'))
				hidden = true;

			if (hidden) {
				char *orig_name = node_ptr->name;
				node_ptr->name = NULL;
				_pack_node(node_ptr, buffer, protocol_version,
				           show_flags);
				node_ptr->name = orig_name;
			} else {
				_pack_node(node_ptr, buffer, protocol_version,
					   show_flags);
			}
			nodes_packed++;
		}
	} else if (protocol_version >= SLURM_MIN_PROTOCOL_VERSION) {
		/* write header: count and time */
		pack32(nodes_packed, buffer);
		pack32(1, buffer); /* was node_scaling */
		pack_time(now, buffer);

		/* write node records */
		for (inx = 0; inx < node_record_count; inx++, node_ptr++) {
			xassert (node_ptr->magic == NODE_MAGIC);
			xassert (node_ptr->config_ptr->magic ==
				 CONFIG_MAGIC);

			/* We can't avoid packing node records without breaking
			 * the node index pointers. So pack a node
			 * with a name of NULL and let the caller deal
			 * with it. */
			hidden = false;
			if (((show_flags & SHOW_ALL) == 0) && (uid != 0) &&
			    (_node_is_hidden(node_ptr, uid)))
				hidden = true;
			else if (IS_NODE_FUTURE(node_ptr) &&
				 ((show_flags & SHOW_FUTURE) == 0))
				hidden = true;
			else if (_is_cloud_hidden(node_ptr))
				hidden = true;
			else if ((node_ptr->name == NULL) ||
				 (node_ptr->name[0] == '\0'))
				hidden = true;

			if (hidden) {
				char *orig_name = node_ptr->name;
				node_ptr->name = NULL;
				_pack_node(node_ptr, buffer, protocol_version,
				           show_flags);
				node_ptr->name = orig_name;
			} else {
				_pack_node(node_ptr, buffer, protocol_version,
					   show_flags);
			}
			nodes_packed++;
		}
	} else {
		error("select_g_select_jobinfo_pack: protocol_version "
		      "%hu not supported", protocol_version);
	}

	tmp_offset = get_buf_offset (buffer);
	set_buf_offset (buffer, 0);
	pack32  (nodes_packed, buffer);
	set_buf_offset (buffer, tmp_offset);

	*buffer_size = get_buf_offset (buffer);
	buffer_ptr[0] = xfer_buf_data (buffer);
}

/*
 * pack_one_node - dump all configuration and node information for one node
 *	in machine independent form (for network transmission)
 * OUT buffer_ptr - pointer to the stored data
 * OUT buffer_size - set to size of the buffer in bytes
 * IN show_flags - node filtering options
 * IN uid - uid of user making request (for partition filtering)
 * IN node_name - name of node for which information is desired,
 *		  use first node if name is NULL
 * IN protocol_version - slurm protocol version of client
 * global: node_record_table_ptr - pointer to global node table
 * NOTE: the caller must xfree the buffer at *buffer_ptr
 * NOTE: change slurm_load_node() in api/node_info.c when data format changes
 */
extern void pack_one_node (char **buffer_ptr, int *buffer_size,
			   uint16_t show_flags, uid_t uid, char *node_name,
			   uint16_t protocol_version)
{
	uint32_t nodes_packed, tmp_offset;
	Buf buffer;
	time_t now = time(NULL);
	struct node_record *node_ptr;
	bool hidden;

	xassert(verify_lock(CONF_LOCK, READ_LOCK));
	xassert(verify_lock(PART_LOCK, READ_LOCK));

	buffer_ptr[0] = NULL;
	*buffer_size = 0;

	buffer = init_buf (BUF_SIZE);
	nodes_packed = 0;

	if (protocol_version >= SLURM_18_08_PROTOCOL_VERSION) {
		/* write header: count and time */
		pack32(nodes_packed, buffer);
		pack_time(now, buffer);

		/* write node records */
		if (node_name)
			node_ptr = find_node_record(node_name);
		else
			node_ptr = node_record_table_ptr;
		if (node_ptr) {
			hidden = false;
			if (((show_flags & SHOW_ALL) == 0) && (uid != 0) &&
			    (_node_is_hidden(node_ptr, uid)))
				hidden = true;
			else if (IS_NODE_FUTURE(node_ptr) &&
				 (!(show_flags & SHOW_FUTURE)))
				hidden = true;
//			Don't hide the node if explicitly requested by name
//			else if (_is_cloud_hidden(node_ptr))
//				hidden = true;
			else if ((node_ptr->name == NULL) ||
				 (node_ptr->name[0] == '\0'))
				hidden = true;

			if (!hidden) {
				_pack_node(node_ptr, buffer, protocol_version,
					   show_flags);
				nodes_packed++;
			}
		}
	} else if (protocol_version >= SLURM_MIN_PROTOCOL_VERSION) {
		/* write header: count and time */
		pack32(nodes_packed, buffer);
		pack32(1, buffer); /* was node_scaling */
		pack_time(now, buffer);

		/* write node records */
		if (node_name)
			node_ptr = find_node_record(node_name);
		else
			node_ptr = node_record_table_ptr;
		if (node_ptr) {
			hidden = false;
			if (((show_flags & SHOW_ALL) == 0) && (uid != 0) &&
			    (_node_is_hidden(node_ptr, uid)))
				hidden = true;
			else if (IS_NODE_FUTURE(node_ptr) &&
				 ((show_flags & SHOW_FUTURE) == 0))
				hidden = true;
//			Don't hide the node if explicitly requested by name
//			else if (_is_cloud_hidden(node_ptr))
//				hidden = true;
			else if ((node_ptr->name == NULL) ||
				 (node_ptr->name[0] == '\0'))
				hidden = true;

			if (!hidden) {
				_pack_node(node_ptr, buffer, protocol_version,
					   show_flags);
				nodes_packed++;
			}
		}
	} else {
		error("select_g_select_jobinfo_pack: protocol_version "
		      "%hu not supported", protocol_version);
	}

	tmp_offset = get_buf_offset (buffer);
	set_buf_offset (buffer, 0);
	pack32  (nodes_packed, buffer);
	set_buf_offset (buffer, tmp_offset);

	*buffer_size = get_buf_offset (buffer);
	buffer_ptr[0] = xfer_buf_data (buffer);
}

/*
 * _pack_node - dump all configuration information about a specific node in
 *	machine independent form (for network transmission)
 * IN dump_node_ptr - pointer to node for which information is requested
 * IN/OUT buffer - buffer where data is placed, pointers automatically updated
 * IN protocol_version - slurm protocol version of client
 * IN show_flags -
 * NOTE: if you make any changes here be sure to make the corresponding changes
 * 	to _unpack_node_info_members() in common/slurm_protocol_pack.c
 */
static void _pack_node (struct node_record *dump_node_ptr, Buf buffer,
			uint16_t protocol_version, uint16_t show_flags)
{
	char *gres_drain = NULL, *gres_used = NULL;

	xassert(verify_lock(CONF_LOCK, READ_LOCK));


	if (protocol_version >= SLURM_18_08_PROTOCOL_VERSION) {
		packstr (dump_node_ptr->name, buffer);
		packstr (dump_node_ptr->node_hostname, buffer);
		packstr (dump_node_ptr->comm_name, buffer);
		pack16(dump_node_ptr->port, buffer);
		pack32(dump_node_ptr->next_state, buffer);
		pack32(dump_node_ptr->node_state, buffer);
		packstr (dump_node_ptr->version, buffer);
		if (slurmctld_conf.fast_schedule) {
			/* Only data from config_record used for scheduling */
			pack16(dump_node_ptr->config_ptr->cpus, buffer);
			pack16(dump_node_ptr->config_ptr->boards, buffer);
			pack16(dump_node_ptr->config_ptr->sockets, buffer);
			pack16(dump_node_ptr->config_ptr->cores, buffer);
			pack16(dump_node_ptr->config_ptr->threads, buffer);
			pack64(dump_node_ptr->config_ptr->real_memory, buffer);
			pack32(dump_node_ptr->config_ptr->tmp_disk, buffer);
		} else {
			/* Individual node data used for scheduling */
			pack16(dump_node_ptr->cpus, buffer);
			pack16(dump_node_ptr->boards, buffer);
			pack16(dump_node_ptr->sockets, buffer);
			pack16(dump_node_ptr->cores, buffer);
			pack16(dump_node_ptr->threads, buffer);
			pack64(dump_node_ptr->real_memory, buffer);
			pack32(dump_node_ptr->tmp_disk, buffer);
		}
		packstr(dump_node_ptr->mcs_label, buffer);
		pack32(dump_node_ptr->owner, buffer);
		pack16(dump_node_ptr->core_spec_cnt, buffer);
		pack32(dump_node_ptr->cpu_bind, buffer);
		pack64(dump_node_ptr->mem_spec_limit, buffer);
		packstr(dump_node_ptr->cpu_spec_list, buffer);

		pack32(dump_node_ptr->cpu_load, buffer);
		pack64(dump_node_ptr->free_mem, buffer);
		pack32(dump_node_ptr->config_ptr->weight, buffer);
		pack32(dump_node_ptr->reason_uid, buffer);

		pack_time(dump_node_ptr->boot_time, buffer);
		pack_time(dump_node_ptr->reason_time, buffer);
		pack_time(dump_node_ptr->slurmd_start_time, buffer);

		select_g_select_nodeinfo_pack(dump_node_ptr->select_nodeinfo,
					      buffer, protocol_version);

		packstr(dump_node_ptr->arch, buffer);
		packstr(dump_node_ptr->features, buffer);
		packstr(dump_node_ptr->features_act, buffer);
		if (dump_node_ptr->gres)
			packstr(dump_node_ptr->gres, buffer);
		else
			packstr(dump_node_ptr->config_ptr->gres, buffer);

		/* Gathering GRES details is slow, so don't by default */
		if (show_flags & SHOW_DETAIL) {
			gres_drain =
				gres_get_node_drain(dump_node_ptr->gres_list);
			gres_used  =
				gres_get_node_used(dump_node_ptr->gres_list);
		}
		packstr(gres_drain, buffer);
		packstr(gres_used, buffer);
		xfree(gres_drain);
		xfree(gres_used);

		packstr(dump_node_ptr->os, buffer);
		packstr(dump_node_ptr->reason, buffer);
		acct_gather_energy_pack(dump_node_ptr->energy, buffer,
					protocol_version);
		ext_sensors_data_pack(dump_node_ptr->ext_sensors, buffer,
				      protocol_version);
		power_mgmt_data_pack(dump_node_ptr->power, buffer,
				     protocol_version);

		packstr(dump_node_ptr->tres_fmt_str,buffer);
	} else if (protocol_version >= SLURM_MIN_PROTOCOL_VERSION) {
		packstr (dump_node_ptr->name, buffer);
		packstr (dump_node_ptr->node_hostname, buffer);
		packstr (dump_node_ptr->comm_name, buffer);
		pack16(dump_node_ptr->port, buffer);
		pack32(dump_node_ptr->node_state, buffer);
		packstr (dump_node_ptr->version, buffer);
		if (slurmctld_conf.fast_schedule) {
			/* Only data from config_record used for scheduling */
			pack16(dump_node_ptr->config_ptr->cpus, buffer);
			pack16(dump_node_ptr->config_ptr->boards, buffer);
			pack16(dump_node_ptr->config_ptr->sockets, buffer);
			pack16(dump_node_ptr->config_ptr->cores, buffer);
			pack16(dump_node_ptr->config_ptr->threads, buffer);
			pack64(dump_node_ptr->config_ptr->real_memory, buffer);
			pack32(dump_node_ptr->config_ptr->tmp_disk, buffer);
		} else {
			/* Individual node data used for scheduling */
			pack16(dump_node_ptr->cpus, buffer);
			pack16(dump_node_ptr->boards, buffer);
			pack16(dump_node_ptr->sockets, buffer);
			pack16(dump_node_ptr->cores, buffer);
			pack16(dump_node_ptr->threads, buffer);
			pack64(dump_node_ptr->real_memory, buffer);
			pack32(dump_node_ptr->tmp_disk, buffer);
		}
		packstr(dump_node_ptr->mcs_label, buffer);
		pack32(dump_node_ptr->owner, buffer);
		pack16(dump_node_ptr->core_spec_cnt, buffer);
		pack64(dump_node_ptr->mem_spec_limit, buffer);
		packstr(dump_node_ptr->cpu_spec_list, buffer);

		pack32(dump_node_ptr->cpu_load, buffer);
		pack64(dump_node_ptr->free_mem, buffer);
		pack32(dump_node_ptr->config_ptr->weight, buffer);
		pack32(dump_node_ptr->reason_uid, buffer);

		pack_time(dump_node_ptr->boot_time, buffer);
		pack_time(dump_node_ptr->reason_time, buffer);
		pack_time(dump_node_ptr->slurmd_start_time, buffer);

		select_g_select_nodeinfo_pack(dump_node_ptr->select_nodeinfo,
					      buffer, protocol_version);

		packstr(dump_node_ptr->arch, buffer);
		packstr(dump_node_ptr->features, buffer);
		packstr(dump_node_ptr->features_act, buffer);
		if (dump_node_ptr->gres)
			packstr(dump_node_ptr->gres, buffer);
		else
			packstr(dump_node_ptr->config_ptr->gres, buffer);

		/* Gathering GRES details is slow, so don't by default */
		if (show_flags & SHOW_DETAIL) {
			gres_drain =
				gres_get_node_drain(dump_node_ptr->gres_list);
			gres_used  =
				gres_get_node_used(dump_node_ptr->gres_list);
		}
		packstr(gres_drain, buffer);
		packstr(gres_used, buffer);
		xfree(gres_drain);
		xfree(gres_used);

		packstr(dump_node_ptr->os, buffer);
		packstr(dump_node_ptr->reason, buffer);
		acct_gather_energy_pack(dump_node_ptr->energy, buffer,
					protocol_version);
		ext_sensors_data_pack(dump_node_ptr->ext_sensors, buffer,
				      protocol_version);
		power_mgmt_data_pack(dump_node_ptr->power, buffer,
				     protocol_version);

		packstr(dump_node_ptr->tres_fmt_str,buffer);
	} else {
		error("_pack_node: protocol_version "
		      "%hu not supported", protocol_version);
	}
}


/*
 * set_slurmd_addr - establish the slurm_addr_t for the slurmd on each node
 *	Uses common data structures.
 */
void set_slurmd_addr (void)
{
#ifndef HAVE_FRONT_END
	int i;
	struct node_record *node_ptr = node_record_table_ptr;
	DEF_TIMERS;

	xassert(verify_lock(CONF_LOCK, READ_LOCK));

	START_TIMER;
	for (i = 0; i < node_record_count; i++, node_ptr++) {
		if ((node_ptr->name == NULL) ||
		    (node_ptr->name[0] == '\0'))
			continue;
		if (IS_NODE_FUTURE(node_ptr))
			continue;
		if (IS_NODE_CLOUD(node_ptr)) {
                    if (slurmctld_conf.suspend_time < 1 ||
                        slurmctld_conf.resume_program == NULL ||
                        slurmctld_conf.suspend_program == NULL)
                            error("%s: Node %s configured with CLOUD state but "
                                  "missing any of SuspendTime, SuspendProgram "
                                  "or ResumeProgram options",__func__,
				  node_ptr->name);
		    if (IS_NODE_POWER_SAVE(node_ptr))
			continue;
		}
		if (node_ptr->port == 0)
			node_ptr->port = slurmctld_conf.slurmd_port;
		slurm_set_addr(&node_ptr->slurm_addr, node_ptr->port,
			       node_ptr->comm_name);
		if (node_ptr->slurm_addr.sin_port)
			continue;
		error("slurm_set_addr failure on %s", node_ptr->comm_name);
		node_ptr->node_state = NODE_STATE_FUTURE;
		bit_set(future_node_bitmap, i);
		node_ptr->port = 0;
		xfree(node_ptr->reason);
		node_ptr->reason = xstrdup("NO NETWORK ADDRESS FOUND");
		node_ptr->reason_time = time(NULL);
		node_ptr->reason_uid = slurmctld_conf.slurm_user_id;
	}

	END_TIMER2("set_slurmd_addr");
#endif
}

/* Return "true" if a node's state is already "new_state". This is more
 * complex than simply comparing the state values due to flags (e.g.
 * A node might be DOWN + NO_RESPOND or IDLE + DRAIN) */
static bool
_equivalent_node_state(struct node_record *node_ptr, uint32_t new_state)
{
	if (new_state == NO_VAL)	/* No change */
		return true;
	if ((new_state == NODE_STATE_DOWN)  && IS_NODE_DOWN(node_ptr))
		return true;
	if ((new_state == NODE_STATE_DRAIN) && IS_NODE_DRAIN(node_ptr))
		return true;
	if ((new_state == NODE_STATE_FAIL)  && IS_NODE_FAIL(node_ptr))
		return true;
	/* Other states might be added here */
	return false;
}

/* Confirm that the selected ActiveFeatures are a subset of AvailableFeatures */
static bool _valid_features_act(char *features_act, char *features)
{
	bool valid_subset = true;
	char *tmp_act, *last_act = NULL, *tok_act;
	char *tmp_avail, *last_avail = NULL, *tok_avail;

	if (!features_act || (features_act[0] == '\0'))
		return true;
	if (!features || (features[0] == '\0'))
		return false;

	tmp_act = xstrdup(features_act);
        tok_act = strtok_r(tmp_act, ",", &last_act);
        while (tok_act) {
		last_avail = NULL;
		tmp_avail = xstrdup(features);
		tok_avail = strtok_r(tmp_avail, ",", &last_avail);
		while (tok_avail) {
			if (!xstrcmp(tok_act, tok_avail))
				break;
		        tok_avail = strtok_r(NULL, ",", &last_avail);
		}
		xfree(tmp_avail);
		if (!tok_avail) {	/* No match found */
			valid_subset = false;
			break;
		}
                tok_act = strtok_r(NULL, ",", &last_act);
	}
	xfree(tmp_act);

	return valid_subset;
}

/*
 * update_node - update the configuration data for one or more nodes
 * IN update_node_msg - update node request
 * RET SLURM_SUCCESS or error code
 * global: node_record_table_ptr - pointer to global node table
 */
int update_node ( update_node_msg_t * update_node_msg )
{
	int error_code = 0, node_cnt, node_inx;
	struct node_record *node_ptr = NULL;
	char *this_node_name = NULL, *tmp_feature, *orig_features_act = NULL;
	hostlist_t host_list, hostaddr_list = NULL, hostname_list = NULL;
	uint32_t base_state = 0, node_flags, state_val;
	time_t now = time(NULL);

	if (update_node_msg->node_names == NULL ) {
		info("update_node: invalid node name  %s",
		       update_node_msg -> node_names );
		return ESLURM_INVALID_NODE_NAME;
	}

	host_list = hostlist_create(update_node_msg->node_names);
	if (host_list == NULL) {
		info("update_node: hostlist_create error on %s: %m",
		      update_node_msg->node_names);
		return ESLURM_INVALID_NODE_NAME;
	}
	node_cnt = hostlist_count(host_list);

	if (update_node_msg->node_addr) {
		hostaddr_list = hostlist_create(update_node_msg->node_addr);
		if (hostaddr_list == NULL) {
			info("update_node: hostlist_create error on %s: %m",
			     update_node_msg->node_addr);
			FREE_NULL_HOSTLIST(host_list);
			return ESLURM_INVALID_NODE_NAME;
		}
		if (node_cnt != hostlist_count(hostaddr_list)) {
			info("update_node: nodecount mismatch");
			FREE_NULL_HOSTLIST(host_list);
			FREE_NULL_HOSTLIST(hostaddr_list);
			return ESLURM_INVALID_NODE_NAME;
		}
	}

	if (update_node_msg->node_hostname) {
		hostname_list = hostlist_create(update_node_msg->node_hostname);
		if (hostname_list == NULL) {
			info("update_node: hostlist_create error on %s: %m",
			     update_node_msg->node_hostname);
			FREE_NULL_HOSTLIST(host_list);
			FREE_NULL_HOSTLIST(hostaddr_list);
			return ESLURM_INVALID_NODE_NAME;
		}
		if (node_cnt != hostlist_count(hostname_list)) {
			info("update_node: nodecount mismatch");
			FREE_NULL_HOSTLIST(host_list);
			FREE_NULL_HOSTLIST(hostaddr_list);
			FREE_NULL_HOSTLIST(hostname_list);
			return ESLURM_INVALID_NODE_NAME;
		}
	}

	while ( (this_node_name = hostlist_shift (host_list)) ) {
		int err_code = 0;
		bool acct_updated = false;

		node_ptr = find_node_record (this_node_name);
		node_inx = node_ptr - node_record_table_ptr;
		if (node_ptr == NULL) {
			error ("update_node: node %s does not exist",
				this_node_name);
			error_code = ESLURM_INVALID_NODE_NAME;
			free (this_node_name);
			break;
		}

		if (hostaddr_list) {
			char *this_addr = hostlist_shift(hostaddr_list);
			xfree(node_ptr->comm_name);
			node_ptr->comm_name = xstrdup(this_addr);
			free(this_addr);
		}
		if (hostname_list) {
			char *this_hostname = hostlist_shift(hostname_list);
			xfree(node_ptr->node_hostname);
			node_ptr->node_hostname = xstrdup(this_hostname);
			free(this_hostname);
		}
		if (hostaddr_list || hostname_list) {
			/* This updates the lookup table addresses */
			slurm_reset_alias(node_ptr->name, node_ptr->comm_name,
					  node_ptr->node_hostname);
		}

		if (update_node_msg->cpu_bind) {
			char tmp_str[128];
			slurm_sprint_cpu_bind_type(tmp_str,
						   update_node_msg->cpu_bind);
			info("update_node: setting CpuBind to %s for node %s",
			     tmp_str, this_node_name);
			if (update_node_msg->cpu_bind == CPU_BIND_OFF)
				node_ptr->cpu_bind = 0;
			else
				node_ptr->cpu_bind = update_node_msg->cpu_bind;
		}

		if (update_node_msg->features || update_node_msg->features_act) {
			char *features_act = NULL, *features_avail = NULL;
			if (!node_features_g_node_update_valid(node_ptr,
							 update_node_msg)) {
				error_code = ESLURM_INVALID_FEATURE;
				xfree(update_node_msg->features);
				xfree(update_node_msg->features_act);
			}
			if (update_node_msg->features_act)
				features_act = update_node_msg->features_act;
			else
				features_act = node_ptr->features_act;

			if (update_node_msg->features)
				features_avail = update_node_msg->features;
			else
				features_avail = node_ptr->features;
			if (!_valid_features_act(features_act, features_avail)){
				info("%s: Invalid ActiveFeatures (\'%s\' not subset of \'%s\' on node %s)",
				     __func__, features_act, features_avail,
				     node_ptr->name);
				error_code = ESLURM_INVALID_FEATURE;
				xfree(update_node_msg->features);
				xfree(update_node_msg->features_act);
			}
		}

		if (update_node_msg->features_act) {
			if (node_ptr->features_act)
				orig_features_act =
					xstrdup(node_ptr->features_act);
			else
				orig_features_act = xstrdup(node_ptr->features);
		}
		if (update_node_msg->features) {
			if (!update_node_msg->features_act &&
			    (node_features_g_count() == 0)) {
				/*
				 * If no NodeFeatures plugin and no explicit
				 * active features, then make active and
				 * available feature values match
				 */
				update_node_msg->features_act =
					xstrdup(update_node_msg->features);
			}
			xfree(node_ptr->features);
			if (update_node_msg->features[0]) {
				node_ptr->features =
					node_features_g_node_xlate2(
						update_node_msg->features);
			}
			/*
			 * _update_node_avail_features() logs and updates
			 * avail_feature_list below
			 */
		}

		if (update_node_msg->features_act) {
			tmp_feature = node_features_g_node_xlate(
					update_node_msg->features_act,
					orig_features_act, node_ptr->features,
					node_inx);
			xfree(node_ptr->features_act);
			node_ptr->features_act = tmp_feature;
			error_code = _update_node_active_features(
						node_ptr->name,
						node_ptr->features_act,
						FEATURE_MODE_COMB);
			xfree(orig_features_act);
		}

		if (update_node_msg->gres) {
			xfree(node_ptr->gres);
			if (update_node_msg->gres[0])
				node_ptr->gres = xstrdup(update_node_msg->gres);
			/* _update_node_gres() logs and updates config */
		}

		/* No accounting update if node state and reason are unchange */
		state_val = update_node_msg->node_state;
		if (_equivalent_node_state(node_ptr, state_val) &&
		    !xstrcmp(node_ptr->reason, update_node_msg->reason)) {
			free(this_node_name);
			continue;
		}

		if ((update_node_msg -> reason) &&
		    (update_node_msg -> reason[0])) {
			xfree(node_ptr->reason);
			node_ptr->reason = xstrdup(update_node_msg->reason);
			node_ptr->reason_time = now;
			node_ptr->reason_uid = update_node_msg->reason_uid;
			info ("update_node: node %s reason set to: %s",
				this_node_name, node_ptr->reason);
		}

		if (state_val != NO_VAL) {
			base_state = node_ptr->node_state;
			if (!_valid_node_state_change(base_state, state_val)) {
				info("Invalid node state transition requested "
				     "for node %s from=%s to=%s",
				     this_node_name,
				     node_state_string(base_state),
				     node_state_string(state_val));
				state_val = NO_VAL;
				error_code = ESLURM_INVALID_NODE_STATE;
			}
			base_state &= NODE_STATE_BASE;
		}

		if (state_val != NO_VAL) {
			node_flags = node_ptr->node_state & NODE_STATE_FLAGS;
			if (state_val == NODE_RESUME) {
				if (IS_NODE_IDLE(node_ptr) &&
				    (IS_NODE_DRAIN(node_ptr) ||
				     IS_NODE_FAIL(node_ptr))) {
					clusteracct_storage_g_node_up(
						acct_db_conn,
						node_ptr,
						now);
					acct_updated = true;
				}
				node_ptr->node_state &= (~NODE_STATE_DRAIN);
				node_ptr->node_state &= (~NODE_STATE_FAIL);
				node_ptr->node_state &= (~NODE_STATE_REBOOT);
				if (IS_NODE_DOWN(node_ptr)) {
					state_val = NODE_STATE_IDLE;
#ifndef HAVE_FRONT_END
					node_ptr->node_state |=
							NODE_STATE_NO_RESPOND;
#endif
					node_ptr->last_response = MAX(now,
						node_ptr->last_response);
					ping_nodes_now = true;
				} else if (IS_NODE_FUTURE(node_ptr)) {
					if (node_ptr->port == 0) {
						node_ptr->port =slurmctld_conf.
								slurmd_port;
					}
					slurm_set_addr(	&node_ptr->slurm_addr,
							node_ptr->port,
							node_ptr->comm_name);
					if (node_ptr->slurm_addr.sin_port) {
						state_val = NODE_STATE_IDLE;
#ifndef HAVE_FRONT_END
						node_ptr->node_state |=
							NODE_STATE_NO_RESPOND;
#endif
						bit_clear(future_node_bitmap,
							  node_inx);
						node_ptr->last_response =
							MAX(now,
							node_ptr->last_response);
						ping_nodes_now = true;
					} else {
						error("slurm_set_addr failure "
						      "on %s",
		       				      node_ptr->comm_name);
						state_val = base_state;
					}
				} else
					state_val = base_state;
			} else if (state_val == NODE_STATE_UNDRAIN) {
				if (IS_NODE_IDLE(node_ptr) &&
				    IS_NODE_DRAIN(node_ptr)) {
					clusteracct_storage_g_node_up(
						acct_db_conn,
						node_ptr,
						now);
					acct_updated = true;
				}
				node_ptr->node_state &= (~NODE_STATE_DRAIN);
				state_val = base_state;
			}

			if ((state_val == NODE_STATE_DOWN) ||
			    (state_val == NODE_STATE_FUTURE)) {
				/* We must set node DOWN before killing
				 * its jobs */
				_make_node_down(node_ptr, now);
				kill_running_job_by_node_name (this_node_name);
				if (state_val == NODE_STATE_FUTURE) {
					node_ptr->node_state = NODE_STATE_FUTURE
							       | node_flags;
					bit_set(future_node_bitmap, node_inx);
				}
			} else if (state_val == NODE_STATE_IDLE) {
				/* assume they want to clear DRAIN and
				 * FAIL flags too */
				if (IS_NODE_DOWN(node_ptr)) {
					trigger_node_up(node_ptr);
					clusteracct_storage_g_node_up(
						acct_db_conn,
						node_ptr,
						now);
					acct_updated = true;
				} else if (IS_NODE_IDLE(node_ptr)   &&
					   (IS_NODE_DRAIN(node_ptr) ||
					    IS_NODE_FAIL(node_ptr))) {
					clusteracct_storage_g_node_up(
						acct_db_conn,
						node_ptr,
						now);
					acct_updated = true;
				}	/* else already fully available */
				node_ptr->node_state &= (~NODE_STATE_DRAIN);
				node_ptr->node_state &= (~NODE_STATE_FAIL);
				if (!IS_NODE_NO_RESPOND(node_ptr) ||
				     IS_NODE_POWER_SAVE(node_ptr))
					bit_set (avail_node_bitmap, node_inx);
				bit_set (idle_node_bitmap, node_inx);
				bit_set (up_node_bitmap, node_inx);
				if (IS_NODE_POWER_SAVE(node_ptr))
					node_ptr->last_idle = 0;
				else
					node_ptr->last_idle = now;
			} else if (state_val == NODE_STATE_ALLOCATED) {
				if (!IS_NODE_DRAIN(node_ptr) &&
				    !IS_NODE_FAIL(node_ptr)  &&
				    !IS_NODE_NO_RESPOND(node_ptr))
					bit_set(avail_node_bitmap, node_inx);
				bit_set (up_node_bitmap, node_inx);
				bit_clear (idle_node_bitmap, node_inx);
			} else if ((state_val == NODE_STATE_DRAIN) ||
				   (state_val == NODE_STATE_FAIL)) {
				uint32_t new_state = state_val;
				if ((IS_NODE_ALLOCATED(node_ptr) ||
				     IS_NODE_MIXED(node_ptr)) &&
				    (IS_NODE_POWER_SAVE(node_ptr) ||
				     IS_NODE_POWER_UP(node_ptr))) {
					info("%s: DRAIN/FAIL request for node %s which is allocated and being powered up. Requeueing jobs",
					     __func__, this_node_name);
					kill_running_job_by_node_name(
								this_node_name);
				}
				bit_clear (avail_node_bitmap, node_inx);
				node_ptr->node_state &= (~NODE_STATE_DRAIN);
				node_ptr->node_state &= (~NODE_STATE_FAIL);
				state_val = node_ptr->node_state |= state_val;
				if ((node_ptr->run_job_cnt  == 0) &&
				    (node_ptr->comp_job_cnt == 0)) {
					trigger_node_drained(node_ptr);
					clusteracct_storage_g_node_down(
						acct_db_conn,
						node_ptr, now, NULL,
						node_ptr->reason_uid);
				}
				if ((new_state == NODE_STATE_FAIL) &&
				    (nonstop_ops.node_fail))
					(nonstop_ops.node_fail)(NULL, node_ptr);
			} else if (state_val == NODE_STATE_POWER_SAVE) {
				if (IS_NODE_POWER_SAVE(node_ptr)) {
					node_ptr->node_state &=
						(~NODE_STATE_POWER_SAVE);
					info("power down request repeating "
					     "for node %s", this_node_name);
				} else {
					if (IS_NODE_DOWN(node_ptr)) {
						/* Abort any power up request */
						node_ptr->node_state &=
							(~NODE_STATE_POWER_UP);
						node_ptr->node_state =
							NODE_STATE_IDLE |
							(node_ptr->node_state &
							 NODE_STATE_FLAGS);
					} else {
						node_ptr->node_state &=
							(~NODE_STATE_POWER_SAVE);
					}
#ifndef HAVE_FRONT_END
					node_ptr->node_state |=
						NODE_STATE_NO_RESPOND;
#endif

					info("powering down node %s",
					     this_node_name);
				}
				node_ptr->last_idle = 1;
				node_ptr->next_state = NO_VAL;
				bit_clear(rs_node_bitmap, node_inx);
				free(this_node_name);
				continue;
			} else if (state_val == NODE_STATE_POWER_UP) {
				if (!IS_NODE_POWER_SAVE(node_ptr)) {
					if (IS_NODE_POWER_UP(node_ptr)) {
						node_ptr->last_idle = now;
						node_ptr->node_state |=
							NODE_STATE_POWER_SAVE;
						info("power up request "
						     "repeating for node %s",
						     this_node_name);
					} else {
						verbose("node %s is already "
							"powered up",
							this_node_name);
					}
				} else {
					node_ptr->last_idle = now;
					info("powering up node %s",
					     this_node_name);
				}
				node_ptr->next_state = NO_VAL;
				bit_clear(rs_node_bitmap, node_inx);
				free(this_node_name);
				continue;
			} else if ((state_val & NODE_STATE_POWER_SAVE) &&
				   (state_val & NODE_STATE_POWER_UP) &&
				   (IS_NODE_POWER_UP(node_ptr))) {
				/* Clear any reboot operation in progress */
				node_ptr->node_state &= (~NODE_STATE_POWER_UP);
				node_ptr->last_response = MAX(now,
						node_ptr->last_response);
				state_val = base_state;
			} else if (state_val == NODE_STATE_NO_RESPOND) {
				node_ptr->node_state |= NODE_STATE_NO_RESPOND;
				state_val = base_state;
				bit_clear(avail_node_bitmap, node_inx);
			} else {
				info("Invalid node state specified %u",
				     state_val);
				err_code = 1;
				error_code = ESLURM_INVALID_NODE_STATE;
			}

			if (err_code == 0) {
				node_ptr->node_state = state_val |
						(node_ptr->node_state &
						 NODE_STATE_FLAGS);
				select_g_update_node_state(node_ptr);

				node_ptr->next_state = NO_VAL;
				bit_clear(rs_node_bitmap, node_inx);

				info ("update_node: node %s state set to %s",
					this_node_name,
					node_state_string(state_val));
			}
		}

		if (!acct_updated && !IS_NODE_DOWN(node_ptr) &&
		    !IS_NODE_DRAIN(node_ptr) && !IS_NODE_FAIL(node_ptr)) {
			/* reason information is handled in
			   clusteracct_storage_g_node_up()
			*/
			clusteracct_storage_g_node_up(
				acct_db_conn, node_ptr, now);
		}

		free (this_node_name);
	}

	/* Write/clear log */
	(void)_update_node_active_features(NULL, NULL, FEATURE_MODE_PEND);

	FREE_NULL_HOSTLIST(host_list);
	FREE_NULL_HOSTLIST(hostaddr_list);
	FREE_NULL_HOSTLIST(hostname_list);
	last_node_update = now;

	if ((error_code == 0) && (update_node_msg->features)) {
		error_code = _update_node_avail_features(
					update_node_msg->node_names,
					update_node_msg->features,
					FEATURE_MODE_IND);
	}
	if ((error_code == 0) && (update_node_msg->gres)) {
		error_code = _update_node_gres(update_node_msg->node_names,
					       update_node_msg->gres);
	}

	/* Update weight. Weight is part of config_ptr,
	 * hence split config records if required */
	if ((error_code == 0) && (update_node_msg->weight != NO_VAL))	{
		error_code = _update_node_weight(update_node_msg->node_names,
						 update_node_msg->weight);
		if (!error_code)
			/* sort config_list by weight for scheduling */
			list_sort(config_list, &list_compare_config);

	}

	return error_code;
}

/*
 * restore_node_features - Make node and config (from slurm.conf) fields
 *	consistent for Features, Gres and Weight
 * IN recover -
 *              0, 1 - use data from config record, built using slurm.conf
 *              2 = use data from node record, built from saved state
 */
extern void restore_node_features(int recover)
{
	int i, node_features_plugin_cnt;
	struct node_record *node_ptr;

	node_features_plugin_cnt = node_features_g_count();
	for (i = 0, node_ptr = node_record_table_ptr; i < node_record_count;
	     i++, node_ptr++) {
		if (node_ptr->weight != node_ptr->config_ptr->weight) {
			error("Node %s Weight(%u) differ from slurm.conf",
			      node_ptr->name, node_ptr->weight);
			if (recover == 2) {
				_update_node_weight(node_ptr->name,
						    node_ptr->weight);
			} else {
				node_ptr->weight = node_ptr->config_ptr->
						   weight;
			}
		}
		if (xstrcmp(node_ptr->config_ptr->feature, node_ptr->features)){
			if (node_features_plugin_cnt == 0) {
				error("Node %s Features(%s) differ from slurm.conf",
				      node_ptr->name, node_ptr->features);
			}
			if (recover == 2) {
				_update_node_avail_features(node_ptr->name,
							    node_ptr->features,
							    FEATURE_MODE_COMB);
			}
		}

		/*
		 * We lose the gres information updated manually and always
		 * use the information from slurm.conf
		 */
		(void) gres_plugin_node_reconfig(node_ptr->name,
						 node_ptr->config_ptr->gres,
						 &node_ptr->gres,
						 &node_ptr->gres_list,
						 slurmctld_conf.fast_schedule);
		gres_plugin_node_state_log(node_ptr->gres_list, node_ptr->name);
	}
	_update_node_avail_features(NULL, NULL, FEATURE_MODE_PEND);
}

/* Duplicate a configuration record except for the node names & bitmap */
struct config_record * _dup_config(struct config_record *config_ptr)
{
	struct config_record *new_config_ptr;

	new_config_ptr = create_config_record();
	new_config_ptr->magic       = config_ptr->magic;
	new_config_ptr->cpus        = config_ptr->cpus;
	new_config_ptr->cpu_spec_list = xstrdup(config_ptr->cpu_spec_list);
	new_config_ptr->boards      = config_ptr->boards;
	new_config_ptr->sockets     = config_ptr->sockets;
	new_config_ptr->cores       = config_ptr->cores;
	new_config_ptr->core_spec_cnt = config_ptr->core_spec_cnt;
	new_config_ptr->threads     = config_ptr->threads;
	new_config_ptr->real_memory = config_ptr->real_memory;
	new_config_ptr->mem_spec_limit = config_ptr->mem_spec_limit;
	new_config_ptr->tmp_disk    = config_ptr->tmp_disk;
	new_config_ptr->weight      = config_ptr->weight;
	new_config_ptr->feature     = xstrdup(config_ptr->feature);
	new_config_ptr->gres        = xstrdup(config_ptr->gres);

	return new_config_ptr;
}

/*
 * _update_node_weight - Update weight associated with nodes
 *	build new config list records as needed
 * IN node_names - List of nodes to update
 * IN weight - New weight value
 * RET: SLURM_SUCCESS or error code
 */
static int _update_node_weight(char *node_names, uint32_t weight)
{
	bitstr_t *node_bitmap = NULL, *tmp_bitmap;
	ListIterator config_iterator;
	struct config_record *config_ptr, *new_config_ptr;
	struct config_record *first_new = NULL;
	int rc, config_cnt, tmp_cnt;

	rc = node_name2bitmap(node_names, false, &node_bitmap);
	if (rc) {
		info("_update_node_weight: invalid node_name");
		return rc;
	}

	/* For each config_record with one of these nodes,
	 * update it (if all nodes updated) or split it into
	 * a new entry */
	config_iterator = list_iterator_create(config_list);
	while ((config_ptr = (struct config_record *)
			list_next(config_iterator))) {
		if (config_ptr == first_new)
			break;	/* done with all original records */

		tmp_bitmap = bit_copy(node_bitmap);
		bit_and(tmp_bitmap, config_ptr->node_bitmap);
		config_cnt = bit_set_count(config_ptr->node_bitmap);
		tmp_cnt = bit_set_count(tmp_bitmap);
		if (tmp_cnt == 0) {
			/* no overlap, leave alone */
		} else if (tmp_cnt == config_cnt) {
			/* all nodes changed, update in situ */
			config_ptr->weight = weight;
		} else {
			/* partial update, split config_record */
			new_config_ptr = _dup_config(config_ptr);
			if (first_new == NULL)
				first_new = new_config_ptr;
			/* Change weight for the given node */
			new_config_ptr->weight      = weight;
			new_config_ptr->node_bitmap = bit_copy(tmp_bitmap);
			new_config_ptr->nodes = bitmap2node_name(tmp_bitmap);

			_update_config_ptr(tmp_bitmap, new_config_ptr);

			/* Update remaining records */
			bit_and_not(config_ptr->node_bitmap, tmp_bitmap);
			xfree(config_ptr->nodes);
			config_ptr->nodes = bitmap2node_name(
				config_ptr->node_bitmap);
		}
		FREE_NULL_BITMAP(tmp_bitmap);
	}
	list_iterator_destroy(config_iterator);
	FREE_NULL_BITMAP(node_bitmap);

	info("_update_node_weight: nodes %s weight set to: %u",
		node_names, weight);
	return SLURM_SUCCESS;
}

static inline void _update_node_features_post(
	char *node_names,
	char **last_features, char *features,
	bitstr_t **last_node_bitmap, bitstr_t **node_bitmap,
	int mode, const char *type)
{

	xassert(last_features);
	xassert(last_node_bitmap);
	xassert(node_bitmap);

	if (mode == FEATURE_MODE_IND) {
		info("%s: nodes %s %s features set to: %s",
		     __func__, node_names, type, features);
	} else if (*last_features && *last_node_bitmap &&
		   ((mode == FEATURE_MODE_PEND) ||
		    xstrcmp(features, *last_features))) {
		char *last_node_names = bitmap2node_name(*last_node_bitmap);
		info("%s: nodes %s %s features set to: %s",
		     __func__, last_node_names, type, *last_features);
		xfree(last_node_names);
		xfree(*last_features);
		FREE_NULL_BITMAP(*last_node_bitmap);
	}

	if (mode == FEATURE_MODE_COMB) {
		if (!*last_features) {
			/* Start combining records */
			*last_features = xstrdup(features);
			*last_node_bitmap = *node_bitmap;
			*node_bitmap = NULL;
		} else {
			/* Add this node to existing log info */
			bit_or(*last_node_bitmap, *node_bitmap);
		}
	}
}

/*
 * _update_node_active_features - Update active features associated with nodes
 * IN node_names - List of nodes to update
 * IN active_features - New active features value
 * IN mode - FEATURE_MODE_IND : Print each node change indivually
 *           FEATURE_MODE_COMB: Try to combine like changes (SEE NOTE BELOW)
 *           FEATURE_MODE_PEND: Print any pending change message
 * RET: SLURM_SUCCESS or error code
 * NOTE: Use mode=FEATURE_MODE_IND in a loop with node write lock set,
 *	 then call with mode=FEATURE_MODE_PEND at the end of the loop
 */
static int _update_node_active_features(char *node_names, char *active_features,
					int mode)
{
	static char *last_active_features = NULL;
	static bitstr_t *last_node_bitmap = NULL;
	bitstr_t *node_bitmap = NULL;
	int rc;

	if (mode < FEATURE_MODE_PEND) {
		/* Perform update of node active features */
		rc = node_name2bitmap(node_names, false, &node_bitmap);
		if (rc) {
			info("%s: invalid node_name (%s)", __func__,
			     node_names);
			return rc;
		}
		update_feature_list(active_feature_list, active_features,
				    node_bitmap);
		(void) node_features_g_node_update(active_features,
						   node_bitmap);
	}

	info("got %p", last_node_bitmap);

	_update_node_features_post(node_names,
				   &last_active_features, active_features,
				   &last_node_bitmap, &node_bitmap,
				   mode, "active");
	FREE_NULL_BITMAP(node_bitmap);

	return SLURM_SUCCESS;
}

/*
 * _update_node_avail_features - Update available features associated with
 *	nodes, build new config list records as needed
 * IN node_names - List of nodes to update
 * IN avail_features - New available features value
 * IN mode - FEATURE_MODE_IND : Print each node change indivually
 *           FEATURE_MODE_COMB: Try to combine like changes (SEE NOTE BELOW)
 *           FEATURE_MODE_PEND: Print any pending change message
 * RET: SLURM_SUCCESS or error code
 * NOTE: Use mode=FEATURE_MODE_IND in a loop with node write lock set,
 *	 then call with mode=FEATURE_MODE_PEND at the end of the loop
 */
static int _update_node_avail_features(char *node_names, char *avail_features,
				       int mode)
{
	static char *last_avail_features = NULL;
	static bitstr_t *last_node_bitmap = NULL;
	bitstr_t *node_bitmap = NULL, *tmp_bitmap;
	ListIterator config_iterator;
	struct config_record *config_ptr, *new_config_ptr;
	struct config_record *first_new = NULL;
	int rc, config_cnt, tmp_cnt;

	if (mode < FEATURE_MODE_PEND) {
		rc = node_name2bitmap(node_names, false, &node_bitmap);
		if (rc) {
			info("%s: invalid node_name (%s)",
			     __func__, node_names);
			return rc;
		}

		/*
		 * For each config_record with one of these nodes, update it
		 * (if all nodes updated) or split it into a new entry
		 */
		config_iterator = list_iterator_create(config_list);
		while ((config_ptr = (struct config_record *)
				list_next(config_iterator))) {
			if (config_ptr == first_new)
				break;	/* done with all original records */

			tmp_bitmap = bit_copy(node_bitmap);
			bit_and(tmp_bitmap, config_ptr->node_bitmap);
			config_cnt = bit_set_count(config_ptr->node_bitmap);
			tmp_cnt = bit_set_count(tmp_bitmap);
			if (tmp_cnt == 0) {
				/* no overlap, leave alone */
			} else if (tmp_cnt == config_cnt) {
				/* all nodes changed, update in situ */
				xfree(config_ptr->feature);
				if (avail_features && avail_features[0]) {
					config_ptr->feature =
						xstrdup(avail_features);
				}
			} else {
				/* partial update, split config_record */
				new_config_ptr = _dup_config(config_ptr);
				if (first_new == NULL)
					first_new = new_config_ptr;
				xfree(new_config_ptr->feature);
				if (avail_features && avail_features[0]) {
					new_config_ptr->feature =
						xstrdup(avail_features);
				}
				new_config_ptr->node_bitmap =
						bit_copy(tmp_bitmap);
				new_config_ptr->nodes =
						bitmap2node_name(tmp_bitmap);
				_update_config_ptr(tmp_bitmap, new_config_ptr);

				/* Update remaining records */
				bit_and_not(config_ptr->node_bitmap, tmp_bitmap);
				xfree(config_ptr->nodes);
				config_ptr->nodes = bitmap2node_name(
						    config_ptr->node_bitmap);
			}
			FREE_NULL_BITMAP(tmp_bitmap);
		}
		list_iterator_destroy(config_iterator);
		if (avail_feature_list) {	/* List not set at startup */
			update_feature_list(avail_feature_list, avail_features,
					    node_bitmap);
		}
	}

	_update_node_features_post(node_names,
				   &last_avail_features, avail_features,
				   &last_node_bitmap, &node_bitmap,
				   mode, "available");
	FREE_NULL_BITMAP(node_bitmap);

	return SLURM_SUCCESS;
}

/*
 * _update_node_gres - Update generic resources associated with nodes
 *	build new config list records as needed
 * IN node_names - List of nodes to update
 * IN gres - New gres value
 * RET: SLURM_SUCCESS or error code
 */
static int _update_node_gres(char *node_names, char *gres)
{
	bitstr_t *node_bitmap = NULL, *tmp_bitmap;
	ListIterator config_iterator;
	struct config_record *config_ptr, *new_config_ptr;
	struct config_record *first_new = NULL;
	struct node_record *node_ptr;
	int rc, config_cnt, tmp_cnt;
	int i, i_first, i_last;

	rc = node_name2bitmap(node_names, false, &node_bitmap);
	if (rc) {
		info("_update_node_gres: invalid node_name");
		return rc;
	}

	/* For each config_record with one of these nodes,
	 * update it (if all nodes updated) or split it into
	 * a new entry */
	config_iterator = list_iterator_create(config_list);
	while ((config_ptr = (struct config_record *)
			list_next(config_iterator))) {
		if (config_ptr == first_new)
			break;	/* done with all original records */

		tmp_bitmap = bit_copy(node_bitmap);
		bit_and(tmp_bitmap, config_ptr->node_bitmap);
		config_cnt = bit_set_count(config_ptr->node_bitmap);
		tmp_cnt = bit_set_count(tmp_bitmap);
		if (tmp_cnt == 0) {
			/* no overlap, leave alone */
		} else if (tmp_cnt == config_cnt) {
			/* all nodes changed, update in situ */
			xfree(config_ptr->gres);
			if (gres && gres[0])
				config_ptr->gres = xstrdup(gres);
		} else {
			/* partial update, split config_record */
			new_config_ptr = _dup_config(config_ptr);
			if (first_new == NULL)
				first_new = new_config_ptr;
			xfree(new_config_ptr->gres);
			if (gres && gres[0])
				new_config_ptr->gres = xstrdup(gres);
			new_config_ptr->node_bitmap = bit_copy(tmp_bitmap);
			new_config_ptr->nodes = bitmap2node_name(tmp_bitmap);

			_update_config_ptr(tmp_bitmap, new_config_ptr);

			/* Update remaining records */
			bit_and_not(config_ptr->node_bitmap, tmp_bitmap);
			xfree(config_ptr->nodes);
			config_ptr->nodes = bitmap2node_name(config_ptr->
							     node_bitmap);
		}
		FREE_NULL_BITMAP(tmp_bitmap);
	}
	list_iterator_destroy(config_iterator);

	i_first = bit_ffs(node_bitmap);
	if (i_first >= 0)
		i_last = bit_fls(node_bitmap);
	else
		i_last = i_first - 1;
	for (i = i_first; i <= i_last; i++) {
		node_ptr = node_record_table_ptr + i;
		(void) gres_plugin_node_reconfig(node_ptr->name,
						 node_ptr->config_ptr->gres,
						 &node_ptr->gres,
						 &node_ptr->gres_list,
						 slurmctld_conf.fast_schedule);
		gres_plugin_node_state_log(node_ptr->gres_list, node_ptr->name);
	}
	FREE_NULL_BITMAP(node_bitmap);

	info("_update_node_gres: nodes %s gres set to: %s", node_names, gres);
	return SLURM_SUCCESS;
}

/* Reset the config pointer for updated jobs */
static void _update_config_ptr(bitstr_t *bitmap,
		struct config_record *config_ptr)
{
	int i;

	for (i=0; i<node_record_count; i++) {
		if (bit_test(bitmap, i) == 0)
			continue;
		node_record_table_ptr[i].config_ptr = config_ptr;
	}
}

/*
 * drain_nodes - drain one or more nodes,
 *  no-op for nodes already drained or draining
 * IN nodes - nodes to drain
 * IN reason - reason to drain the nodes
 * RET SLURM_SUCCESS or error code
 * global: node_record_table_ptr - pointer to global node table
 */
extern int drain_nodes(char *nodes, char *reason, uint32_t reason_uid)
{
	int error_code = 0, node_inx;
	struct node_record *node_ptr;
	char  *this_node_name ;
	hostlist_t host_list;
	time_t now = time(NULL);

	if ((nodes == NULL) || (nodes[0] == '\0')) {
		error ("drain_nodes: invalid node name  %s", nodes);
		return ESLURM_INVALID_NODE_NAME;
	}

#ifdef HAVE_ALPS_CRAY
	error("We cannot drain nodes on a Cray/ALPS system, "
	      "use native Cray tools such as xtprocadmin(8).");
	return SLURM_SUCCESS;
#endif

	if ( (host_list = hostlist_create (nodes)) == NULL) {
		error ("hostlist_create error on %s: %m", nodes);
		return ESLURM_INVALID_NODE_NAME;
	}

	while ( (this_node_name = hostlist_shift (host_list)) ) {
		node_ptr = find_node_record (this_node_name);
		node_inx = node_ptr - node_record_table_ptr;
		if (node_ptr == NULL) {
			error ("drain_nodes: node %s does not exist",
				this_node_name);
			error_code = ESLURM_INVALID_NODE_NAME;
			free (this_node_name);
			break;
		}

		if (IS_NODE_DRAIN(node_ptr)) {
			/* state already changed, nothing to do */
			free (this_node_name);
			continue;
		}

		node_ptr->node_state |= NODE_STATE_DRAIN;
		bit_clear (avail_node_bitmap, node_inx);
		info ("drain_nodes: node %s state set to DRAIN",
			this_node_name);
		if ((node_ptr->reason == NULL) ||
		    (xstrncmp(node_ptr->reason, "Not responding", 14) == 0)) {
			xfree(node_ptr->reason);
			node_ptr->reason = xstrdup(reason);
			node_ptr->reason_time = now;
			node_ptr->reason_uid = reason_uid;
		}
		if ((node_ptr->run_job_cnt  == 0) &&
		    (node_ptr->comp_job_cnt == 0)) {
			/* no jobs, node is drained */
			trigger_node_drained(node_ptr);
			clusteracct_storage_g_node_down(acct_db_conn,
							node_ptr, now, NULL,
							reason_uid);
		}

		select_g_update_node_state(node_ptr);

		free (this_node_name);
	}
	last_node_update = time (NULL);

	hostlist_destroy (host_list);
	return error_code;
}
/* Return true if admin request to change node state from old to new is valid */
static bool _valid_node_state_change(uint32_t old, uint32_t new)
{
	uint32_t base_state, node_flags;

	if (old == new)
		return true;

	base_state = old & NODE_STATE_BASE;
	node_flags = old & NODE_STATE_FLAGS;
	switch (new) {
		case NODE_STATE_DOWN:
		case NODE_STATE_DRAIN:
		case NODE_STATE_FAIL:
		case NODE_STATE_NO_RESPOND:
		case NODE_STATE_POWER_SAVE:
		case NODE_STATE_POWER_UP:
		case (NODE_STATE_POWER_SAVE | NODE_STATE_POWER_UP):
		case NODE_STATE_UNDRAIN:
			return true;

		case NODE_RESUME:
			if ((base_state == NODE_STATE_DOWN)   ||
			    (base_state == NODE_STATE_FUTURE) ||
			    (node_flags & NODE_STATE_DRAIN)   ||
			    (node_flags & NODE_STATE_FAIL)    ||
			    (node_flags & NODE_STATE_REBOOT))
				return true;
			break;

		case NODE_STATE_FUTURE:
			if ((base_state == NODE_STATE_DOWN) ||
			    (base_state == NODE_STATE_IDLE))
				return true;
			break;

		case NODE_STATE_IDLE:
			if ((base_state == NODE_STATE_DOWN) ||
			    (base_state == NODE_STATE_IDLE))
				return true;
			break;

		case NODE_STATE_ALLOCATED:
			if (base_state == NODE_STATE_ALLOCATED)
				return true;
			break;

		default:	/* All others invalid */
			break;
	}

	return false;
}

static int _build_node_spec_bitmap(struct node_record *node_ptr)
{
	uint32_t c, coff, size;
	int *cpu_spec_array;
	uint i, node_inx;

	if (node_ptr->threads == 0) {
		error("Node %s has invalid thread per core count (%u)",
		      node_ptr->name, node_ptr->threads);
		return SLURM_ERROR;
	}

	if (!node_ptr->cpu_spec_list)
		return SLURM_SUCCESS;
	node_inx = node_ptr - node_record_table_ptr;
	c = cr_get_coremap_offset(node_inx);
	coff = cr_get_coremap_offset(node_inx+1);
	size = coff - c;
	FREE_NULL_BITMAP(node_ptr->node_spec_bitmap);
	node_ptr->node_spec_bitmap = bit_alloc(size);
	bit_nset(node_ptr->node_spec_bitmap, 0, size-1);

	/* remove node's specialized cpus now */
	cpu_spec_array = bitfmt2int(node_ptr->cpu_spec_list);
	i = 0;
	while (cpu_spec_array[i] != -1) {
		bit_nclear(node_ptr->node_spec_bitmap,
			   (cpu_spec_array[i] / node_ptr->threads),
			   (cpu_spec_array[i + 1] / node_ptr->threads));
		i += 2;
	}
	xfree(cpu_spec_array);
	return SLURM_SUCCESS;
}

extern int update_node_record_acct_gather_data(
	acct_gather_node_resp_msg_t *msg)
{
	struct node_record *node_ptr;

	node_ptr = find_node_record(msg->node_name);
	if (node_ptr == NULL)
		return ENOENT;

	memcpy(node_ptr->energy, msg->energy, sizeof(acct_gather_energy_t));

	return SLURM_SUCCESS;
}

/* A node's socket/core configuration has changed could be due to KNL NUMA
 * mode change and reboot. Update this node's config record, splitting an
 * existing record if needed. */
static void _split_node_config(struct node_record *node_ptr,
			       slurm_node_registration_status_msg_t *reg_msg)
{
	struct config_record *config_ptr, *new_config_ptr;
	int node_inx;

	if (!node_ptr)
		return;
	config_ptr = node_ptr->config_ptr;
	if (!config_ptr)
		return;

	node_inx = node_ptr - node_record_table_ptr;
	if ((bit_set_count(config_ptr->node_bitmap) > 1) &&
	    bit_test(config_ptr->node_bitmap, node_inx)) {
		new_config_ptr = create_config_record();
		memcpy(new_config_ptr, config_ptr, sizeof(struct config_record));
		new_config_ptr->cpu_spec_list =
			xstrdup(config_ptr->cpu_spec_list);
		new_config_ptr->feature = xstrdup(config_ptr->feature);
		new_config_ptr->gres = xstrdup(config_ptr->gres);
		bit_clear(config_ptr->node_bitmap, node_inx);
		xfree(config_ptr->nodes);
		config_ptr->nodes = bitmap2node_name(config_ptr->node_bitmap);
		new_config_ptr->node_bitmap = bit_alloc(node_record_count);
		bit_set(new_config_ptr->node_bitmap, node_inx);
		new_config_ptr->nodes = xstrdup(node_ptr->name);
		node_ptr->config_ptr = new_config_ptr;
		config_ptr = new_config_ptr;
	}
	config_ptr->cores = reg_msg->cores;
	config_ptr->sockets = reg_msg->sockets;
}

/*
 * validate_node_specs - validate the node's specifications as valid,
 *	if not set state to down, in any case update last_response
 * IN reg_msg - node registration message
 * IN protocol_version - Version of Slurm on this node
 * OUT newly_up - set if node newly brought into service
 * RET 0 if no error, ENOENT if no such node, EINVAL if values too low
 */
extern int validate_node_specs(slurm_node_registration_status_msg_t *reg_msg,
			       uint16_t protocol_version, bool *newly_up)
{
	int error_code, i, node_inx;
	struct config_record *config_ptr;
	struct node_record *node_ptr;
	char *reason_down = NULL;
	char *orig_features = NULL, *orig_features_act = NULL;
	uint32_t node_flags;
	time_t now = time(NULL);
	bool gang_flag = false;
	bool orig_node_avail;
	static uint32_t cr_flag = NO_VAL;
	static int node_features_cnt = 0;
	int *cpu_spec_array;
	int sockets1, sockets2;	/* total sockets on node */
	int cores1, cores2;	/* total cores on node */
	int threads1, threads2;	/* total threads on node */

	xassert(verify_lock(CONF_LOCK, READ_LOCK));

	node_ptr = find_node_record(reg_msg->node_name);
	if (node_ptr == NULL)
		return ENOENT;
	node_inx = node_ptr - node_record_table_ptr;
	orig_node_avail = bit_test(avail_node_bitmap, node_inx);

	config_ptr = node_ptr->config_ptr;
	error_code = SLURM_SUCCESS;

	node_ptr->protocol_version = protocol_version;
	xfree(node_ptr->version);
	node_ptr->version = reg_msg->version;
	reg_msg->version = NULL;

	if (IS_NODE_POWER_UP(node_ptr) &&
	    (node_ptr->boot_time < node_ptr->boot_req_time)) {
		debug("Still waiting for boot of node %s", node_ptr->name);
		return SLURM_SUCCESS;
	}
	bit_clear(booting_node_bitmap, node_inx);

	if (cr_flag == NO_VAL) {
		cr_flag = 0;  /* call is no-op for select/linear and others */
		if (select_g_get_info_from_plugin(SELECT_CR_PLUGIN,
						  NULL, &cr_flag)) {
			cr_flag = NO_VAL;	/* error */
		}
		node_features_cnt = node_features_g_count();
	}
	if (slurm_get_preempt_mode() != PREEMPT_MODE_OFF)
		gang_flag = true;

	if (reg_msg->features_avail || reg_msg->features_active) {
		char *sep = "";
		orig_features = xstrdup(node_ptr->features);
		if (orig_features && orig_features[0])
			sep = ",";
		if (reg_msg->features_avail) {
			xstrfmtcat(orig_features, "%s%s", sep,
				   reg_msg->features_avail);
		}
		if (node_ptr->features_act)
			orig_features_act = xstrdup(node_ptr->features_act);
		else
			orig_features_act = xstrdup(node_ptr->features);
	}
	if (reg_msg->features_avail) {
		if (reg_msg->features_active && !node_ptr->features_act) {
			node_ptr->features_act = node_ptr->features;
			node_ptr->features = NULL;
		} else {
			xfree(node_ptr->features);
		}
		node_ptr->features = node_features_g_node_xlate(
					reg_msg->features_avail,
					orig_features, orig_features,
					node_inx);
		(void) _update_node_avail_features(node_ptr->name,
						   node_ptr->features,
						   FEATURE_MODE_IND);
	}
	if (reg_msg->features_active) {
		char *tmp_feature;
		tmp_feature = node_features_g_node_xlate(
						reg_msg->features_active,
						orig_features_act,
						orig_features,
						node_inx);
		xfree(node_ptr->features_act);
		node_ptr->features_act = tmp_feature;
		(void) _update_node_active_features(node_ptr->name,
						    node_ptr->features_act,
						    FEATURE_MODE_IND);
	}
	xfree(orig_features);
	xfree(orig_features_act);

	sockets1 = reg_msg->sockets;
	cores1   = sockets1 * reg_msg->cores;
	threads1 = cores1   * reg_msg->threads;
	if (gres_plugin_node_config_unpack(reg_msg->gres_info,
					   node_ptr->name) != SLURM_SUCCESS) {
		error_code = SLURM_ERROR;
		xstrcat(reason_down, "Could not unpack gres data");
	} else if (gres_plugin_node_config_validate(
			   node_ptr->name, config_ptr->gres,
			   &node_ptr->gres, &node_ptr->gres_list, threads1,
			   cores1, slurmctld_conf.fast_schedule, &reason_down)
		   != SLURM_SUCCESS) {
		error_code = EINVAL;
		/* reason_down set in function above */
	}
	gres_plugin_node_state_log(node_ptr->gres_list, node_ptr->name);

	if (slurmctld_conf.fast_schedule != 2) {
		char *node_features_plugin = slurm_get_node_features_plugins();
		bool validate_socket_cnt = true;

		if (node_features_plugin &&
		    strstr(node_features_plugin, "knl")) {
			/* KNL reboots can change the NUMA count (treated like
			 * a socket count) without changing the total core
			 * count, which Slurm will support. */
			validate_socket_cnt = false;
		}
		xfree(node_features_plugin);

		/* sockets1, cores1, and threads1 are set above */
		sockets2 = config_ptr->sockets;
		cores2   = sockets2 * config_ptr->cores;
		threads2 = cores2   * config_ptr->threads;

		if (threads1 < threads2) {
			error("Node %s has low socket*core*thread count "
			      "(%d < %d)",
			      reg_msg->node_name, threads1, threads2);
			error_code = EINVAL;
			if (reason_down)
				xstrcat(reason_down, ", ");
			xstrcat(reason_down, "Low socket*core*thread count");
		} else if ((slurmctld_conf.fast_schedule == 0) &&
			   ((cr_flag == SELECT_TYPE_CONS_RES) || gang_flag) &&
			    (cores1 < cores2)) {
			error("Node %s has low socket*core count (%d < %d)",
			      reg_msg->node_name, cores1, cores2);
			error_code = EINVAL;
			if (reason_down)
				xstrcat(reason_down, ", ");
			xstrcat(reason_down, "Low socket*core count");
		} else if ((slurmctld_conf.fast_schedule == 0) &&
			   ((cr_flag == SELECT_TYPE_CONS_RES) || gang_flag) &&
			   ((validate_socket_cnt && (sockets1 > sockets2)) ||
			    (cores1 > cores2) || (threads1 > threads2))) {
			error("Node %s has high socket,core,thread count "
			      "(%d,%d,%d > %d,%d,%d), extra resources ignored",
			      reg_msg->node_name, reg_msg->sockets,
			      reg_msg->cores, reg_msg->threads,
			      config_ptr->sockets, config_ptr->cores,
			      config_ptr->threads);
			/*
			 * Preserve configured values as we can't change the
			 * total core count on the node without the core_bitmaps
			 * in select/cons_res or gang scheduler being rebuilt
			 */
			reg_msg->boards  = config_ptr->boards;
			reg_msg->sockets = config_ptr->sockets;
			reg_msg->cores   = config_ptr->cores;
			reg_msg->threads = config_ptr->threads;
		}

		if (reg_msg->cpus < config_ptr->cpus) {
			error("Node %s has low cpu count (%u < %u)",
			      reg_msg->node_name, reg_msg->cpus,
			      config_ptr->cpus);
			error_code  = EINVAL;
			if (reason_down)
				xstrcat(reason_down, ", ");
			xstrcat(reason_down, "Low CPUs");
		} else if ((slurmctld_conf.fast_schedule == 0) &&
			   ((cr_flag == SELECT_TYPE_CONS_RES) || gang_flag) &&
			   (reg_msg->cpus > config_ptr->cpus)) {
			error("Node %s has high CPU count (%u > %u), "
			      "extra resources ignored",
			      reg_msg->node_name, reg_msg->cpus,
			      config_ptr->cpus);
			reg_msg->cpus    = config_ptr->cpus;
		}
<<<<<<< HEAD
		if ((error_code == SLURM_SUCCESS) &&
		    (cr_flag == SELECT_TYPE_CONS_RES) &&
=======
		if ((error_code == SLURM_SUCCESS) && (cr_flag == 1) &&
		    (node_features_cnt > 0) &&
>>>>>>> be0abe8a
		    (reg_msg->sockets != config_ptr->sockets) &&
		    (reg_msg->cores   != config_ptr->cores) &&
		    ((reg_msg->sockets * reg_msg->cores) ==
		     (config_ptr->sockets * config_ptr->cores))) {
			_split_node_config(node_ptr, reg_msg);
		}
	}
	if (reg_msg->boards > reg_msg->sockets) {
		error("Node %s has more boards than sockets (%u > %u), setting board count to 1",
		      reg_msg->node_name, reg_msg->boards, reg_msg->sockets);
		reg_msg->boards = 1;
	}

	/* reset partition and node config (in that order) */
	if ((node_ptr->cpus != reg_msg->cpus) &&
	    (slurmctld_conf.fast_schedule == 0)) {
		for (i=0; i<node_ptr->part_cnt; i++) {
			node_ptr->part_pptr[i]->total_cpus +=
				(reg_msg->cpus - node_ptr->cpus);
		}
	}
	if (error_code == SLURM_SUCCESS) {
		node_ptr->boards  = reg_msg->boards;
		node_ptr->sockets = reg_msg->sockets;
		node_ptr->cores   = reg_msg->cores;
		node_ptr->threads = reg_msg->threads;
		node_ptr->cpus    = reg_msg->cpus;
	}

	if (reg_msg->real_memory < config_ptr->real_memory) {
		if (slurmctld_conf.fast_schedule == 0) {
			debug("Node %s has low real_memory size "
			      "(%"PRIu64" < %"PRIu64")",
			      reg_msg->node_name, reg_msg->real_memory,
			      config_ptr->real_memory);
		} else if (slurmctld_conf.fast_schedule == 1) {
			error("Node %s has low real_memory size "
			      "(%"PRIu64" < %"PRIu64")",
			      reg_msg->node_name, reg_msg->real_memory,
			      config_ptr->real_memory);
			error_code  = EINVAL;
			if (reason_down)
				xstrcat(reason_down, ", ");
			xstrcat(reason_down, "Low RealMemory");
		}
	}
	node_ptr->real_memory = reg_msg->real_memory;

	if (reg_msg->tmp_disk < config_ptr->tmp_disk) {
		if (slurmctld_conf.fast_schedule == 0) {
			debug("Node %s has low tmp_disk size (%u < %u)",
			      reg_msg->node_name, reg_msg->tmp_disk,
			      config_ptr->tmp_disk);
		} else if (slurmctld_conf.fast_schedule == 1) {
			error("Node %s has low tmp_disk size (%u < %u)",
			      reg_msg->node_name, reg_msg->tmp_disk,
			      config_ptr->tmp_disk);
			error_code = EINVAL;
			if (reason_down)
				xstrcat(reason_down, ", ");
			xstrcat(reason_down, "Low TmpDisk");
		}
	}
	node_ptr->tmp_disk = reg_msg->tmp_disk;

	if (reg_msg->cpu_spec_list != NULL) {
		xfree(node_ptr->cpu_spec_list);
		node_ptr->cpu_spec_list = reg_msg->cpu_spec_list;
		reg_msg->cpu_spec_list = NULL;	/* Nothing left to free */

		cpu_spec_array = bitfmt2int(node_ptr->cpu_spec_list);
		i = 0;
		node_ptr->core_spec_cnt = 0;
		while (cpu_spec_array[i] != -1) {
			node_ptr->core_spec_cnt += (cpu_spec_array[i + 1] -
				cpu_spec_array[i]) + 1;
			i += 2;
		}
		if (node_ptr->threads)
			node_ptr->core_spec_cnt /= node_ptr->threads;
		xfree(cpu_spec_array);
		if (_build_node_spec_bitmap(node_ptr) != SLURM_SUCCESS)
			error_code = EINVAL;
	}

	xfree(node_ptr->arch);
	node_ptr->arch = reg_msg->arch;
	reg_msg->arch = NULL;	/* Nothing left to free */

	xfree(node_ptr->os);
	node_ptr->os = reg_msg->os;
	reg_msg->os = NULL;	/* Nothing left to free */

	if (node_ptr->cpu_load != reg_msg->cpu_load) {
		node_ptr->cpu_load = reg_msg->cpu_load;
		node_ptr->cpu_load_time = now;
		last_node_update = now;
	}
	if (node_ptr->free_mem != reg_msg->free_mem) {
		node_ptr->free_mem = reg_msg->free_mem;
		node_ptr->free_mem_time = now;
		last_node_update = now;
	}

	if (IS_NODE_NO_RESPOND(node_ptr) ||
	    IS_NODE_POWER_UP(node_ptr) ||
	    IS_NODE_POWER_SAVE(node_ptr)) {
		info("Node %s now responding", node_ptr->name);

		/*
		 * Set last_idle in case that the node came up out of band or
		 * came up after ResumeTimeout so that it can be suspended at a
		 * later point.
		 */
		if (IS_NODE_POWER_UP(node_ptr) || IS_NODE_POWER_SAVE(node_ptr))
			node_ptr->last_idle = now;

		node_ptr->node_state &= (~NODE_STATE_NO_RESPOND);
		node_ptr->node_state &= (~NODE_STATE_POWER_UP);
		node_ptr->node_state &= (~NODE_STATE_POWER_SAVE);
		node_ptr->node_state &= (~NODE_STATE_REBOOT);
		if (!is_node_in_maint_reservation(node_inx))
			node_ptr->node_state &= (~NODE_STATE_MAINT);

		bit_clear(power_node_bitmap, node_inx);

		last_node_update = now;
	}

	node_flags = node_ptr->node_state & NODE_STATE_FLAGS;

	if (node_ptr->last_response &&
	    (node_ptr->boot_time > node_ptr->last_response) &&
	    !IS_NODE_UNKNOWN(node_ptr)) {	/* Node just rebooted */
		(void) node_features_g_get_node(node_ptr->name);
	}

	if (error_code) {
		if (!IS_NODE_DOWN(node_ptr)
			&& !IS_NODE_DRAIN(node_ptr)
			&& ! IS_NODE_FAIL(node_ptr)) {
			error ("Setting node %s state to DRAIN",
				   reg_msg->node_name);
			drain_nodes(reg_msg->node_name,
						reason_down,
						slurmctld_conf.slurm_user_id);
		}
		last_node_update = time (NULL);
	} else if (reg_msg->status == ESLURMD_PROLOG_FAILED
		   || reg_msg->status == ESLURMD_SETUP_ENVIRONMENT_ERROR) {
		if (!IS_NODE_DRAIN(node_ptr) && !IS_NODE_FAIL(node_ptr)) {
			char *reason;
			error("%s: Prolog or job env setup failure on node %s, "
			      "draining the node",
			      __func__, reg_msg->node_name);
			if (reg_msg->status == ESLURMD_PROLOG_FAILED)
				reason = "Prolog error";
			else
				reason = "Job env setup error";
			drain_nodes(reg_msg->node_name, reason,
				    slurmctld_conf.slurm_user_id);
			last_node_update = time (NULL);
		}
	} else {
		if (IS_NODE_UNKNOWN(node_ptr) || IS_NODE_FUTURE(node_ptr)) {
			bool unknown = 0;

			if (IS_NODE_UNKNOWN(node_ptr))
				unknown = 1;

			debug("validate_node_specs: node %s registered with "
			      "%u jobs",
			      reg_msg->node_name,reg_msg->job_count);
			if (IS_NODE_FUTURE(node_ptr)) {
				if (IS_NODE_MAINT(node_ptr) &&
				    !is_node_in_maint_reservation(node_inx))
					node_flags &= (~NODE_STATE_MAINT);
				node_flags &= (~NODE_STATE_REBOOT);
			}
			if (reg_msg->job_count) {
				node_ptr->node_state = NODE_STATE_ALLOCATED |
					node_flags;
			} else {
				node_ptr->node_state = NODE_STATE_IDLE |
					node_flags;
				node_ptr->last_idle = now;
			}
			last_node_update = now;

			/* don't send this on a slurmctld unless needed */
			if (unknown && slurmctld_init_db
			    && !IS_NODE_DRAIN(node_ptr)
			    && !IS_NODE_FAIL(node_ptr)) {
				/* reason information is handled in
				   clusteracct_storage_g_node_up()
				*/
				clusteracct_storage_g_node_up(
					acct_db_conn, node_ptr, now);
			}
		} else if (IS_NODE_DOWN(node_ptr) &&
			   ((slurmctld_conf.ret2service == 2) ||
			    IS_NODE_REBOOT(node_ptr) ||
			    ((slurmctld_conf.ret2service == 1) &&
			     !xstrcmp(node_ptr->reason, "Not responding") &&
			     (node_ptr->boot_time <
			      node_ptr->last_response)))) {
			node_flags &= (~NODE_STATE_REBOOT);
			if (!xstrcmp(node_ptr->reason, "Reboot ASAP")) {
				if (node_ptr->next_state != NODE_STATE_DOWN) {
					xfree(node_ptr->reason);
					node_ptr->reason_time = 0;
					node_ptr->reason_uid = 0;
				}
				node_flags &= (~NODE_STATE_DRAIN);
			}
			if (node_ptr->next_state == NODE_STATE_DOWN) {
				node_ptr->node_state = node_ptr->next_state |
						       node_flags;
				if (node_ptr->reason) {
					xstrcat(node_ptr->reason,
						" : reboot complete");
				}
			} else if (reg_msg->job_count) {
				node_ptr->node_state = NODE_STATE_ALLOCATED |
						       node_flags;
			} else {
				node_ptr->node_state = NODE_STATE_IDLE |
						       node_flags;
				node_ptr->last_idle = now;
			}
			node_ptr->next_state = NO_VAL;
			bit_clear(rs_node_bitmap, node_inx);

			info("node %s returned to service",
			     reg_msg->node_name);
			trigger_node_up(node_ptr);
			last_node_update = now;
			if (!IS_NODE_DRAIN(node_ptr)
			    && !IS_NODE_DOWN(node_ptr)
			    && !IS_NODE_FAIL(node_ptr)) {
				/* reason information is handled in
				 * clusteracct_storage_g_node_up() */
				clusteracct_storage_g_node_up(
					acct_db_conn, node_ptr, now);
			}
		} else if (node_ptr->last_response &&
			   (node_ptr->boot_time > node_ptr->last_response) &&
			   (slurmctld_conf.ret2service != 2)) {
			if (!node_ptr->reason ||
			    (node_ptr->reason &&
			     !xstrcmp(node_ptr->reason, "Not responding"))) {
				if (node_ptr->reason)
					xfree(node_ptr->reason);
				node_ptr->reason_time = now;
				node_ptr->reason_uid =
					slurmctld_conf.slurm_user_id;
				node_ptr->reason = xstrdup(
					"Node unexpectedly rebooted");
			}
			info("%s: Node %s unexpectedly rebooted boot_time=%u last response=%u",
			     __func__, reg_msg->node_name,
			     (uint32_t)node_ptr->boot_time,
			     (uint32_t)node_ptr->last_response);
			_make_node_down(node_ptr, now);
			kill_running_job_by_node_name(reg_msg->node_name);
			last_node_update = now;
			reg_msg->job_count = 0;
		} else if (IS_NODE_ALLOCATED(node_ptr) &&
			   (reg_msg->job_count == 0)) {	/* job vanished */
			node_ptr->node_state = NODE_STATE_IDLE | node_flags;
			node_ptr->last_idle = now;
			last_node_update = now;
		} else if (IS_NODE_COMPLETING(node_ptr) &&
			   (reg_msg->job_count == 0)) {	/* job already done */
			node_ptr->node_state &= (~NODE_STATE_COMPLETING);
			last_node_update = now;
			bit_clear(cg_node_bitmap, node_inx);
		} else if (IS_NODE_IDLE(node_ptr) &&
			   (reg_msg->job_count != 0)) {
			if (node_ptr->run_job_cnt != 0) {
				node_ptr->node_state = NODE_STATE_ALLOCATED |
						       node_flags;
				error("Invalid state for node %s, was IDLE "
			      	      "with %u running jobs",
			      	      node_ptr->name, reg_msg->job_count);
			}
			/*
			 * there must be completing job(s) on this node since
			 * reg_msg->job_count was set (run_job_cnt +
			 * comp_job_cnt) in validate_jobs_on_node()
			 */
			if (node_ptr->comp_job_cnt != 0) {
				node_ptr->node_state |= NODE_STATE_COMPLETING;
				bit_set(cg_node_bitmap, node_inx);
			}
			last_node_update = now;
		}
		if (IS_NODE_IDLE(node_ptr)) {
			node_ptr->owner = NO_VAL;
			xfree(node_ptr->mcs_label);
		}

		select_g_update_node_config(node_inx);
		select_g_update_node_state(node_ptr);
		_sync_bitmaps(node_ptr, reg_msg->job_count);
	}

	xfree(reason_down);
	if (reg_msg->energy)
		memcpy(node_ptr->energy, reg_msg->energy,
		       sizeof(acct_gather_energy_t));

	node_ptr->last_response = MAX(now, node_ptr->last_response);
	node_ptr->boot_req_time = (time_t) 0;

	*newly_up = (!orig_node_avail && bit_test(avail_node_bitmap, node_inx));

	return error_code;
}

static front_end_record_t * _front_end_reg(
		slurm_node_registration_status_msg_t *reg_msg)
{
	front_end_record_t *front_end_ptr;
	uint32_t state_base, state_flags;
	time_t now = time(NULL);

	debug2("name:%s boot_time:%u up_time:%u",
	       reg_msg->node_name, (unsigned int) reg_msg->slurmd_start_time,
	       reg_msg->up_time);

	front_end_ptr = find_front_end_record(reg_msg->node_name);
	if (front_end_ptr == NULL) {
		error("Registration message from unknown node %s",
		      reg_msg->node_name);
		return NULL;
	}

	front_end_ptr->boot_time = now - reg_msg->up_time;
	if (front_end_ptr->last_response &&
	    (front_end_ptr->boot_time > front_end_ptr->last_response)) {
		info("front end %s unexpectedly rebooted, "
		     "killing all previously running jobs running on it.",
		     reg_msg->node_name);
		(void) kill_job_by_front_end_name(front_end_ptr->name);
		reg_msg->job_count = 0;
	}

	front_end_ptr->last_response = MAX(now, front_end_ptr->last_response);
	front_end_ptr->slurmd_start_time = reg_msg->slurmd_start_time;
	state_base  = front_end_ptr->node_state & JOB_STATE_BASE;
	state_flags = front_end_ptr->node_state & JOB_STATE_FLAGS;
	if ((state_base == NODE_STATE_DOWN) && (front_end_ptr->reason) &&
	    (!xstrncmp(front_end_ptr->reason, "Not responding", 14))) {
		error("front end node %s returned to service",
		      reg_msg->node_name);
		state_base = NODE_STATE_IDLE;
		xfree(front_end_ptr->reason);
		front_end_ptr->reason_time = (time_t) 0;
		front_end_ptr->reason_uid = 0;
	}
	if (state_base == NODE_STATE_UNKNOWN)
		state_base = NODE_STATE_IDLE;

	state_flags &= (~NODE_STATE_NO_RESPOND);

	front_end_ptr->node_state = state_base | state_flags;
	last_front_end_update = now;
	return front_end_ptr;
}

static char *_build_step_id(char *buf, int buf_len,
			    uint32_t job_id, uint32_t step_id)
{
	if (step_id == SLURM_BATCH_SCRIPT)
		snprintf(buf, buf_len, "%u.batch", job_id);
	else
		snprintf(buf, buf_len, "%u.%u", job_id, step_id);
	return buf;
}

/*
 * validate_nodes_via_front_end - validate all nodes on a cluster as having
 *	a valid configuration as soon as the front-end registers. Individual
 *	nodes will not register with this configuration
 * IN reg_msg - node registration message
 * IN protocol_version - Version of Slurm on this node
 * OUT newly_up - set if node newly brought into service
 * RET 0 if no error, Slurm error code otherwise
 */
extern int validate_nodes_via_front_end(
		slurm_node_registration_status_msg_t *reg_msg,
		uint16_t protocol_version, bool *newly_up)
{
	int error_code = 0, i, j, rc, thread_cnt, core_cnt, socket_cnt;
	bool update_node_state = false;
	struct job_record *job_ptr;
	struct config_record *config_ptr;
	struct node_record *node_ptr;
	time_t now = time(NULL);
	ListIterator job_iterator;
	hostlist_t reg_hostlist = NULL;
	char *host_str = NULL, *reason_down = NULL;
	uint32_t node_flags;
	front_end_record_t *front_end_ptr;
	char step_str[64];

	xassert(verify_lock(CONF_LOCK, READ_LOCK));
	xassert(verify_lock(JOB_LOCK, READ_LOCK));
	xassert(verify_lock(FED_LOCK, READ_LOCK));

	if (reg_msg->up_time > now) {
		error("Node up_time on %s is invalid: %u>%u",
		      reg_msg->node_name, reg_msg->up_time, (uint32_t) now);
		reg_msg->up_time = 0;
	}

	front_end_ptr = _front_end_reg(reg_msg);
	if (front_end_ptr == NULL)
		return ESLURM_INVALID_NODE_NAME;

	front_end_ptr->protocol_version = protocol_version;
	xfree(front_end_ptr->version);
	front_end_ptr->version = reg_msg->version;
	reg_msg->version = NULL;
	*newly_up = false;

	if (reg_msg->status == ESLURMD_PROLOG_FAILED) {
		error("Prolog failed on node %s", reg_msg->node_name);
		/* Do NOT set the node DOWN here. Unlike non-front-end systems,
		 * this failure is likely due to some problem in the underlying
		 * infrastructure (e.g. the block failed to boot). */
		/* set_front_end_down(front_end_ptr, "Prolog failed"); */
	}

	/* First validate the job info */
	for (i = 0; i < reg_msg->job_count; i++) {
		if ( (reg_msg->job_id[i] >= MIN_NOALLOC_JOBID) &&
		     (reg_msg->job_id[i] <= MAX_NOALLOC_JOBID) ) {
			info("NoAllocate job %s reported",
			     _build_step_id(step_str, sizeof(step_str),
					    reg_msg->job_id[i],
					    reg_msg->step_id[i]));
			continue;
		}

		job_ptr = find_job_record(reg_msg->job_id[i]);
		node_ptr = node_record_table_ptr;
		if (job_ptr && job_ptr->node_bitmap &&
		    ((j = bit_ffs(job_ptr->node_bitmap)) >= 0))
			node_ptr += j;

		if (job_ptr == NULL) {
			error("Orphan job %s reported on node %s",
			     _build_step_id(step_str, sizeof(step_str),
					    reg_msg->job_id[i],
					    reg_msg->step_id[i]),
			      front_end_ptr->name);
			abort_job_on_node(reg_msg->job_id[i],
					  job_ptr, front_end_ptr->name);
			continue;
		} else if (job_ptr->batch_host == NULL) {
			error("Resetting NULL batch_host of job %u to %s",
			      reg_msg->job_id[i], front_end_ptr->name);
			job_ptr->batch_host = xstrdup(front_end_ptr->name);
		}


		if (IS_JOB_RUNNING(job_ptr) || IS_JOB_SUSPENDED(job_ptr)) {
			debug3("Registered job %s on %s",
			      _build_step_id(step_str, sizeof(step_str),
					     reg_msg->job_id[i],
					     reg_msg->step_id[i]),
			       front_end_ptr->name);
			if (job_ptr->batch_flag) {
				/* NOTE: Used for purging defunct batch jobs */
				job_ptr->time_last_active = now;
			}
		}

		else if (IS_JOB_COMPLETING(job_ptr)) {
			/*
			 * Re-send kill request as needed,
			 * not necessarily an error
			 */
			kill_job_on_node(job_ptr, node_ptr);
		}

		else if (IS_JOB_PENDING(job_ptr)) {
			/* Typically indicates a job requeue and the hung
			 * slurmd that went DOWN is now responding */
			error("Registered PENDING job %s on %s",
			      _build_step_id(step_str, sizeof(step_str),
					     reg_msg->job_id[i],
					     reg_msg->step_id[i]),
			      front_end_ptr->name);
			abort_job_on_node(reg_msg->job_id[i], job_ptr,
					  front_end_ptr->name);
		}

		else if (difftime(now, job_ptr->end_time) <
			 slurm_get_msg_timeout()) {	/* Race condition */
			debug("Registered newly completed job %s on %s",
			      _build_step_id(step_str, sizeof(step_str),
					     reg_msg->job_id[i],
					     reg_msg->step_id[i]),
			      front_end_ptr->name);
		}

		else {		/* else job is supposed to be done */
			error("Registered job %s in state %s on %s",
			      _build_step_id(step_str, sizeof(step_str),
					     reg_msg->job_id[i],
					     reg_msg->step_id[i]),
			      job_state_string(job_ptr->job_state),
			      front_end_ptr->name);
			kill_job_on_node(job_ptr, node_ptr);
		}
	}


	/* purge orphan batch jobs */
	job_iterator = list_iterator_create(job_list);
	while ((job_ptr = (struct job_record *) list_next(job_iterator))) {
		if (!IS_JOB_RUNNING(job_ptr) ||
		    IS_JOB_CONFIGURING(job_ptr) ||
		    (job_ptr->batch_flag == 0))
			continue;
		if (job_ptr->front_end_ptr != front_end_ptr)
			continue;
		if (difftime(now, job_ptr->time_last_active) <= 5)
			continue;
		info("Killing orphan batch job %u", job_ptr->job_id);
		job_complete(job_ptr->job_id, slurmctld_conf.slurm_user_id,
			     false, false, 0);
	}
	list_iterator_destroy(job_iterator);

	(void) gres_plugin_node_config_unpack(reg_msg->gres_info,
					      node_record_table_ptr->name);
	for (i = 0, node_ptr = node_record_table_ptr; i < node_record_count;
	     i++, node_ptr++) {
		bool acct_updated = false;

		config_ptr = node_ptr->config_ptr;
		node_ptr->last_response = MAX(now, node_ptr->last_response);

		socket_cnt = reg_msg->sockets;
		core_cnt   = socket_cnt * reg_msg->cores;
		thread_cnt = core_cnt * reg_msg->threads;
		rc = gres_plugin_node_config_validate(node_ptr->name,
						config_ptr->gres,
						&node_ptr->gres,
						&node_ptr->gres_list,
						thread_cnt, core_cnt,
						slurmctld_conf.fast_schedule,
						&reason_down);
		if (rc) {
			if (!IS_NODE_DOWN(node_ptr)) {
				error("Setting node %s state to DOWN",
				      node_ptr->name);
			}
			set_node_down(node_ptr->name, reason_down);
			last_node_update = now;
		}
		xfree(reason_down);
		gres_plugin_node_state_log(node_ptr->gres_list, node_ptr->name);

		if (reg_msg->up_time) {
			node_ptr->up_time = reg_msg->up_time;
			node_ptr->boot_time = now - reg_msg->up_time;
		}
		node_ptr->slurmd_start_time = reg_msg->slurmd_start_time;

		if (IS_NODE_NO_RESPOND(node_ptr)) {
			update_node_state = true;
#ifndef HAVE_ALPS_CRAY
			/* This is handled by the select/cray plugin */
			node_ptr->node_state &= (~NODE_STATE_NO_RESPOND);
#endif
			node_ptr->node_state &= (~NODE_STATE_POWER_UP);
		}

		if (reg_msg->status != ESLURMD_PROLOG_FAILED) {
			if (reg_hostlist)
				(void) hostlist_push_host(reg_hostlist,
							  node_ptr->name);
			else
				reg_hostlist = hostlist_create(node_ptr->name);

			node_flags = node_ptr->node_state & NODE_STATE_FLAGS;
			if (IS_NODE_UNKNOWN(node_ptr)) {
				update_node_state = true;
				*newly_up = true;
				if (node_ptr->run_job_cnt) {
					node_ptr->node_state =
						NODE_STATE_ALLOCATED |
						node_flags;
				} else {
					node_ptr->node_state =
						NODE_STATE_IDLE |
						node_flags;
					node_ptr->last_idle = now;
				}
				if (!IS_NODE_DRAIN(node_ptr) &&
				    !IS_NODE_FAIL(node_ptr)) {
					/* reason information is handled in
					 * clusteracct_storage_g_node_up() */
					clusteracct_storage_g_node_up(
						acct_db_conn,
						node_ptr, now);
					acct_updated = true;
				}
			} else if (IS_NODE_DOWN(node_ptr) &&
				   ((slurmctld_conf.ret2service == 2) ||
				    (node_ptr->boot_req_time != 0)    ||
				    ((slurmctld_conf.ret2service == 1) &&
				     !xstrcmp(node_ptr->reason,
					      "Not responding")))) {
				update_node_state = true;
				*newly_up = true;
				if (node_ptr->run_job_cnt) {
					node_ptr->node_state =
						NODE_STATE_ALLOCATED |
						node_flags;
				} else {
					node_ptr->node_state =
						NODE_STATE_IDLE |
						node_flags;
					node_ptr->last_idle = now;
				}
				trigger_node_up(node_ptr);
				if (!IS_NODE_DRAIN(node_ptr) &&
				    !IS_NODE_FAIL(node_ptr)) {
					/* reason information is handled in
					 * clusteracct_storage_g_node_up() */
					clusteracct_storage_g_node_up(
						acct_db_conn,
						node_ptr, now);
					acct_updated = true;
				}
			} else if (IS_NODE_ALLOCATED(node_ptr) &&
				   (node_ptr->run_job_cnt == 0)) {
				/* job vanished */
				update_node_state = true;
				node_ptr->node_state = NODE_STATE_IDLE |
					node_flags;
				node_ptr->last_idle = now;
			} else if (IS_NODE_COMPLETING(node_ptr) &&
				   (node_ptr->comp_job_cnt == 0)) {
				/* job already done */
				update_node_state = true;
				node_ptr->node_state &=
					(~NODE_STATE_COMPLETING);
				bit_clear(cg_node_bitmap, i);
			} else if (IS_NODE_IDLE(node_ptr) &&
				   (node_ptr->run_job_cnt != 0)) {
				update_node_state = true;
				node_ptr->node_state = NODE_STATE_ALLOCATED |
						       node_flags;
				error("Invalid state for node %s, was IDLE "
				      "with %u running jobs",
				      node_ptr->name, reg_msg->job_count);
			}
			if (IS_NODE_IDLE(node_ptr)) {
				node_ptr->owner = NO_VAL;
				xfree(node_ptr->mcs_label);
			}

			select_g_update_node_config(i);
			select_g_update_node_state(node_ptr);
			_sync_bitmaps(node_ptr,
				      (node_ptr->run_job_cnt +
				       node_ptr->comp_job_cnt));
		}
		if (reg_msg->energy)
			memcpy(node_ptr->energy, reg_msg->energy,
			       sizeof(acct_gather_energy_t));

		if (!acct_updated && slurmctld_init_db &&
		    !IS_NODE_DOWN(node_ptr) &&
		    !IS_NODE_DRAIN(node_ptr) && !IS_NODE_FAIL(node_ptr)) {
			/* reason information is handled in
			   clusteracct_storage_g_node_up()
			*/
			clusteracct_storage_g_node_up(
				acct_db_conn, node_ptr, now);
		}

	}

	if (reg_hostlist) {
		hostlist_uniq(reg_hostlist);
		host_str = hostlist_ranged_string_xmalloc(reg_hostlist);
		debug("Nodes %s have registered", host_str);
		xfree(host_str);
		hostlist_destroy(reg_hostlist);
	}

	if (update_node_state)
		last_node_update = time (NULL);
	return error_code;
}

/* Sync idle, share, and avail_node_bitmaps for a given node */
static void _sync_bitmaps(struct node_record *node_ptr, int job_count)
{
	int node_inx = node_ptr - node_record_table_ptr;

	if (job_count == 0) {
		bit_set (idle_node_bitmap, node_inx);
		bit_set (share_node_bitmap, node_inx);
	}
	if (IS_NODE_DOWN(node_ptr) || IS_NODE_DRAIN(node_ptr) ||
	    IS_NODE_FAIL(node_ptr) || IS_NODE_NO_RESPOND(node_ptr))
		bit_clear (avail_node_bitmap, node_inx);
	else
		bit_set   (avail_node_bitmap, node_inx);
	if (IS_NODE_DOWN(node_ptr))
		bit_clear (up_node_bitmap, node_inx);
	else
		bit_set   (up_node_bitmap, node_inx);
}

#ifdef HAVE_FRONT_END
static void _node_did_resp(front_end_record_t *fe_ptr)
{
	uint32_t node_flags;
	time_t now = time(NULL);

	fe_ptr->last_response = MAX(now, fe_ptr->last_response);

	if (IS_NODE_NO_RESPOND(fe_ptr)) {
		info("Node %s now responding", fe_ptr->name);
		last_front_end_update = now;
		fe_ptr->node_state &= (~NODE_STATE_NO_RESPOND);
	}

	node_flags = fe_ptr->node_state & NODE_STATE_FLAGS;
	if (IS_NODE_UNKNOWN(fe_ptr)) {
		last_front_end_update = now;
		fe_ptr->node_state = NODE_STATE_IDLE | node_flags;
	}
	if (IS_NODE_DOWN(fe_ptr) &&
	    ((slurmctld_conf.ret2service == 2) ||
	     ((slurmctld_conf.ret2service == 1) &&
	      !xstrcmp(fe_ptr->reason, "Not responding")))) {
		last_front_end_update = now;
		fe_ptr->node_state = NODE_STATE_IDLE | node_flags;
		info("node_did_resp: node %s returned to service",
		     fe_ptr->name);
		trigger_front_end_up(fe_ptr);
		if (!IS_NODE_DRAIN(fe_ptr) && !IS_NODE_FAIL(fe_ptr)) {
			xfree(fe_ptr->reason);
			fe_ptr->reason_time = 0;
			fe_ptr->reason_uid = NO_VAL;
		}
	}
	return;
}
#else
static void _node_did_resp(struct node_record *node_ptr)
{
	int node_inx;
	uint32_t node_flags;
	time_t now = time(NULL);

	node_inx = node_ptr - node_record_table_ptr;
	if (IS_NODE_POWER_UP(node_ptr) ||
	    (IS_NODE_DOWN(node_ptr) &&
	    (node_ptr->boot_req_time != 0))) {
		if (node_ptr->boot_time < node_ptr->boot_req_time) {
			debug("Still waiting for boot of node %s",
			      node_ptr->name);
			return;
		}
	}
	node_ptr->last_response = MAX(now, node_ptr->last_response);
	if (IS_NODE_NO_RESPOND(node_ptr) || IS_NODE_POWER_UP(node_ptr)) {
		info("Node %s now responding", node_ptr->name);
		node_ptr->node_state &= (~NODE_STATE_NO_RESPOND);
		node_ptr->node_state &= (~NODE_STATE_POWER_UP);
		node_ptr->node_state &= (~NODE_STATE_REBOOT);
		if (!is_node_in_maint_reservation(node_inx))
			node_ptr->node_state &= (~NODE_STATE_MAINT);
		last_node_update = now;
	}
	node_flags = node_ptr->node_state & NODE_STATE_FLAGS;
	if (IS_NODE_UNKNOWN(node_ptr)) {
		node_ptr->last_idle = now;
		if (node_ptr->run_job_cnt) {
			node_ptr->node_state = NODE_STATE_ALLOCATED |
					       node_flags;
		} else
			node_ptr->node_state = NODE_STATE_IDLE | node_flags;
		last_node_update = now;
		if (!IS_NODE_DRAIN(node_ptr) && !IS_NODE_FAIL(node_ptr)) {
			clusteracct_storage_g_node_up(acct_db_conn,
						      node_ptr, now);
		}
	}
	if (IS_NODE_DOWN(node_ptr) &&
	    ((slurmctld_conf.ret2service == 2) ||
	     (node_ptr->boot_req_time != 0)    ||
	     ((slurmctld_conf.ret2service == 1) &&
	      !xstrcmp(node_ptr->reason, "Not responding")))) {
		node_ptr->last_idle = now;
		node_ptr->node_state = NODE_STATE_IDLE | node_flags;
		info("node_did_resp: node %s returned to service",
		     node_ptr->name);
		trigger_node_up(node_ptr);
		last_node_update = now;
		if (!IS_NODE_DRAIN(node_ptr) && !IS_NODE_FAIL(node_ptr)) {
			/* reason information is handled in
			   clusteracct_storage_g_node_up()
			*/
			clusteracct_storage_g_node_up(acct_db_conn,
						      node_ptr, now);
		}
	}
	if (IS_NODE_IDLE(node_ptr) && !IS_NODE_COMPLETING(node_ptr)) {
		bit_set (idle_node_bitmap, node_inx);
		bit_set (share_node_bitmap, node_inx);
	}
	if (IS_NODE_DOWN(node_ptr) || IS_NODE_DRAIN(node_ptr) ||
	    IS_NODE_FAIL(node_ptr)) {
		bit_clear (avail_node_bitmap, node_inx);
	} else
		bit_set   (avail_node_bitmap, node_inx);
	if (IS_NODE_DOWN(node_ptr))
		bit_clear (up_node_bitmap, node_inx);
	else
		bit_set   (up_node_bitmap, node_inx);
	return;
}
#endif

/*
 * node_did_resp - record that the specified node is responding
 * IN name - name of the node
 */
void node_did_resp (char *name)
{
#ifdef HAVE_FRONT_END
	front_end_record_t *node_ptr;
	node_ptr = find_front_end_record (name);
#else
	struct node_record *node_ptr;
	node_ptr = find_node_record (name);
#endif

	xassert(verify_lock(CONF_LOCK, READ_LOCK));

	if (node_ptr == NULL) {
		error ("node_did_resp unable to find node %s", name);
		return;
	}
	_node_did_resp(node_ptr);
	debug2("node_did_resp %s",name);
}

/*
 * node_not_resp - record that the specified node is not responding
 * IN name - name of the node
 * IN msg_time - time message was sent
 */
void node_not_resp (char *name, time_t msg_time, slurm_msg_type_t resp_type)
{
#ifdef HAVE_FRONT_END
	front_end_record_t *node_ptr;

	node_ptr = find_front_end_record (name);
#else
	struct node_record *node_ptr;

	node_ptr = find_node_record (name);
#endif
	if (node_ptr == NULL) {
		error ("node_not_resp unable to find node %s", name);
		return;
	}

	/* If the slurmd on the node responded with something we don't
	 * want to ever set the node down, so mark that the node
	 * responded, but for whatever reason there was a
	 * communication error.  This makes it so we don't mark the
	 * node down if the slurmd really is there (Wrong protocol
	 * version or munge issue or whatever) so we don't kill
	 * any running jobs.  RESPONSE_FORWARD_FAILED means we
	 * couldn't contact the slurmd.
	 * last_response could be in the future if boot in progress.
	 */
	if (resp_type != RESPONSE_FORWARD_FAILED) {
		node_ptr->last_response = MAX(msg_time - 1,
					      node_ptr->last_response);
	}

	if (!IS_NODE_DOWN(node_ptr)) {
		/* Logged by node_no_resp_msg() on periodic basis */
		node_ptr->not_responding = true;
	}

	if (IS_NODE_NO_RESPOND(node_ptr) ||
	    IS_NODE_POWER_SAVE(node_ptr))
		return;		/* Already known to be not responding */

	if (node_ptr->last_response >= msg_time) {
		debug("node_not_resp: node %s responded since msg sent",
		      node_ptr->name);
		return;
	}

	if (!IS_NODE_POWER_SAVE(node_ptr)) {
		node_ptr->node_state |= NODE_STATE_NO_RESPOND;
#ifdef HAVE_FRONT_END
		last_front_end_update = time(NULL);
#else
		last_node_update = time(NULL);
		bit_clear (avail_node_bitmap, (node_ptr - node_record_table_ptr));
#endif
	}

	return;
}

/* For every node with the "not_responding" flag set, clear the flag
 * and log that the node is not responding using a hostlist expression */
extern void node_no_resp_msg(void)
{
	int i;
	struct node_record *node_ptr;
	char *host_str = NULL;
	hostlist_t no_resp_hostlist = NULL;

	for (i = 0; i < node_record_count; i++) {
		node_ptr = &node_record_table_ptr[i];
		if (!node_ptr->not_responding ||
		    IS_NODE_POWER_SAVE(node_ptr) ||
		    IS_NODE_POWER_UP(node_ptr))
			continue;
		if (no_resp_hostlist) {
			(void) hostlist_push_host(no_resp_hostlist,
						  node_ptr->name);
		} else
			no_resp_hostlist = hostlist_create(node_ptr->name);
		node_ptr->not_responding = false;
 	}
	if (no_resp_hostlist) {
		hostlist_uniq(no_resp_hostlist);
		host_str = hostlist_ranged_string_xmalloc(no_resp_hostlist);
		error("Nodes %s not responding", host_str);
		xfree(host_str);
		hostlist_destroy(no_resp_hostlist);
	}
}

/*
 * set_node_down - make the specified compute node's state DOWN and
 *	kill jobs as needed
 * IN name - name of the node
 * IN reason - why the node is DOWN
 */
void set_node_down (char *name, char *reason)
{
	struct node_record *node_ptr;

	node_ptr = find_node_record (name);
	if (node_ptr == NULL) {
		error ("set_node_down unable to find node %s", name);
		return;
	}
	set_node_down_ptr (node_ptr, reason);

	return;
}

/*
 * set_node_down_ptr - make the specified compute node's state DOWN and
 *	kill jobs as needed
 * IN node_ptr - node_ptr to the node
 * IN reason - why the node is DOWN
 */
void set_node_down_ptr (struct node_record *node_ptr, char *reason)
{
	time_t now = time(NULL);

	if ((node_ptr->reason == NULL) ||
	    (xstrncmp(node_ptr->reason, "Not responding", 14) == 0)) {
		xfree(node_ptr->reason);
		node_ptr->reason = xstrdup(reason);
		node_ptr->reason_time = now;
		node_ptr->reason_uid = slurmctld_conf.slurm_user_id;
	}
	_make_node_down(node_ptr, now);
	(void) kill_running_job_by_node_name(node_ptr->name);
	_sync_bitmaps(node_ptr, 0);

	return;
}

/*
 * is_node_down - determine if the specified node's state is DOWN
 * IN name - name of the node
 * RET true if node exists and is down, otherwise false
 */
bool is_node_down (char *name)
{
	struct node_record *node_ptr;

	node_ptr = find_node_record (name);
	if (node_ptr == NULL) {
		error ("is_node_down unable to find node %s", name);
		return false;
	}

	if (IS_NODE_DOWN(node_ptr))
		return true;
	return false;
}

/*
 * is_node_resp - determine if the specified node's state is responding
 * IN name - name of the node
 * RET true if node exists and is responding, otherwise false
 */
bool is_node_resp (char *name)
{
#ifdef HAVE_FRONT_END
	front_end_record_t *node_ptr;

	node_ptr = find_front_end_record (name);
#else
	struct node_record *node_ptr;

	node_ptr = find_node_record (name);
#endif
	if (node_ptr == NULL) {
		error ("is_node_resp unable to find node %s", name);
		return false;
	}

	if (IS_NODE_NO_RESPOND(node_ptr))
		return false;
	return true;
}

/*
 * find_first_node_record - find a record for first node in the bitmap
 * IN node_bitmap
 */
struct node_record *
find_first_node_record (bitstr_t *node_bitmap)
{
	int inx;

	if (node_bitmap == NULL) {
		error ("find_first_node_record passed null bitstring");
		return NULL;
	}

	inx = bit_ffs (node_bitmap);
	if (inx < 0)
		return NULL;
	else
		return &node_record_table_ptr[inx];
}

/* msg_to_slurmd - send given msg_type (REQUEST_RECONFIGURE or
 * REQUEST_SHUTDOWN) to every slurmd, no args */
void msg_to_slurmd (slurm_msg_type_t msg_type)
{
	int i;
	shutdown_msg_t *shutdown_req;
	agent_arg_t *kill_agent_args;
#ifdef HAVE_FRONT_END
	front_end_record_t *front_end_ptr;
#else
	struct node_record *node_ptr;
#endif

	kill_agent_args = xmalloc (sizeof (agent_arg_t));
	kill_agent_args->msg_type = msg_type;
	kill_agent_args->retry = 0;
	kill_agent_args->hostlist = hostlist_create(NULL);
	if (msg_type == REQUEST_SHUTDOWN) {
 		shutdown_req = xmalloc(sizeof(shutdown_msg_t));
		shutdown_req->options = 0;
		kill_agent_args->msg_args = shutdown_req;
	}

	kill_agent_args->protocol_version = SLURM_PROTOCOL_VERSION;

#ifdef HAVE_FRONT_END
	for (i = 0, front_end_ptr = front_end_nodes;
	     i < front_end_node_cnt; i++, front_end_ptr++) {
		if (kill_agent_args->protocol_version >
		    front_end_ptr->protocol_version)
			kill_agent_args->protocol_version =
				front_end_ptr->protocol_version;

		hostlist_push_host(kill_agent_args->hostlist,
				   front_end_ptr->name);
		kill_agent_args->node_count++;
	}
#else
	node_ptr = node_record_table_ptr;
	for (i = 0; i < node_record_count; i++, node_ptr++) {
		if (IS_NODE_FUTURE(node_ptr))
			continue;
		if (IS_NODE_CLOUD(node_ptr) && IS_NODE_POWER_SAVE(node_ptr))
			continue;
		if (kill_agent_args->protocol_version >
		    node_record_table_ptr[i].protocol_version)
			kill_agent_args->protocol_version =
				node_record_table_ptr[i].protocol_version;
		hostlist_push_host(kill_agent_args->hostlist, node_ptr->name);
		kill_agent_args->node_count++;
	}
#endif

	if (kill_agent_args->node_count == 0) {
		hostlist_destroy(kill_agent_args->hostlist);
		xfree (kill_agent_args);
	} else {
		debug ("Spawning agent msg_type=%d", msg_type);
		agent_queue_request(kill_agent_args);
	}
}


/* make_node_alloc - flag specified node as allocated to a job
 * IN node_ptr - pointer to node being allocated
 * IN job_ptr  - pointer to job that is starting
 */
extern void make_node_alloc(struct node_record *node_ptr,
			    struct job_record *job_ptr)
{
	int inx = node_ptr - node_record_table_ptr;
	uint32_t node_flags;

	(node_ptr->run_job_cnt)++;
	bit_clear(idle_node_bitmap, inx);
	if (job_ptr->details && (job_ptr->details->share_res == 0)) {
		bit_clear(share_node_bitmap, inx);
		(node_ptr->no_share_job_cnt)++;
	}

	if ((job_ptr->details &&
	     (job_ptr->details->whole_node == WHOLE_NODE_USER)) ||
	    (job_ptr->part_ptr &&
	     (job_ptr->part_ptr->flags & PART_FLAG_EXCLUSIVE_USER))) {
		node_ptr->owner_job_cnt++;
		node_ptr->owner = job_ptr->user_id;
	}

	if (slurm_mcs_get_select(job_ptr) == 1) {
		xfree(node_ptr->mcs_label);
		node_ptr->mcs_label = xstrdup(job_ptr->mcs_label);
	}

	node_flags = node_ptr->node_state & NODE_STATE_FLAGS;
	node_ptr->node_state = NODE_STATE_ALLOCATED | node_flags;
	xfree(node_ptr->reason);
	node_ptr->reason_time = 0;
	node_ptr->reason_uid = NO_VAL;

	last_node_update = time (NULL);
}

/* make_node_comp - flag specified node as completing a job
 * IN node_ptr - pointer to node marked for completion of job
 * IN job_ptr - pointer to job that is completing
 * IN suspended - true if job was previously suspended
 */
extern void make_node_comp(struct node_record *node_ptr,
			   struct job_record *job_ptr, bool suspended)
{
	int inx = node_ptr - node_record_table_ptr;
	uint32_t node_flags;
	time_t now = time(NULL);

	xassert(node_ptr);
	if (suspended) {
		if (node_ptr->sus_job_cnt)
			(node_ptr->sus_job_cnt)--;
		else
			error("Node %s sus_job_cnt underflow in "
				"make_node_comp", node_ptr->name);
	} else {
		if (node_ptr->run_job_cnt)
			(node_ptr->run_job_cnt)--;
		else
			error("Node %s run_job_cnt underflow in "
				"make_node_comp", node_ptr->name);

		if (job_ptr->details && (job_ptr->details->share_res == 0)) {
			if (node_ptr->no_share_job_cnt)
				(node_ptr->no_share_job_cnt)--;
			else
				error("Node %s no_share_job_cnt underflow in "
					"make_node_comp", node_ptr->name);
			if (node_ptr->no_share_job_cnt == 0)
				bit_set(share_node_bitmap, inx);
		}
	}

	if (!IS_NODE_DOWN(node_ptr) && !IS_NODE_POWER_UP(node_ptr)) {
		/* Don't verify RPC if node in DOWN or POWER_UP state */
		(node_ptr->comp_job_cnt)++;
		node_ptr->node_state |= NODE_STATE_COMPLETING;
		bit_set(cg_node_bitmap, inx);
	}
	node_flags = node_ptr->node_state & NODE_STATE_FLAGS;

	if ((node_ptr->run_job_cnt  == 0) &&
	    (node_ptr->comp_job_cnt == 0)) {
		bit_set(idle_node_bitmap, inx);
		if (IS_NODE_DRAIN(node_ptr) || IS_NODE_FAIL(node_ptr)) {
			trigger_node_drained(node_ptr);
			clusteracct_storage_g_node_down(
				acct_db_conn,
				node_ptr, now, NULL,
				slurmctld_conf.slurm_user_id);
		}
	}

	if (IS_NODE_DOWN(node_ptr)) {
		debug3("make_node_comp: Node %s being left DOWN",
		       node_ptr->name);
	} else if (node_ptr->run_job_cnt)
		node_ptr->node_state = NODE_STATE_ALLOCATED | node_flags;
	else {
		node_ptr->node_state = NODE_STATE_IDLE | node_flags;
		node_ptr->last_idle = now;
	}
	last_node_update = now;
}

/* _make_node_down - flag specified node as down */
static void _make_node_down(struct node_record *node_ptr, time_t event_time)
{
	int inx = node_ptr - node_record_table_ptr;
	uint32_t node_flags;

	xassert(node_ptr);
	node_flags = node_ptr->node_state & NODE_STATE_FLAGS;
	node_flags &= (~NODE_STATE_COMPLETING);
	node_ptr->node_state = NODE_STATE_DOWN | node_flags;
	node_ptr->owner = NO_VAL;
	xfree(node_ptr->mcs_label);
	bit_clear (avail_node_bitmap, inx);
	bit_clear (cg_node_bitmap,    inx);
	bit_set   (idle_node_bitmap,  inx);
	bit_set   (share_node_bitmap, inx);
	bit_clear (up_node_bitmap,    inx);
	select_g_update_node_state(node_ptr);
	trigger_node_down(node_ptr);
	last_node_update = time (NULL);
	clusteracct_storage_g_node_down(acct_db_conn,
					node_ptr, event_time, NULL,
					node_ptr->reason_uid);
}

/*
 * make_node_idle - flag specified node as having finished with a job
 * IN node_ptr - pointer to node reporting job completion
 * IN job_ptr - pointer to job that just completed or NULL if not applicable
 */
void make_node_idle(struct node_record *node_ptr,
		    struct job_record *job_ptr)
{
	int inx = node_ptr - node_record_table_ptr;
	uint32_t node_flags;
	time_t now = time(NULL);
	bitstr_t *node_bitmap = NULL;
	char jbuf[JBUFSIZ];

	if (job_ptr) {
		if (job_ptr->node_bitmap_cg)
			node_bitmap = job_ptr->node_bitmap_cg;
		else
			node_bitmap = job_ptr->node_bitmap;
	}

	trace_job(job_ptr, __func__, "enter");

	xassert(node_ptr);
	if (node_bitmap && (bit_test(node_bitmap, inx))) {
		/* Not a replay */
		last_job_update = now;
		bit_clear(node_bitmap, inx);

		job_update_tres_cnt(job_ptr, inx);

		if (job_ptr->node_cnt) {
			/* Clean up the JOB_COMPLETING flag
			 * only if there is not the slurmctld
			 * epilog running, otherwise wait
			 * when it terminates then this
			 * function will be invoked.
			 */
			job_ptr->node_cnt--;
			if (job_ptr->node_cnt == 0
				&& job_ptr->epilog_running == false)
				cleanup_completing(job_ptr);
		} else {
			error("%s: %s node_cnt underflow",
			      __func__, jobid2str(job_ptr, jbuf, sizeof(jbuf)));
		}

		if (IS_JOB_SUSPENDED(job_ptr)) {
			/* Remove node from suspended job */
			if (node_ptr->sus_job_cnt)
				(node_ptr->sus_job_cnt)--;
			else
				error("%s: %s node %s sus_job_cnt underflow",
				      __func__, jobid2str(job_ptr, jbuf,
							  sizeof(jbuf)),
				      node_ptr->name);
		} else if (IS_JOB_RUNNING(job_ptr)) {
			/* Remove node from running job */
			if (node_ptr->run_job_cnt)
				(node_ptr->run_job_cnt)--;
			else
				error("%s: %s node %s run_job_cnt underflow",
				      __func__, jobid2str(job_ptr, jbuf,
							  sizeof(jbuf)),
				      node_ptr->name);
		} else {
			if (node_ptr->comp_job_cnt) {
				(node_ptr->comp_job_cnt)--;
			} else if (IS_NODE_DOWN(node_ptr)) {
				/* We were not expecting this response,
				 * ignore it */
			} else {
				error("%s: %s node %s comp_job_cnt underflow",
				      __func__, jobid2str(job_ptr, jbuf,
							  sizeof(jbuf)),
				      node_ptr->name);
			}
			if (node_ptr->comp_job_cnt > 0)
				goto fini;	/* More jobs completing */
		}
	}

	if (node_ptr->comp_job_cnt == 0) {
		node_ptr->node_state &= (~NODE_STATE_COMPLETING);
		bit_clear(cg_node_bitmap, inx);
		if (IS_NODE_IDLE(node_ptr)) {
			node_ptr->owner = NO_VAL;
			xfree(node_ptr->mcs_label);
		}
	}

	node_flags = node_ptr->node_state & NODE_STATE_FLAGS;
	if (IS_NODE_DOWN(node_ptr)) {
		debug3("%s: %s node %s being left DOWN",
		       __func__, jobid2str(job_ptr, jbuf,
					   sizeof(jbuf)), node_ptr->name);
		goto fini;
	}
	bit_set(up_node_bitmap, inx);

	if (IS_NODE_DRAIN(node_ptr) || IS_NODE_FAIL(node_ptr) ||
	    IS_NODE_NO_RESPOND(node_ptr))
		bit_clear(avail_node_bitmap, inx);
	else
		bit_set(avail_node_bitmap, inx);

	if ((IS_NODE_DRAIN(node_ptr) || IS_NODE_FAIL(node_ptr)) &&
	    (node_ptr->run_job_cnt == 0) && (node_ptr->comp_job_cnt == 0)) {
		node_ptr->node_state = NODE_STATE_IDLE | node_flags;
		bit_set(idle_node_bitmap, inx);
		debug3("%s: %s node %s is DRAINED",
		       __func__, jobid2str(job_ptr, jbuf, sizeof(jbuf)),
		       node_ptr->name);
		node_ptr->last_idle = now;
		trigger_node_drained(node_ptr);
		clusteracct_storage_g_node_down(acct_db_conn,
						node_ptr, now, NULL,
						slurmctld_conf.slurm_user_id);
	} else if (node_ptr->run_job_cnt) {
		node_ptr->node_state = NODE_STATE_ALLOCATED | node_flags;
		if (!IS_NODE_NO_RESPOND(node_ptr) &&
		     !IS_NODE_FAIL(node_ptr) && !IS_NODE_DRAIN(node_ptr))
			bit_set(avail_node_bitmap, inx);
	} else {
		node_ptr->node_state = NODE_STATE_IDLE | node_flags;
		if (!IS_NODE_NO_RESPOND(node_ptr) &&
		     !IS_NODE_FAIL(node_ptr) && !IS_NODE_DRAIN(node_ptr))
			bit_set(avail_node_bitmap, inx);
		if (!IS_NODE_NO_RESPOND(node_ptr) &&
		    !IS_NODE_COMPLETING(node_ptr))
			bit_set(idle_node_bitmap, inx);
		node_ptr->last_idle = now;
	}

fini:
	if (job_ptr &&
	    ((job_ptr->details &&
	      (job_ptr->details->whole_node == WHOLE_NODE_USER)) ||
	     (job_ptr->part_ptr &&
	      (job_ptr->part_ptr->flags & PART_FLAG_EXCLUSIVE_USER)))) {
		if (node_ptr->owner_job_cnt == 0) {
			error("%s: node_ptr->owner_job_cnt underflow",
			      __func__);
		} else if (--node_ptr->owner_job_cnt == 0) {
			node_ptr->owner = NO_VAL;
			xfree(node_ptr->mcs_label);
		}
	}
	last_node_update = now;
}

extern int send_nodes_to_accounting(time_t event_time)
{
	int rc = SLURM_SUCCESS, i = 0;
	struct node_record *node_ptr = NULL;
	char *reason = NULL;
	slurmctld_lock_t node_read_lock = {
		READ_LOCK, NO_LOCK, READ_LOCK, WRITE_LOCK, NO_LOCK };

 	lock_slurmctld(node_read_lock);
	/* send nodes not in 'up' state */
	node_ptr = node_record_table_ptr;
	for (i = 0; i < node_record_count; i++, node_ptr++) {
		if (!node_ptr->name)
			continue;
		if (node_ptr->reason)
			reason = node_ptr->reason;
		else
			reason = "First Registration";
		if (IS_NODE_DRAIN(node_ptr) ||
		    IS_NODE_FAIL(node_ptr) ||
		    IS_NODE_DOWN(node_ptr))
			rc = clusteracct_storage_g_node_down(
				acct_db_conn,
				node_ptr, event_time,
				reason,
				slurmctld_conf.slurm_user_id);
		if (rc == SLURM_ERROR)
			break;
	}
	unlock_slurmctld(node_read_lock);
	return rc;
}

/* node_fini - free all memory associated with node records */
extern void node_fini (void)
{
	FREE_NULL_LIST(active_feature_list);
	FREE_NULL_LIST(avail_feature_list);
	FREE_NULL_BITMAP(avail_node_bitmap);
	FREE_NULL_BITMAP(booting_node_bitmap);
	FREE_NULL_BITMAP(cg_node_bitmap);
	FREE_NULL_BITMAP(future_node_bitmap);
	FREE_NULL_BITMAP(idle_node_bitmap);
	FREE_NULL_BITMAP(power_node_bitmap);
	FREE_NULL_BITMAP(share_node_bitmap);
	FREE_NULL_BITMAP(up_node_bitmap);
	FREE_NULL_BITMAP(rs_node_bitmap);
	node_fini2();
}

/* Reset a node's CPU load value */
extern void reset_node_load(char *node_name, uint32_t cpu_load)
{
#ifdef HAVE_FRONT_END
	return;
#else
	struct node_record *node_ptr;

	node_ptr = find_node_record(node_name);
	if (node_ptr) {
		time_t now = time(NULL);
		node_ptr->cpu_load = cpu_load;
		node_ptr->cpu_load_time = now;
		last_node_update = now;
	} else
		error("reset_node_load unable to find node %s", node_name);
#endif
}

/* Reset a node's free memory value */
extern void reset_node_free_mem(char *node_name, uint64_t free_mem)
{
#ifdef HAVE_FRONT_END
	return;
#else
	struct node_record *node_ptr;

	node_ptr = find_node_record(node_name);
	if (node_ptr) {
		time_t now = time(NULL);
		node_ptr->free_mem = free_mem;
		node_ptr->free_mem_time = now;
		last_node_update = now;
	} else
		error("reset_node_free_mem unable to find node %s", node_name);
#endif
}<|MERGE_RESOLUTION|>--- conflicted
+++ resolved
@@ -2590,13 +2590,9 @@
 			      config_ptr->cpus);
 			reg_msg->cpus    = config_ptr->cpus;
 		}
-<<<<<<< HEAD
 		if ((error_code == SLURM_SUCCESS) &&
 		    (cr_flag == SELECT_TYPE_CONS_RES) &&
-=======
-		if ((error_code == SLURM_SUCCESS) && (cr_flag == 1) &&
 		    (node_features_cnt > 0) &&
->>>>>>> be0abe8a
 		    (reg_msg->sockets != config_ptr->sockets) &&
 		    (reg_msg->cores   != config_ptr->cores) &&
 		    ((reg_msg->sockets * reg_msg->cores) ==
