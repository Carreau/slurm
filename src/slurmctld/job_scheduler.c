/*****************************************************************************\
 * job_scheduler.c - manage the scheduling of pending jobs in priority order
 *	Note there is a global job list (job_list)
 *****************************************************************************
 *  Copyright (C) 2002-2007 The Regents of the University of California.
 *  Copyright (C) 2008-2010 Lawrence Livermore National Security.
 *  Produced at Lawrence Livermore National Laboratory (cf, DISCLAIMER).
 *  Written by Morris Jette <jette1@llnl.gov>
 *  CODE-OCEC-09-009. All rights reserved.
 *
 *  This file is part of SLURM, a resource management program.
 *  For details, see <http://slurm.schedmd.com/>.
 *  Please also read the included file: DISCLAIMER.
 *
 *  SLURM is free software; you can redistribute it and/or modify it under
 *  the terms of the GNU General Public License as published by the Free
 *  Software Foundation; either version 2 of the License, or (at your option)
 *  any later version.
 *
 *  In addition, as a special exception, the copyright holders give permission
 *  to link the code of portions of this program with the OpenSSL library under
 *  certain conditions as described in each individual source file, and
 *  distribute linked combinations including the two. You must obey the GNU
 *  General Public License in all respects for all of the code used other than
 *  OpenSSL. If you modify file(s) with this exception, you may extend this
 *  exception to your version of the file(s), but you are not obligated to do
 *  so. If you do not wish to do so, delete this exception statement from your
 *  version.  If you delete this exception statement from all source files in
 *  the program, then also delete it here.
 *
 *  SLURM is distributed in the hope that it will be useful, but WITHOUT ANY
 *  WARRANTY; without even the implied warranty of MERCHANTABILITY or FITNESS
 *  FOR A PARTICULAR PURPOSE.  See the GNU General Public License for more
 *  details.
 *
 *  You should have received a copy of the GNU General Public License along
 *  with SLURM; if not, write to the Free Software Foundation, Inc.,
 *  51 Franklin Street, Fifth Floor, Boston, MA 02110-1301  USA.
\*****************************************************************************/

#ifdef HAVE_CONFIG_H
#  include "config.h"
#endif

#include <ctype.h>
#include <errno.h>
#include <signal.h> /* for SIGKILL */
#include <stdio.h>
#include <stdlib.h>
#include <string.h>
#include <unistd.h>

#if HAVE_SYS_PRCTL_H
#  include <sys/prctl.h>
#endif

#include "src/common/assoc_mgr.h"
#include "src/common/env.h"
#include "src/common/gres.h"
#include "src/common/list.h"
#include "src/common/macros.h"
#include "src/common/node_select.h"
#include "src/common/power.h"
#include "src/common/slurm_accounting_storage.h"
#include "src/common/slurm_acct_gather.h"
#include "src/common/timers.h"
#include "src/common/uid.h"
#include "src/common/xassert.h"
#include "src/common/xstring.h"

#include "src/slurmctld/acct_policy.h"
#include "src/slurmctld/agent.h"
#include "src/slurmctld/burst_buffer.h"
#include "src/slurmctld/front_end.h"
#include "src/slurmctld/job_scheduler.h"
#include "src/slurmctld/licenses.h"
#include "src/slurmctld/locks.h"
#include "src/slurmctld/node_scheduler.h"
#include "src/slurmctld/preempt.h"
#include "src/slurmctld/proc_req.h"
#include "src/slurmctld/reservation.h"
#include "src/slurmctld/slurmctld.h"
#include "src/slurmctld/srun_comm.h"
#include "src/slurmctld/sched_plugin.h"

#define _DEBUG 0
#ifndef BB_STAGE_ARRAY_TASK_CNT
#  define BB_STAGE_ARRAY_TASK_CNT 4
#endif
#define BUILD_TIMEOUT 2000000	/* Max build_job_queue() run time in usec */
#define MAX_FAILED_RESV 10
#define MAX_RETRIES 10

typedef struct epilog_arg {
	char *epilog_slurmctld;
	uint32_t job_id;
	char **my_env;
} epilog_arg_t;

static char **	_build_env(struct job_record *job_ptr);
static void	_depend_list_del(void *dep_ptr);
static void	_feature_list_delete(void *x);
static void	_job_queue_append(List job_queue, struct job_record *job_ptr,
				  struct part_record *part_ptr, uint32_t priority);
static void	_job_queue_rec_del(void *x);
static bool	_job_runnable_test1(struct job_record *job_ptr,
				    bool clear_start);
static bool	_job_runnable_test2(struct job_record *job_ptr,
				    bool check_min_time);
static void *	_run_epilog(void *arg);
static void *	_run_prolog(void *arg);
static bool	_scan_depend(List dependency_list, uint32_t job_id);
static int	_valid_feature_list(uint32_t job_id, List feature_list);
static int	_valid_node_feature(char *feature);
#ifndef HAVE_FRONT_END
static void *	_wait_boot(void *arg);
#endif
static int	build_queue_timeout = BUILD_TIMEOUT;
static int	save_last_part_update = 0;

extern diag_stats_t slurmctld_diag_stats;

/*
 * _build_user_job_list - build list of jobs for a given user
 *			  and an optional job name
 * IN  user_id - user id
 * IN  job_name - job name constraint
 * RET the job queue
 * NOTE: the caller must call list_destroy() on RET value to free memory
 */
static List _build_user_job_list(uint32_t user_id, char* job_name)
{
	List job_queue;
	ListIterator job_iterator;
	struct job_record *job_ptr = NULL;

	job_queue = list_create(NULL);
	job_iterator = list_iterator_create(job_list);
	while ((job_ptr = (struct job_record *) list_next(job_iterator))) {
		xassert (job_ptr->magic == JOB_MAGIC);
		if (job_ptr->user_id != user_id)
			continue;
		if (job_name && job_ptr->name &&
		    strcmp(job_name, job_ptr->name))
			continue;
		list_append(job_queue, job_ptr);
	}
	list_iterator_destroy(job_iterator);

	return job_queue;
}

static void _job_queue_append(List job_queue, struct job_record *job_ptr,
			      struct part_record *part_ptr, uint32_t prio)
{
	job_queue_rec_t *job_queue_rec;

	job_queue_rec = xmalloc(sizeof(job_queue_rec_t));
	job_queue_rec->job_id   = job_ptr->job_id;
	job_queue_rec->job_ptr  = job_ptr;
	job_queue_rec->part_ptr = part_ptr;
	job_queue_rec->priority = prio;
	list_append(job_queue, job_queue_rec);
}

static void _job_queue_rec_del(void *x)
{
	xfree(x);
}

/* Job test for ability to run now, excludes partition specific tests */
static bool _job_runnable_test1(struct job_record *job_ptr, bool sched_plugin)
{
	bool job_indepen = false;
	uint16_t cleaning = 0;
	time_t now = time(NULL);
	int bb;

	xassert(job_ptr->magic == JOB_MAGIC);
	if (!IS_JOB_PENDING(job_ptr) || IS_JOB_COMPLETING(job_ptr))
		return false;

	select_g_select_jobinfo_get(job_ptr->select_jobinfo,
				    SELECT_JOBDATA_CLEANING,
				    &cleaning);
	if (cleaning) {
		/* Job's been requeued and the
		 * previous run hasn't finished yet */
		job_ptr->state_reason = WAIT_CLEANING;
		xfree(job_ptr->state_desc);
		debug3("sched: JobId=%u. State=PENDING. "
		       "Reason=Cleaning.",
		       job_ptr->job_id);
		return false;
	}

#ifdef HAVE_FRONT_END
	/* At least one front-end node up at this point */
	if (job_ptr->state_reason == WAIT_FRONT_END) {
		job_ptr->state_reason = WAIT_NO_REASON;
		xfree(job_ptr->state_desc);
		last_job_update = now;
	}
#endif

	job_indepen = job_independent(job_ptr, 0);
	if (sched_plugin)
		job_ptr->start_time = (time_t) 0;
	if (job_ptr->priority == 0)	{ /* held */
		if (job_ptr->state_reason != FAIL_BAD_CONSTRAINTS
		    && (job_ptr->state_reason != WAIT_HELD)
		    && (job_ptr->state_reason != WAIT_HELD_USER)
		    && job_ptr->state_reason != WAIT_MAX_REQUEUE) {
			job_ptr->state_reason = WAIT_HELD;
			xfree(job_ptr->state_desc);
			last_job_update = now;
		}
		debug3("sched: JobId=%u. State=%s. Reason=%s. Priority=%u.",
		       job_ptr->job_id,
		       job_state_string(job_ptr->job_state),
		       job_reason_string(job_ptr->state_reason),
		       job_ptr->priority);
		return false;
	}

	if (!job_indepen &&
	    ((job_ptr->state_reason == WAIT_HELD) ||
	     (job_ptr->state_reason == WAIT_HELD_USER))) {
		/* released behind active dependency? */
		job_ptr->state_reason = WAIT_DEPENDENCY;
		xfree(job_ptr->state_desc);
	}

	if (!job_indepen)	/* can not run now */
		return false;

	/* Backfill scheduler needs to evaluate each job in order to schedule
	 * burst buffer use for pending jobs. */
	if (!sched_plugin &&
	    ((bb = bb_g_job_test_stage_in(job_ptr, true)) != 1)) {
		if (bb == -1)
			job_ptr->state_reason = WAIT_BURST_BUFFER_RESOURCE;
		else	/* bb == 0 */
			job_ptr->state_reason = WAIT_BURST_BUFFER_STAGING;
		return false;
	}

	return true;
}

/*
 * Job and partition tests for ability to run now
 * IN job_ptr - job to test
 * IN check_min_time - If set, test job's minimum time limit
 *		otherwise test maximum time limit
 */
static bool _job_runnable_test2(struct job_record *job_ptr, bool check_min_time)
{
	int reason;

	reason = job_limits_check(&job_ptr, check_min_time);
	if ((reason != job_ptr->state_reason) &&
	    ((reason != WAIT_NO_REASON) ||
	     (!part_policy_job_runnable_state(job_ptr)))) {
		job_ptr->state_reason = reason;
		xfree(job_ptr->state_desc);
	}
	if (reason != WAIT_NO_REASON)
		return false;
	return true;
}

/* Return the number of micro-seconds between now and argument "tv",
 * Initialize tv to NOW if zero on entry */
static int _delta_tv(struct timeval *tv)
{
	struct timeval now = {0, 0};
	int delta_t;

	if (gettimeofday(&now, NULL))
		return 1;		/* Some error */

	if (tv->tv_sec == 0) {
		tv->tv_sec  = now.tv_sec;
		tv->tv_usec = now.tv_usec;
		return 0;
	}

	delta_t  = (now.tv_sec - tv->tv_sec) * 1000000;
	delta_t += (now.tv_usec - tv->tv_usec);
	return delta_t;
}
/*
 * build_job_queue - build (non-priority ordered) list of pending jobs
 * IN clear_start - if set then clear the start_time for pending jobs,
 *		    true when called from sched/backfill or sched/builtin
 * IN backfill - true if running backfill scheduler, enforce min time limit
 * RET the job queue
 * NOTE: the caller must call list_destroy() on RET value to free memory
 */
extern List build_job_queue(bool clear_start, bool backfill)
{
	List job_queue;
	ListIterator job_iterator, part_iterator;
	struct job_record *job_ptr = NULL, *new_job_ptr;
	struct part_record *part_ptr;
	int i, pend_cnt, reason;
	struct timeval start_tv = {0, 0};
	int tested_jobs = 0;
	char jobid_buf[32];

	(void) _delta_tv(&start_tv);
	job_queue = list_create(_job_queue_rec_del);

	/* Create individual job records for job arrays that need burst buffer
	 * staging */
	job_iterator = list_iterator_create(job_list);
	while ((job_ptr = (struct job_record *) list_next(job_iterator))) {
		if (!job_ptr->burst_buffer || !job_ptr->array_recs ||
		    !job_ptr->array_recs->task_id_bitmap ||
		    (job_ptr->array_task_id != NO_VAL))
			continue;
		if ((i = bit_ffs(job_ptr->array_recs->task_id_bitmap)) < 0)
			continue;
		pend_cnt = num_pending_job_array_tasks(job_ptr->array_job_id);
		if (pend_cnt >= BB_STAGE_ARRAY_TASK_CNT)
			continue;
		if (job_ptr->array_recs->task_cnt < 1)
			continue;
		if (job_ptr->array_recs->task_cnt == 1) {
			job_ptr->array_task_id = i;
			job_array_post_sched(job_ptr);
			continue;
		}
		job_ptr->array_task_id = i;
		new_job_ptr = job_array_split(job_ptr);
		if (new_job_ptr) {
			debug("%s: Split out %s for burst buffer use", __func__,
			      jobid2fmt(job_ptr, jobid_buf, sizeof(jobid_buf)));
			new_job_ptr->job_state = JOB_PENDING;
			new_job_ptr->start_time = (time_t) 0;
			/* Do NOT clear db_index here, it is handled when
			 * task_id_str is created elsewhere */
			(void) bb_g_job_validate2(job_ptr, NULL, false);
		} else {
			error("%s: Unable to copy record for %s", __func__,
			      jobid2fmt(job_ptr, jobid_buf, sizeof(jobid_buf)));
		}
	}
	list_iterator_destroy(job_iterator);

	job_iterator = list_iterator_create(job_list);
	while ((job_ptr = (struct job_record *) list_next(job_iterator))) {
		if (((tested_jobs % 100) == 0) &&
		    (_delta_tv(&start_tv) >= build_queue_timeout)) {
			info("build_job_queue has been running for %d usec, "
			     "exiting with %d of %d jobs tested",
			     build_queue_timeout, tested_jobs,
			     list_count(job_list));
			break;
		}
		tested_jobs++;
		job_ptr->preempt_in_progress = false;	/* initialize */
		if (!_job_runnable_test1(job_ptr, clear_start))
			continue;

		if (job_ptr->part_ptr_list) {
			int inx = -1;
			part_iterator = list_iterator_create(
				job_ptr->part_ptr_list);
			while ((part_ptr = (struct part_record *)
				list_next(part_iterator))) {
				job_ptr->part_ptr = part_ptr;
				reason = job_limits_check(&job_ptr, backfill);
				if ((reason != WAIT_NO_REASON) &&
				    (reason != job_ptr->state_reason) &&
				    (!part_policy_job_runnable_state(job_ptr))){
					job_ptr->state_reason = reason;
					xfree(job_ptr->state_desc);
				}
				/* priority_array index matches part_ptr_list
				 * position: increment inx */
				inx++;
				if (reason != WAIT_NO_REASON)
					continue;
				if (job_ptr->priority_array) {
					_job_queue_append(job_queue, job_ptr,
							  part_ptr,
							  job_ptr->
							  priority_array[inx]);
				} else {
					_job_queue_append(job_queue, job_ptr,
							  part_ptr,
							  job_ptr->priority);
				}
			}
			list_iterator_destroy(part_iterator);
		} else {
			if (job_ptr->part_ptr == NULL) {
				part_ptr = find_part_record(job_ptr->partition);
				if (part_ptr == NULL) {
					error("Could not find partition %s "
					      "for job %u", job_ptr->partition,
					      job_ptr->job_id);
					continue;
				}
				job_ptr->part_ptr = part_ptr;
				error("partition pointer reset for job %u, "
				      "part %s", job_ptr->job_id,
				      job_ptr->partition);
			}
			if (!_job_runnable_test2(job_ptr, backfill))
				continue;
			_job_queue_append(job_queue, job_ptr,
					  job_ptr->part_ptr, job_ptr->priority);
		}
	}
	list_iterator_destroy(job_iterator);

	return job_queue;
}

/*
 * job_is_completing - Determine if jobs are in the process of completing.
 * RET - True of any job is in the process of completing AND
 *	 CompleteWait is configured non-zero
 * NOTE: This function can reduce resource fragmentation, which is a
 * critical issue on Elan interconnect based systems.
 */
extern bool job_is_completing(void)
{
	bool completing = false;
	ListIterator job_iterator;
	struct job_record *job_ptr = NULL;
	uint16_t complete_wait = slurm_get_complete_wait();
	time_t recent;

	if ((job_list == NULL) || (complete_wait == 0))
		return completing;

	recent = time(NULL) - complete_wait;
	job_iterator = list_iterator_create(job_list);
	while ((job_ptr = (struct job_record *) list_next(job_iterator))) {
		if (IS_JOB_COMPLETING(job_ptr) &&
		    (job_ptr->end_time >= recent)) {
			completing = true;
			break;
		}
	}
	list_iterator_destroy(job_iterator);

	return completing;
}

/*
 * set_job_elig_time - set the eligible time for pending jobs once their
 *      dependencies are lifted (in job->details->begin_time)
 */
extern void set_job_elig_time(void)
{
	struct job_record *job_ptr = NULL;
	struct part_record *part_ptr = NULL;
	ListIterator job_iterator;
	slurmctld_lock_t job_write_lock =
		{ READ_LOCK, WRITE_LOCK, WRITE_LOCK, READ_LOCK };
#ifdef HAVE_BG
	static uint16_t cpus_per_node = 0;
	if (!cpus_per_node)
		select_g_alter_node_cnt(SELECT_GET_NODE_CPU_CNT,
					&cpus_per_node);
#endif

	lock_slurmctld(job_write_lock);
	job_iterator = list_iterator_create(job_list);
	while ((job_ptr = (struct job_record *) list_next(job_iterator))) {
		uint32_t job_min_nodes, job_max_nodes;
		uint32_t part_min_nodes, part_max_nodes;
		part_ptr = job_ptr->part_ptr;
		if (!IS_JOB_PENDING(job_ptr))
			continue;
		if (part_ptr == NULL)
			continue;
		if ((job_ptr->details == NULL) || job_ptr->details->begin_time)
			continue;
		if ((part_ptr->state_up & PARTITION_SCHED) == 0)
			continue;
		if ((job_ptr->time_limit != NO_VAL) &&
		    (job_ptr->time_limit > part_ptr->max_time))
			continue;
#ifdef HAVE_BG
		job_min_nodes = job_ptr->details->min_cpus / cpus_per_node;
		job_max_nodes = job_ptr->details->max_cpus / cpus_per_node;
		part_min_nodes = part_ptr->min_nodes_orig;
		part_max_nodes = part_ptr->max_nodes_orig;
#else
		job_min_nodes = job_ptr->details->min_nodes;
		job_max_nodes = job_ptr->details->max_nodes;
		part_min_nodes = part_ptr->min_nodes;
		part_max_nodes = part_ptr->max_nodes;
#endif
		if ((job_max_nodes != 0) &&
		    ((job_max_nodes < part_min_nodes) ||
		     (job_min_nodes > part_max_nodes)))
			continue;
		/* Job's eligible time is set in job_independent() */
		if (!job_independent(job_ptr, 0))
			continue;
	}
	list_iterator_destroy(job_iterator);
	unlock_slurmctld(job_write_lock);
}

/* Test of part_ptr can still run jobs or if its nodes have
 * already been reserved by higher priority jobs (those in
 * the failed_parts array) */
static bool _failed_partition(struct part_record *part_ptr,
			      struct part_record **failed_parts,
			      int failed_part_cnt)
{
	int i;

	for (i = 0; i < failed_part_cnt; i++) {
		if (failed_parts[i] == part_ptr)
			return true;
	}
	return false;
}

static void _do_diag_stats(long delta_t)
{
	if (delta_t > slurmctld_diag_stats.schedule_cycle_max)
		slurmctld_diag_stats.schedule_cycle_max = delta_t;

	slurmctld_diag_stats.schedule_cycle_sum += delta_t;
	slurmctld_diag_stats.schedule_cycle_last = delta_t;
	slurmctld_diag_stats.schedule_cycle_counter++;
}


/*
 * Given that one batch job just completed, attempt to launch a suitable
 * replacement batch job in a response messge as a REQUEST_BATCH_JOB_LAUNCH
 * message type, alternately send a return code fo SLURM_SUCCESS
 * msg IN - The original message from slurmd
 * fini_job_ptr IN - Pointer to job that just completed and needs replacement
 * RET true if there are pending jobs that might use the resources
 */
extern bool replace_batch_job(slurm_msg_t * msg, void *fini_job)
{
	static int select_serial = -1;
	/* Locks: Read config, write job, write node, read partition */
	slurmctld_lock_t job_write_lock =
	    { READ_LOCK, WRITE_LOCK, WRITE_LOCK, READ_LOCK };
	struct job_record *job_ptr = NULL;
	struct job_record *fini_job_ptr = (struct job_record *) fini_job;
	struct part_record *part_ptr;
	ListIterator job_iterator = NULL, part_iterator = NULL;
	batch_job_launch_msg_t *launch_msg = NULL;
	bitstr_t *orig_exc_bitmap = NULL;
	bool have_node_bitmaps, pending_jobs = false;
	time_t now, min_age;
	int error_code;

	if (select_serial == -1) {
		if (strcmp(slurmctld_conf.select_type, "select/serial"))
			select_serial = 0;
		else
			select_serial = 1;
	}
	if ((select_serial != 1) || (fini_job_ptr == NULL) ||
	    (msg->msg_type != REQUEST_COMPLETE_BATCH_JOB))
		goto send_reply;

	now = time(NULL);
	min_age = now - slurmctld_conf.min_job_age;
	lock_slurmctld(job_write_lock);
	if (!fini_job_ptr->job_resrcs ||
	    !fini_job_ptr->job_resrcs->node_bitmap) {
		/* This should never happen, but if it does, avoid using
		 * a bad pointer below. */
		error("job_resrcs empty for job %u", fini_job_ptr->job_id);
		unlock_slurmctld(job_write_lock);
		goto send_reply;
	}
	job_iterator = list_iterator_create(job_list);
	while (1) {
		if (job_ptr && part_iterator)
			goto next_part;

		job_ptr = (struct job_record *) list_next(job_iterator);
		if (!job_ptr)
			break;

		if ((job_ptr == fini_job_ptr) ||
		    (job_ptr->priority == 0)  ||
		    (job_ptr->details == NULL) ||
		    !avail_front_end(job_ptr))
			continue;

		if (!IS_JOB_PENDING(job_ptr)) {
			if (IS_JOB_FINISHED(job_ptr)  &&
			    (job_ptr != fini_job_ptr) &&
			    (job_ptr->end_time <= min_age)) {
				/* If we don't have a db_index by now and we
				 * are running with the slurmdbd lets put it on
				 * the list to be handled later when it comes
				 * back up since we won't get another chance */
				if (with_slurmdbd && !job_ptr->db_index) {
					jobacct_storage_g_job_start(acct_db_conn,
								    job_ptr);
				}
				list_delete_item(job_iterator);
			}
			continue;
		}

		/* Tests dependencies, begin time and reservations */
		if (!job_independent(job_ptr, 0))
			continue;

		if (job_ptr->part_ptr_list) {
			part_iterator = list_iterator_create(job_ptr->
							     part_ptr_list);
next_part:		part_ptr = (struct part_record *)
				   list_next(part_iterator);
			if (part_ptr) {
				job_ptr->part_ptr = part_ptr;
			} else {
				list_iterator_destroy(part_iterator);
				part_iterator = NULL;
				continue;
			}
		}
		if (job_limits_check(&job_ptr, false) != WAIT_NO_REASON)
			continue;

		/* Test for valid account, QOS and required nodes on each pass */
		if (job_ptr->state_reason == FAIL_ACCOUNT) {
			slurmdb_assoc_rec_t assoc_rec;
			memset(&assoc_rec, 0, sizeof(slurmdb_assoc_rec_t));
			assoc_rec.acct      = job_ptr->account;
			if (job_ptr->part_ptr)
				assoc_rec.partition = job_ptr->part_ptr->name;
			assoc_rec.uid       = job_ptr->user_id;

			if (!assoc_mgr_fill_in_assoc(acct_db_conn, &assoc_rec,
						     accounting_enforce,
						     (slurmdb_assoc_rec_t **)
						     &job_ptr->assoc_ptr,
						     false)) {
				job_ptr->state_reason = WAIT_NO_REASON;
				xfree(job_ptr->state_desc);
				job_ptr->assoc_id = assoc_rec.id;
				last_job_update = now;
			} else {
				continue;
			}
		}
		if (job_ptr->qos_id) {
			slurmdb_assoc_rec_t *assoc_ptr =
				(slurmdb_assoc_rec_t *)job_ptr->assoc_ptr;
			if (assoc_ptr &&
			    !bit_test(assoc_ptr->usage->valid_qos,
				      job_ptr->qos_id) &&
			    !job_ptr->limit_set_qos) {
				info("sched: JobId=%u has invalid QOS",
					job_ptr->job_id);
				xfree(job_ptr->state_desc);
				job_ptr->state_reason = FAIL_QOS;
				last_job_update = now;
				continue;
			} else if (job_ptr->state_reason == FAIL_QOS) {
				xfree(job_ptr->state_desc);
				job_ptr->state_reason = WAIT_NO_REASON;
				last_job_update = now;
			}
		}

		if ((job_ptr->state_reason == WAIT_QOS_JOB_LIMIT)
		    || (job_ptr->state_reason >= WAIT_QOS_GRP_CPU
			&& job_ptr->state_reason <= WAIT_QOS_MAX_NODE_PER_USER)
		    || (job_ptr->state_reason == WAIT_QOS_TIME_LIMIT)) {
			job_ptr->state_reason = WAIT_NO_REASON;
			xfree(job_ptr->state_desc);
			last_job_update = now;
		}

		if ((job_ptr->state_reason == WAIT_NODE_NOT_AVAIL) &&
		    job_ptr->details->req_node_bitmap &&
		    !bit_super_set(job_ptr->details->req_node_bitmap,
				   avail_node_bitmap)) {
			continue;
		}

		if (bit_overlap(avail_node_bitmap,
				job_ptr->part_ptr->node_bitmap) == 0) {
			/* This node DRAIN or DOWN */
			continue;
		}

		if (license_job_test(job_ptr, now) != SLURM_SUCCESS) {
			job_ptr->state_reason = WAIT_LICENSES;
			xfree(job_ptr->state_desc);
			last_job_update = now;
			continue;
		}

		if (assoc_mgr_validate_assoc_id(acct_db_conn,
						job_ptr->assoc_id,
						accounting_enforce)) {
			/* NOTE: This only happens if a user's account is
			 * disabled between when the job was submitted and
			 * the time we consider running it. It should be
			 * very rare. */
			info("sched: JobId=%u has invalid account",
			     job_ptr->job_id);
			last_job_update = now;
			job_ptr->state_reason = FAIL_ACCOUNT;
			xfree(job_ptr->state_desc);
			continue;
		}

		if (job_ptr->details->exc_node_bitmap)
			have_node_bitmaps = true;
		else
			have_node_bitmaps = false;
		if (have_node_bitmaps &&
		    (bit_overlap(job_ptr->details->exc_node_bitmap,
				 fini_job_ptr->job_resrcs->node_bitmap) != 0))
			continue;

		if (!job_ptr->batch_flag) {  /* Can't pull interactive jobs */
			pending_jobs = true;
			break;
		}

		if (have_node_bitmaps)
			orig_exc_bitmap = job_ptr->details->exc_node_bitmap;
		else
			orig_exc_bitmap = NULL;
		job_ptr->details->exc_node_bitmap =
			bit_copy(fini_job_ptr->job_resrcs->node_bitmap);
		bit_not(job_ptr->details->exc_node_bitmap);
		error_code = select_nodes(job_ptr, false, NULL, NULL);
		bit_free(job_ptr->details->exc_node_bitmap);
		job_ptr->details->exc_node_bitmap = orig_exc_bitmap;
		if (error_code == SLURM_SUCCESS) {
			last_job_update = now;
			info("sched: Allocate JobId=%u NodeList=%s #CPUs=%u",
			     job_ptr->job_id, job_ptr->nodes,
			     job_ptr->total_cpus);
			if (job_ptr->details->prolog_running == 0) {
				launch_msg = build_launch_job_msg(job_ptr,
							msg->protocol_version);
			}
		}
		break;
	}
	unlock_slurmctld(job_write_lock);
	if (job_iterator)
		list_iterator_destroy(job_iterator);
	if (part_iterator)
		list_iterator_destroy(part_iterator);

send_reply:
	if (launch_msg) {
		slurm_msg_t response_msg;
		slurm_msg_t_init(&response_msg);
		response_msg.flags = msg->flags;
		response_msg.protocol_version = msg->protocol_version;
		response_msg.address = msg->address;
		response_msg.msg_type = REQUEST_BATCH_JOB_LAUNCH;
		response_msg.data = launch_msg;
		slurm_send_node_msg(msg->conn_fd, &response_msg);
		slurmctld_free_batch_job_launch_msg(launch_msg);
		return false;
	}
	slurm_send_rc_msg(msg, SLURM_SUCCESS);
	return pending_jobs;
}

/* Return true of all partitions have the same priority, otherwise false. */
static bool _all_partition_priorities_same(void)
{
	struct part_record *part_ptr;
	ListIterator iter;
	bool part_priority_set = false;
	uint32_t part_priority = 0;
	bool result = true;

	iter = list_iterator_create(part_list);
	while ((part_ptr = (struct part_record *) list_next(iter))) {
		if (!part_priority_set) {
			part_priority = part_ptr->priority;
			part_priority_set = true;
		} else if (part_priority != part_ptr->priority) {
			result = false;
			break;
		}
	}
	list_iterator_destroy(iter);

	return result;
}

/*
 * schedule - attempt to schedule all pending jobs
 *	pending jobs for each partition will be scheduled in priority
 *	order until a request fails
 * IN job_limit - maximum number of jobs to test now, avoid testing the full
 *		  queue on every job submit (0 means to use the system default,
 *		  SchedulerParameters for default_queue_depth)
 * RET count of jobs scheduled
 * Note: We re-build the queue every time. Jobs can not only be added
 *	or removed from the queue, but have their priority or partition
 *	changed with the update_job RPC. In general nodes will be in priority
 *	order (by submit time), so the sorting should be pretty fast.
 */
extern int schedule(uint32_t job_limit)
{
	ListIterator job_iterator = NULL, part_iterator = NULL;
	List job_queue = NULL;
	int failed_part_cnt = 0, failed_resv_cnt = 0, job_cnt = 0;
	int error_code, i, j, part_cnt, time_limit, pend_time;
	uint32_t job_depth = 0;
	job_queue_rec_t *job_queue_rec;
	struct job_record *job_ptr = NULL;
	struct part_record *part_ptr, **failed_parts = NULL;
	struct part_record *skip_part_ptr = NULL;
	struct slurmctld_resv **failed_resv = NULL;
	bitstr_t *save_avail_node_bitmap;
	struct part_record **sched_part_ptr = NULL;
	int *sched_part_jobs = NULL;
	/* Locks: Read config, write job, write node, read partition */
	slurmctld_lock_t job_write_lock =
	    { READ_LOCK, WRITE_LOCK, WRITE_LOCK, READ_LOCK };
	char job_id_str[32];
	bool is_job_array_head;
#ifdef HAVE_BG
	char *ionodes = NULL;
	char tmp_char[256];
	static bool backfill_sched = false;
#endif
	static time_t sched_update = 0;
	static bool wiki_sched = false;
	static bool fifo_sched = false;
	static int sched_timeout = 0;
	static int bf_min_age_reserve = 0;
	static int def_job_limit = 100;
	static int max_jobs_per_part = 0;
	static int defer_rpc_cnt = 0;
	time_t now, sched_start;
	uint32_t reject_array_job_id = 0;
	struct part_record *reject_array_part = NULL;
	uint16_t reject_state_reason = WAIT_NO_REASON;
	char job_id_buf[32];
#if HAVE_SYS_PRCTL_H
	char get_name[16];
#endif
	DEF_TIMERS;

#ifdef HAVE_ALPS_CRAY
	if (!slurmctld_primary)
		return 0;
#endif

	if (slurmctld_config.shutdown_time)
		return 0;

#if HAVE_SYS_PRCTL_H
	if (prctl(PR_GET_NAME, get_name, NULL, NULL, NULL) < 0) {
		error("%s: cannot get my name %m", __func__);
			strcpy(get_name, "slurmctld");
	}
	if (prctl(PR_SET_NAME, "slurmctld_sched", NULL, NULL, NULL) < 0) {
		error("%s: cannot set my name to %s %m",
		      __func__, "slurmctld_sched");
	}
#endif

	if (sched_update != slurmctld_conf.last_update) {
		char *sched_params, *tmp_ptr;
		char *sched_type = slurm_get_sched_type();
		char *prio_type = slurm_get_priority_type();
#ifdef HAVE_BG
		/* On BlueGene, do FIFO only with sched/backfill */
		if (strcmp(sched_type, "sched/backfill") == 0)
			backfill_sched = true;
#endif
		if ((strcmp(sched_type, "sched/builtin") == 0) &&
		    (strcmp(prio_type, "priority/basic") == 0) &&
		    _all_partition_priorities_same())
			fifo_sched = true;
		else
			fifo_sched = false;
		/* Disable avoiding of fragmentation with sched/wiki */
		if ((strcmp(sched_type, "sched/wiki") == 0) ||
		    (strcmp(sched_type, "sched/wiki2") == 0))
			wiki_sched = true;
		xfree(sched_type);
		xfree(prio_type);

		sched_params = slurm_get_sched_params();


		if (sched_params &&
		    (tmp_ptr=strstr(sched_params, "batch_sched_delay=")))
		/*                                 012345678901234567 */
			batch_sched_delay = atoi(tmp_ptr + 18);
		if (batch_sched_delay < 0) {
			error("Invalid batch_sched_delay: %d",
			      batch_sched_delay);
			batch_sched_delay = 3;
		}

		if (sched_params &&
		    (tmp_ptr = strstr(sched_params, "bf_min_age_reserve="))) {
			bf_min_age_reserve = atoi(tmp_ptr + 19);
			if (bf_min_age_reserve < 0)
				bf_min_age_reserve = 0;
		} else {
			bf_min_age_reserve = 0;
		}

		if (sched_params &&
		    (tmp_ptr=strstr(sched_params, "build_queue_timeout=")))
		/*                                 01234567890123456789 */
			build_queue_timeout = atoi(tmp_ptr + 20);
		if (build_queue_timeout < 100) {
			error("Invalid build_queue_time: %d",
			      build_queue_timeout);
			build_queue_timeout = BUILD_TIMEOUT;
		}

		if (sched_params &&
		    (tmp_ptr = strstr(sched_params, "default_queue_depth="))) {
		/*                                   01234567890123456789 */
			i = atoi(tmp_ptr + 20);
			if (i < 0) {
				error("ignoring SchedulerParameters: "
				      "default_queue_depth value of %d", i);
			} else {
				def_job_limit = i;
			}
		}

		if (sched_params &&
		    (tmp_ptr=strstr(sched_params, "partition_job_depth="))) {
		/*                                 01234567890123456789 */
			i = atoi(tmp_ptr + 20);
			if (i < 0) {
				error("ignoring SchedulerParameters: "
				      "partition_job_depth value of %d", i);
			} else {
				max_jobs_per_part = i;
			}
		}
		if (sched_params &&
		    (tmp_ptr=strstr(sched_params, "max_rpc_cnt=")))
			defer_rpc_cnt = atoi(tmp_ptr + 12);
		if (defer_rpc_cnt < 0) {
			error("Invalid max_rpc_cnt: %d", defer_rpc_cnt);
			defer_rpc_cnt = 0;
		}

		time_limit = slurm_get_msg_timeout() / 2;
		if (sched_params &&
		    (tmp_ptr=strstr(sched_params, "max_sched_time="))) {
			sched_timeout = atoi(tmp_ptr + 15);
			if ((sched_timeout <= 0) ||
			    (sched_timeout > time_limit)) {
				error("Invalid max_sched_time: %d",
				      sched_timeout);
				sched_timeout = 0;
			}
		}
		if (sched_timeout == 0) {
			sched_timeout = MAX(time_limit, 1);
			sched_timeout = MIN(sched_timeout, 4);
		}

		if (sched_params &&
		    (tmp_ptr=strstr(sched_params, "sched_interval=")))
			sched_interval = atoi(tmp_ptr + 15);
		if (sched_interval < 0) {
			error("Invalid sched_interval: %d", sched_interval);
			sched_interval = 60;
		}

		xfree(sched_params);
		sched_update = slurmctld_conf.last_update;
		info("SchedulerParameters=default_queue_depth=%d,"
		     "max_rpc_cnt=%d,max_sched_time=%d,partition_job_depth=%d",
		     def_job_limit, defer_rpc_cnt, sched_timeout,
		     max_jobs_per_part);
	}

	if ((defer_rpc_cnt > 0) &&
	    (slurmctld_config.server_thread_count >= defer_rpc_cnt)) {
		debug("sched: schedule() returning, too many RPCs");
		goto out;
	}

	if (job_limit == 0)
		job_limit = def_job_limit;

	lock_slurmctld(job_write_lock);
	now = time(NULL);
	sched_start = now;
	START_TIMER;
	if (!avail_front_end(NULL)) {
		ListIterator job_iterator = list_iterator_create(job_list);
		while ((job_ptr = (struct job_record *)
				list_next(job_iterator))) {
			if (!IS_JOB_PENDING(job_ptr))
				continue;
			if ((job_ptr->state_reason != WAIT_NO_REASON) &&
			    (job_ptr->state_reason != WAIT_RESOURCES) &&
			    (job_ptr->state_reason != WAIT_NODE_NOT_AVAIL))
				continue;
			job_ptr->state_reason = WAIT_FRONT_END;
		}
		list_iterator_destroy(job_iterator);

		unlock_slurmctld(job_write_lock);
		debug("sched: schedule() returning, no front end nodes are "
		      "available");
		goto out;
	}
	/* Avoid resource fragmentation if important */
	if ((!wiki_sched) && job_is_completing()) {
		unlock_slurmctld(job_write_lock);
		debug("sched: schedule() returning, some job is still "
		      "completing");
		goto out;
	}

#ifdef HAVE_ALPS_CRAY
	/*
	 * Run a Basil Inventory immediately before scheduling, to avoid
	 * race conditions caused by ALPS node state change (caused e.g.
	 * by the node health checker).
	 * This relies on the above write lock for the node state.
	 */
	if (select_g_reconfigure()) {
		unlock_slurmctld(job_write_lock);
		debug4("sched: not scheduling due to ALPS");
		goto out;
	}
#endif

	part_cnt = list_count(part_list);
	failed_parts = xmalloc(sizeof(struct part_record *) * part_cnt);
	failed_resv = xmalloc(sizeof(struct slurmctld_resv*) * MAX_FAILED_RESV);
	save_avail_node_bitmap = bit_copy(avail_node_bitmap);

	if (max_jobs_per_part) {
		ListIterator part_iterator;
		sched_part_ptr  = xmalloc(sizeof(struct part_record *) *
					  part_cnt);
		sched_part_jobs = xmalloc(sizeof(int) * part_cnt);
		part_iterator = list_iterator_create(part_list);
		i = 0;
		while ((part_ptr = (struct part_record *)
				   list_next(part_iterator))) {
			sched_part_ptr[i++] = part_ptr;
		}
		list_iterator_destroy(part_iterator);
	}

	debug("sched: Running job scheduler");
	/*
	 * If we are doing FIFO scheduling, use the job records right off the
	 * job list.
	 *
	 * If a job is submitted to multiple partitions then build_job_queue()
	 * will return a separate record for each job:partition pair.
	 *
	 * In both cases, we test each partition associated with the job.
	 */
	if (fifo_sched) {
		slurmctld_diag_stats.schedule_queue_len = list_count(job_list);
		job_iterator = list_iterator_create(job_list);
	} else {
		job_queue = build_job_queue(false, false);
		slurmctld_diag_stats.schedule_queue_len = list_count(job_queue);
		sort_job_queue(job_queue);
	}
	while (1) {
		if (fifo_sched) {
			if (job_ptr && part_iterator &&
			    IS_JOB_PENDING(job_ptr)) /* test job in next part */
				goto next_part;
			job_ptr = (struct job_record *) list_next(job_iterator);
			if (!job_ptr)
				break;
			if (!avail_front_end(job_ptr)) {
				job_ptr->state_reason = WAIT_FRONT_END;
				xfree(job_ptr->state_desc);
				last_job_update = now;
				continue;
			}
			if (!_job_runnable_test1(job_ptr, false))
				continue;
			if (job_ptr->part_ptr_list) {
				part_iterator = list_iterator_create(
							job_ptr->part_ptr_list);
next_part:			part_ptr = (struct part_record *)
					   list_next(part_iterator);
				if (part_ptr) {
					job_ptr->part_ptr = part_ptr;
					if (job_limits_check(&job_ptr, false) !=
					    WAIT_NO_REASON)
						continue;
				} else {
					list_iterator_destroy(part_iterator);
					part_iterator = NULL;
					continue;
				}
			} else {
				if (!_job_runnable_test2(job_ptr, false))
					continue;
			}
		} else {
			job_queue_rec = list_pop(job_queue);
			if (!job_queue_rec)
				break;
			job_ptr  = job_queue_rec->job_ptr;
			part_ptr = job_queue_rec->part_ptr;
			xfree(job_queue_rec);
			if (!avail_front_end(job_ptr)) {
				job_ptr->state_reason = WAIT_FRONT_END;
				xfree(job_ptr->state_desc);
				last_job_update = now;
				continue;
			}
			if (!IS_JOB_PENDING(job_ptr))
				continue;  /* started in another partition */
			job_ptr->part_ptr = part_ptr;
		}
		if (job_ptr->preempt_in_progress)
			continue;	/* scheduled in another partition */

		if (job_ptr->array_recs && (job_ptr->array_task_id == NO_VAL))
			is_job_array_head = true;
		else
			is_job_array_head = false;

next_task:
		if ((time(NULL) - sched_start) >= sched_timeout) {
			debug("sched: loop taking too long, breaking out");
			break;
		}

		if ((job_ptr->array_task_id != NO_VAL) || job_ptr->array_recs) {
			if ((reject_array_job_id == job_ptr->array_job_id) &&
			    (reject_array_part   == job_ptr->part_ptr)) {
				xfree(job_ptr->state_desc);
				job_ptr->state_reason = reject_state_reason;
				continue;  /* already rejected array element */
			}

			/* assume reject whole array for now, clear if OK */
			reject_array_job_id = job_ptr->array_job_id;
			reject_array_part   = job_ptr->part_ptr;

			if (!job_array_start_test(job_ptr)) {
				reject_state_reason = job_ptr->state_reason;
				continue;
			}
		}
		if (max_jobs_per_part) {
			bool skip_job = false;
			for (j = 0; j < part_cnt; j++) {
				if (sched_part_ptr[j] != job_ptr->part_ptr)
					continue;
				if (sched_part_jobs[j]++ >=
				    max_jobs_per_part)
					skip_job = true;
				break;
			}
			if (skip_job) {
				if (job_ptr->part_ptr == skip_part_ptr)
					continue;
				debug2("sched: reached partition %s job limit",
				       job_ptr->part_ptr->name);
				if (job_ptr->state_reason == WAIT_NO_REASON) {
					xfree(job_ptr->state_desc);
					job_ptr->state_reason = WAIT_PRIORITY;
				}
				skip_part_ptr = job_ptr->part_ptr;
				continue;
			}
		}
		if (job_depth++ > job_limit) {
			debug("sched: already tested %u jobs, breaking out",
			       job_depth);
			break;
		}
		if ((defer_rpc_cnt > 0) &&
		     (slurmctld_config.server_thread_count >= defer_rpc_cnt)) {
			debug("sched: schedule() returning, too many RPCs");
			break;
		}

		slurmctld_diag_stats.schedule_cycle_depth++;

		if (job_ptr->resv_name) {
			bool found_resv = false;
			for (i = 0; i < failed_resv_cnt; i++) {
				if (failed_resv[i] == job_ptr->resv_ptr) {
					found_resv = true;
					break;
				}
			}
			if (found_resv) {
				if (job_ptr->state_reason == WAIT_NO_REASON) {
					job_ptr->state_reason = WAIT_PRIORITY;
					xfree(job_ptr->state_desc);
				}
				debug3("sched: JobId=%u. State=PENDING. "
				       "Reason=%s(Priority). Priority=%u, "
				       "Resv=%s.",
				       job_ptr->job_id,
				       job_reason_string(job_ptr->state_reason),
				       job_ptr->priority, job_ptr->resv_name);
				continue;
			}
		} else if (_failed_partition(job_ptr->part_ptr, failed_parts,
					     failed_part_cnt)) {
			if ((job_ptr->state_reason == WAIT_NODE_NOT_AVAIL) ||
			    (job_ptr->state_reason == WAIT_NO_REASON)) {
				job_ptr->state_reason = WAIT_PRIORITY;
				xfree(job_ptr->state_desc);
				last_job_update = now;
			}
			debug("sched: JobId=%u. State=PENDING. "
			       "Reason=%s(Priority), Priority=%u, "
			       "Partition=%s.",
			       job_ptr->job_id,
			       job_reason_string(job_ptr->state_reason),
			       job_ptr->priority, job_ptr->partition);
			continue;
		}

		/* Test for valid account, QOS and required nodes on each pass */
		if (job_ptr->state_reason == FAIL_ACCOUNT) {
			slurmdb_assoc_rec_t assoc_rec;
			memset(&assoc_rec, 0, sizeof(slurmdb_assoc_rec_t));
			assoc_rec.acct      = job_ptr->account;
			if (job_ptr->part_ptr)
				assoc_rec.partition = job_ptr->part_ptr->name;
			assoc_rec.uid       = job_ptr->user_id;

			if (!assoc_mgr_fill_in_assoc(acct_db_conn, &assoc_rec,
						    accounting_enforce,
						    (slurmdb_assoc_rec_t **)
						     &job_ptr->assoc_ptr,
						     false)) {
				job_ptr->state_reason = WAIT_NO_REASON;
				xfree(job_ptr->state_desc);
				job_ptr->assoc_id = assoc_rec.id;
				last_job_update = now;
			} else {
				debug("sched: JobId=%u has invalid association",
				      job_ptr->job_id);
				xfree(job_ptr->state_desc);
				job_ptr->state_reason =
					WAIT_ASSOC_RESOURCE_LIMIT;
				continue;
			}
		}
		if (job_ptr->qos_id) {
<<<<<<< HEAD
			slurmdb_assoc_rec_t *assoc_ptr;
			assoc_ptr = (slurmdb_assoc_rec_t *)job_ptr->assoc_ptr;
			if (assoc_ptr &&
			    !bit_test(assoc_ptr->usage->valid_qos,
				      job_ptr->qos_id) &&
			    !job_ptr->limit_set_qos) {
=======
			slurmdb_association_rec_t *assoc_ptr;
			assoc_ptr = (slurmdb_association_rec_t *)job_ptr->assoc_ptr;
			if (assoc_ptr
			    && (accounting_enforce & ACCOUNTING_ENFORCE_QOS)
			    && !bit_test(assoc_ptr->usage->valid_qos,
					 job_ptr->qos_id)
			    && !job_ptr->limit_set_qos) {
>>>>>>> 4454316e
				debug("sched: JobId=%u has invalid QOS",
				      job_ptr->job_id);
				xfree(job_ptr->state_desc);
				job_ptr->state_reason = FAIL_QOS;
				last_job_update = now;
				continue;
			} else if (job_ptr->state_reason == FAIL_QOS) {
				xfree(job_ptr->state_desc);
				job_ptr->state_reason = WAIT_NO_REASON;
				last_job_update = now;
			}
		}

		if (!acct_policy_job_runnable_state(job_ptr) &&
		    !acct_policy_job_runnable_pre_select(job_ptr))
			continue;

		if ((job_ptr->state_reason == WAIT_NODE_NOT_AVAIL) &&
		    job_ptr->details && job_ptr->details->req_node_bitmap &&
		    !bit_super_set(job_ptr->details->req_node_bitmap,
				   avail_node_bitmap)) {
			continue;
		}

		i = bit_overlap(avail_node_bitmap,
				job_ptr->part_ptr->node_bitmap);
		if ((job_ptr->details &&
		    (job_ptr->details->min_nodes != NO_VAL) &&
		    (job_ptr->details->min_nodes >  i)) ||
		    (!job_ptr->details && (i == 0))) {
			/* Too many nodes DRAIN, DOWN, or
			 * reserved for jobs in higher priority partition */
			job_ptr->state_reason = WAIT_RESOURCES;
			xfree(job_ptr->state_desc);
			last_job_update = now;
			debug3("sched: JobId=%u. State=%s. Reason=%s. "
			       "Priority=%u. Partition=%s.",
			       job_ptr->job_id,
			       job_state_string(job_ptr->job_state),
			       job_reason_string(job_ptr->state_reason),
			       job_ptr->priority,
			       job_ptr->partition);
			continue;
		}
		if (license_job_test(job_ptr, time(NULL)) != SLURM_SUCCESS) {
			job_ptr->state_reason = WAIT_LICENSES;
			xfree(job_ptr->state_desc);
			last_job_update = now;
			debug3("sched: JobId=%u. State=%s. Reason=%s. "
			       "Priority=%u.",
			       job_ptr->job_id,
			       job_state_string(job_ptr->job_state),
			       job_reason_string(job_ptr->state_reason),
			       job_ptr->priority);
			continue;
		}

		if (assoc_mgr_validate_assoc_id(acct_db_conn,
						job_ptr->assoc_id,
						accounting_enforce)) {
			/* NOTE: This only happens if a user's account is
			 * disabled between when the job was submitted and
			 * the time we consider running it. It should be
			 * very rare. */
			info("sched: JobId=%u has invalid account",
			     job_ptr->job_id);
			last_job_update = now;
			job_ptr->state_reason = FAIL_ACCOUNT;
			xfree(job_ptr->state_desc);
			continue;
		}

		error_code = select_nodes(job_ptr, false, NULL, NULL);
		if (error_code == ESLURM_NODES_BUSY) {
			debug3("sched: JobId=%u. State=%s. Reason=%s. "
			       "Priority=%u. Partition=%s.",
			       job_ptr->job_id,
			       job_state_string(job_ptr->job_state),
			       job_reason_string(job_ptr->state_reason),
			       job_ptr->priority, job_ptr->partition);
			bool fail_by_part = true;
#ifdef HAVE_BG
			/* When we use static or overlap partitioning on
			 * BlueGene, each job can possibly be scheduled
			 * independently, without impacting other jobs of
			 * different sizes. Therefore we sort and try to
			 * schedule every pending job unless the backfill
			 * scheduler is configured. */
			if (!backfill_sched)
				fail_by_part = false;
#else
			if (job_ptr->details &&
			    job_ptr->details->req_node_bitmap &&
			    (bit_set_count(job_ptr->details->
					   req_node_bitmap)>=
			     job_ptr->details->min_nodes)) {
				fail_by_part = false;
				/* Do not schedule more jobs on nodes required
				 * by this job, but don't block the entire
				 * queue/partition. */
				bit_not(job_ptr->details->req_node_bitmap);
				bit_and(avail_node_bitmap,
					job_ptr->details->req_node_bitmap);
				bit_not(job_ptr->details->req_node_bitmap);
			}
#endif

			if (fail_by_part && job_ptr->resv_name) {
		 		/* do not schedule more jobs in this
				 * reservation, but other jobs in this partition
				 * can be scheduled. */
				fail_by_part = false;
				if (failed_resv_cnt < MAX_FAILED_RESV) {
					failed_resv[failed_resv_cnt++] =
						job_ptr->resv_ptr;
				}
			}

			if (fail_by_part && bf_min_age_reserve) {
				/* Consider other jobs in this partition if
				 * job has been waiting for less than
				 * bf_min_age_reserve time */
				if (job_ptr->details->begin_time == 0) {
					fail_by_part = false;
				} else {
					pend_time = difftime(now,
						job_ptr->details->begin_time);
					if (pend_time < bf_min_age_reserve)
						fail_by_part = false;
				}
			}

			if (fail_by_part) {
		 		/* do not schedule more jobs in this partition
				 * or on nodes in this partition */
				failed_parts[failed_part_cnt++] =
						job_ptr->part_ptr;
				bit_not(job_ptr->part_ptr->node_bitmap);
				bit_and(avail_node_bitmap,
					job_ptr->part_ptr->node_bitmap);
				bit_not(job_ptr->part_ptr->node_bitmap);
			}
		} else if ((error_code == ESLURM_RESERVATION_BUSY) ||
			   (error_code == ESLURM_RESERVATION_NOT_USABLE)) {
			if (job_ptr->resv_ptr &&
			    job_ptr->resv_ptr->node_bitmap) {
				debug3("sched: JobId=%u. State=%s. "
				       "Reason=%s. Priority=%u.",
				       job_ptr->job_id,
				       job_state_string(job_ptr->job_state),
				       job_reason_string(job_ptr->
							 state_reason),
				       job_ptr->priority);
				bit_not(job_ptr->resv_ptr->node_bitmap);
				bit_and(avail_node_bitmap,
					job_ptr->resv_ptr->node_bitmap);
				bit_not(job_ptr->resv_ptr->node_bitmap);
			} else {
				/* The job has no reservation but requires
				 * nodes that are currently in some reservation
				 * so just skip over this job and try running
				 * the next lower priority job */
				debug3("sched: JobId=%u State=%s. "
				       "Reason=Required nodes are reserved."
				       "Priority=%u",job_ptr->job_id,
				       job_state_string(job_ptr->job_state),
				       job_ptr->priority);
			}
		} else if (error_code == SLURM_SUCCESS) {
			/* job initiated */
			debug3("sched: JobId=%u initiated", job_ptr->job_id);
			last_job_update = now;
			reject_array_job_id = 0;
			reject_array_part   = NULL;
#ifdef HAVE_BG
			select_g_select_jobinfo_get(job_ptr->select_jobinfo,
						    SELECT_JOBDATA_IONODES,
						    &ionodes);
			if (ionodes) {
				sprintf(tmp_char,"%s[%s]",
					job_ptr->nodes, ionodes);
			} else {
				sprintf(tmp_char,"%s",job_ptr->nodes);
			}

			info("sched: Allocate %s MidplaneList=%s",
			     jobid2fmt(job_ptr, job_id_buf, sizeof(job_id_buf)),
			     tmp_char);
			xfree(ionodes);
#else
			info("sched: Allocate %s NodeList=%s #CPUs=%u",
			     jobid2fmt(job_ptr, job_id_buf, sizeof(job_id_buf)),
			     job_ptr->nodes, job_ptr->total_cpus);
#endif
			if (job_ptr->batch_flag == 0)
				srun_allocate(job_ptr->job_id);
			else if (job_ptr->details->prolog_running == 0)
				launch_job(job_ptr);
			rebuild_job_part_list(job_ptr);
			job_cnt++;
			if (is_job_array_head &&
			    (job_ptr->array_task_id != NO_VAL)) {
				/* Try starting another task of the job array */
				job_ptr = find_job_record(job_ptr->array_job_id);
				if (job_ptr && IS_JOB_PENDING(job_ptr) &&
				    (bb_g_job_test_stage_in(job_ptr,false) ==1))
					goto next_task;
			}
			continue;
		} else if ((error_code ==
			    ESLURM_REQUESTED_NODE_CONFIG_UNAVAILABLE) &&
			   job_ptr->part_ptr_list) {
			debug("JobId=%u non-runnable in partition %s: %s",
			      job_ptr->job_id, job_ptr->part_ptr->name,
			      slurm_strerror(error_code));
		} else if ((error_code !=
			    ESLURM_REQUESTED_PART_CONFIG_UNAVAILABLE) &&
			   (error_code != ESLURM_NODE_NOT_AVAIL)      &&
			   (error_code != ESLURM_INVALID_BURST_BUFFER_REQUEST)&&
			   (error_code != ESLURM_ACCOUNTING_POLICY)) {
			info("sched: schedule: %s non-runnable:%s",
			     jobid2str(job_ptr, job_id_str, sizeof(job_id_str)),
			     slurm_strerror(error_code));
			if (!wiki_sched) {
				last_job_update = now;
				job_ptr->job_state = JOB_PENDING;
				job_ptr->state_reason = FAIL_BAD_CONSTRAINTS;
				xfree(job_ptr->state_desc);
				job_ptr->start_time = job_ptr->end_time = now;
				job_ptr->priority = 0;
			}
		}

		if ((reject_array_job_id == job_ptr->array_job_id) &&
		    (reject_array_part   == job_ptr->part_ptr)) {
			/* All other elements of this job array get the
			 * same reason */
			reject_state_reason = job_ptr->state_reason;
		}
	}

	save_last_part_update = last_part_update;
	FREE_NULL_BITMAP(avail_node_bitmap);
	avail_node_bitmap = save_avail_node_bitmap;
	xfree(failed_parts);
	xfree(failed_resv);
	if (fifo_sched) {
		if (job_iterator)
			list_iterator_destroy(job_iterator);
		if (part_iterator)
			list_iterator_destroy(part_iterator);
	} else if (job_queue) {
		FREE_NULL_LIST(job_queue);
	}
	xfree(sched_part_ptr);
	xfree(sched_part_jobs);
	unlock_slurmctld(job_write_lock);
	END_TIMER2("schedule");

	_do_diag_stats(DELTA_TIMER);

out:
#if HAVE_SYS_PRCTL_H
	if (prctl(PR_SET_NAME, get_name, NULL, NULL, NULL) < 0) {
		error("%s: cannot set my name to %s %m",
		      __func__, get_name);
	}
#endif
	return job_cnt;
}

/*
 * sort_job_queue - sort job_queue in descending priority order
 * IN/OUT job_queue - sorted job queue
 */
extern void sort_job_queue(List job_queue)
{
	list_sort(job_queue, sort_job_queue2);
}

/* Note this differs from the ListCmpF typedef since we want jobs sorted
 *	in order of decreasing priority then by increasing job id */
extern int sort_job_queue2(void *x, void *y)
{
	job_queue_rec_t *job_rec1 = *(job_queue_rec_t **) x;
	job_queue_rec_t *job_rec2 = *(job_queue_rec_t **) y;
	bool has_resv1, has_resv2;
	static time_t config_update = 0;
	static bool preemption_enabled = true;
	uint32_t p1, p2;

	/* The following block of code is designed to minimize run time in
	 * typical configurations for this frequently executed function. */
	if (config_update != slurmctld_conf.last_update) {
		preemption_enabled = slurm_preemption_enabled();
		config_update = slurmctld_conf.last_update;
	}
	if (preemption_enabled) {
		if (slurm_job_preempt_check(job_rec1, job_rec2))
			return -1;
		if (slurm_job_preempt_check(job_rec2, job_rec1))
			return 1;
	}

	has_resv1 = (job_rec1->job_ptr->resv_id != 0);
	has_resv2 = (job_rec2->job_ptr->resv_id != 0);
	if (has_resv1 && !has_resv2)
		return -1;
	if (!has_resv1 && has_resv2)
		return 1;

	if (job_rec1->part_ptr && job_rec2->part_ptr) {
		p1 = job_rec1->part_ptr->priority;
		p2 = job_rec2->part_ptr->priority;
		if (p1 < p2)
			return 1;
		if (p1 > p2)
			return -1;
	}

	if (job_rec1->job_ptr->part_ptr_list &&
	    job_rec1->job_ptr->priority_array)
		p1 = job_rec1->priority;
	else
		p1 = job_rec1->job_ptr->priority;


	if (job_rec2->job_ptr->part_ptr_list &&
	    job_rec2->job_ptr->priority_array)
		p2 = job_rec2->priority;
	else
		p2 = job_rec2->job_ptr->priority;


	if (p1 < p2)
		return 1;
	if (p1 > p2)
		return -1;

	/* If the priorities are the same sort by increasing job id's */
	if (job_rec1->job_id > job_rec2->job_id)
		return 1;

	return -1;
}

/* Given a scheduled job, return a pointer to it batch_job_launch_msg_t data */
extern batch_job_launch_msg_t *build_launch_job_msg(struct job_record *job_ptr,
						    uint16_t protocol_version)
{
	batch_job_launch_msg_t *launch_msg_ptr;
	struct passwd pwd, *result;
	char buffer[PW_BUF_SIZE];

	/* Initialization of data structures */
	launch_msg_ptr = (batch_job_launch_msg_t *)
				xmalloc(sizeof(batch_job_launch_msg_t));
	launch_msg_ptr->job_id = job_ptr->job_id;
	launch_msg_ptr->step_id = NO_VAL;
	launch_msg_ptr->array_job_id = job_ptr->array_job_id;
	launch_msg_ptr->array_task_id = job_ptr->array_task_id;
	launch_msg_ptr->uid = job_ptr->user_id;

	if ((launch_msg_ptr->script = get_job_script(job_ptr)) == NULL) {
		error("Can not find batch script, Aborting batch job %u",
		      job_ptr->job_id);
		/* FIXME: This is a kludge, but this event indicates a missing
		 * batch script and should never happen. We are too deep into
		 * the job launch to gracefully clean up here. */
		slurm_free_job_launch_msg(launch_msg_ptr);
		(void) job_complete(job_ptr->job_id, getuid(), true, false, 0);
		return NULL;
	}

	if (slurm_getpwuid_r(launch_msg_ptr->uid,
			     &pwd,
			     buffer,
			     PW_BUF_SIZE,
			     &result)
	    || !result) {
#ifdef HAVE_NATIVE_CRAY
		/* On a Cray this needs to happen before the launch of
		 * the tasks.  So fail if it doesn't work.  On a
		 * normal system this isn't a big deal just go on your way.
		 */
		error("uid %ld not found on system, aborting job %u",
		      (long)launch_msg_ptr->uid, job_ptr->job_id);
		slurm_free_job_launch_msg(launch_msg_ptr);
		(void) job_complete(job_ptr->job_id, getuid(), false, true, 0);
		return NULL;
#endif
	} else
		launch_msg_ptr->user_name = xstrdup(result->pw_name);

	launch_msg_ptr->gid = job_ptr->group_id;
	launch_msg_ptr->ntasks = job_ptr->details->num_tasks;
	launch_msg_ptr->alias_list = xstrdup(job_ptr->alias_list);
	launch_msg_ptr->nodes = xstrdup(job_ptr->nodes);
	launch_msg_ptr->overcommit = job_ptr->details->overcommit;
	launch_msg_ptr->open_mode  = job_ptr->details->open_mode;
	launch_msg_ptr->cpus_per_task = job_ptr->details->cpus_per_task;
	launch_msg_ptr->pn_min_memory = job_ptr->details->pn_min_memory;
	launch_msg_ptr->restart_cnt   = job_ptr->restart_cnt;

	if (make_batch_job_cred(launch_msg_ptr, job_ptr, protocol_version)) {
		/* FIXME: This is a kludge, but this event indicates a serious
		 * problem with Munge or OpenSSH and should never happen. We
		 * are too deep into the job launch to gracefully clean up from
		 * from the launch, so requeue if possible. */
		error("Can not create job credential, attempting to requeue "
		      "batch job %u", job_ptr->job_id);
		slurm_free_job_launch_msg(launch_msg_ptr);
		job_ptr->batch_flag = 1;	/* Allow repeated requeue */
		job_ptr->details->begin_time = time(NULL) + 120;
		(void) job_complete(job_ptr->job_id, getuid(), true, false, 0);
		return NULL;
	}

	launch_msg_ptr->acctg_freq = xstrdup(job_ptr->details->acctg_freq);
	if (job_ptr->part_ptr)
		launch_msg_ptr->partition = xstrdup(job_ptr->part_ptr->name);
	else
		launch_msg_ptr->partition = xstrdup(job_ptr->partition);
	launch_msg_ptr->std_err = xstrdup(job_ptr->details->std_err);
	launch_msg_ptr->std_in = xstrdup(job_ptr->details->std_in);
	launch_msg_ptr->std_out = xstrdup(job_ptr->details->std_out);
	launch_msg_ptr->work_dir = xstrdup(job_ptr->details->work_dir);
	launch_msg_ptr->ckpt_dir = xstrdup(job_ptr->details->ckpt_dir);
	launch_msg_ptr->restart_dir = xstrdup(job_ptr->details->restart_dir);
	launch_msg_ptr->argc = job_ptr->details->argc;
	launch_msg_ptr->argv = xduparray(job_ptr->details->argc,
					 job_ptr->details->argv);
	launch_msg_ptr->spank_job_env_size = job_ptr->spank_job_env_size;
	launch_msg_ptr->spank_job_env = xduparray(job_ptr->spank_job_env_size,
						  job_ptr->spank_job_env);
	launch_msg_ptr->environment = get_job_env(job_ptr,
						  &launch_msg_ptr->envc);
	if (launch_msg_ptr->environment == NULL) {
		error("%s: environment missing or corrupted aborting job %u",
		      __func__, job_ptr->job_id);
		slurm_free_job_launch_msg(launch_msg_ptr);
		job_complete(job_ptr->job_id, getuid(), false, true, 0);
		return NULL;
	}
	launch_msg_ptr->job_mem = job_ptr->details->pn_min_memory;
	launch_msg_ptr->num_cpu_groups = job_ptr->job_resrcs->cpu_array_cnt;
	launch_msg_ptr->cpus_per_node  = xmalloc(sizeof(uint16_t) *
			job_ptr->job_resrcs->cpu_array_cnt);
	memcpy(launch_msg_ptr->cpus_per_node,
	       job_ptr->job_resrcs->cpu_array_value,
	       (sizeof(uint16_t) * job_ptr->job_resrcs->cpu_array_cnt));
	launch_msg_ptr->cpu_count_reps  = xmalloc(sizeof(uint32_t) *
			job_ptr->job_resrcs->cpu_array_cnt);
	memcpy(launch_msg_ptr->cpu_count_reps,
	       job_ptr->job_resrcs->cpu_array_reps,
	       (sizeof(uint32_t) * job_ptr->job_resrcs->cpu_array_cnt));

	launch_msg_ptr->select_jobinfo = select_g_select_jobinfo_copy(
					 job_ptr->select_jobinfo);

	if (job_ptr->account) {
		launch_msg_ptr->account = xstrdup(job_ptr->account);
	}
	if (job_ptr->qos_ptr) {
		slurmdb_qos_rec_t *qos;

		qos = (slurmdb_qos_rec_t *)job_ptr->qos_ptr;
		if (strcmp(qos->description, "Normal QOS default") == 0)
			launch_msg_ptr->qos = xstrdup("normal");
		else
			launch_msg_ptr->qos = xstrdup(qos->description);
	}
	if (job_ptr->resv_name) {
		launch_msg_ptr->resv_name = xstrdup(job_ptr->resv_name);
	}

	return launch_msg_ptr;
}

/*
 * launch_job - send an RPC to a slurmd to initiate a batch job
 * IN job_ptr - pointer to job that will be initiated
 */
extern void launch_job(struct job_record *job_ptr)
{
	batch_job_launch_msg_t *launch_msg_ptr;
	uint16_t protocol_version = (uint16_t) NO_VAL;
	agent_arg_t *agent_arg_ptr;

#ifdef HAVE_FRONT_END
	front_end_record_t *front_end_ptr;
	front_end_ptr = find_front_end_record(job_ptr->batch_host);
	if (front_end_ptr)
		protocol_version = front_end_ptr->protocol_version;
#else
	struct node_record *node_ptr;
	node_ptr = find_node_record(job_ptr->batch_host);
	if (node_ptr)
		protocol_version = node_ptr->protocol_version;
#endif

	launch_msg_ptr = build_launch_job_msg(job_ptr, protocol_version);
	if (launch_msg_ptr == NULL)
		return;

	agent_arg_ptr = (agent_arg_t *) xmalloc(sizeof(agent_arg_t));
	agent_arg_ptr->protocol_version = protocol_version;
	agent_arg_ptr->node_count = 1;
	agent_arg_ptr->retry = 0;
	xassert(job_ptr->batch_host);
	agent_arg_ptr->hostlist = hostlist_create(job_ptr->batch_host);
	agent_arg_ptr->msg_type = REQUEST_BATCH_JOB_LAUNCH;
	agent_arg_ptr->msg_args = (void *) launch_msg_ptr;

	/* Launch the RPC via agent */
	agent_queue_request(agent_arg_ptr);
}

/*
 * make_batch_job_cred - add a job credential to the batch_job_launch_msg
 * IN/OUT launch_msg_ptr - batch_job_launch_msg in which job_id, step_id,
 *                         uid and nodes have already been set
 * IN job_ptr - pointer to job record
 * RET 0 or error code
 */
extern int make_batch_job_cred(batch_job_launch_msg_t *launch_msg_ptr,
			       struct job_record *job_ptr,
			       uint16_t protocol_version)
{
	slurm_cred_arg_t cred_arg;
	job_resources_t *job_resrcs_ptr;

	xassert(job_ptr->job_resrcs);
	job_resrcs_ptr = job_ptr->job_resrcs;

	memset(&cred_arg, 0, sizeof(slurm_cred_arg_t));

	cred_arg.jobid     = launch_msg_ptr->job_id;
	cred_arg.stepid    = launch_msg_ptr->step_id;
	cred_arg.uid       = launch_msg_ptr->uid;

	cred_arg.job_constraints     = job_ptr->details->features;
	cred_arg.job_hostlist        = job_resrcs_ptr->nodes;
	cred_arg.job_core_bitmap     = job_resrcs_ptr->core_bitmap;
	cred_arg.job_core_spec       = job_ptr->details->core_spec;
	cred_arg.job_mem_limit       = job_ptr->details->pn_min_memory;
	cred_arg.job_nhosts          = job_resrcs_ptr->nhosts;
	cred_arg.job_gres_list       = job_ptr->gres_list;
/*	cred_arg.step_gres_list      = NULL; */

#ifdef HAVE_FRONT_END
	xassert(job_ptr->batch_host);
	cred_arg.step_hostlist       = job_ptr->batch_host;
#else
	cred_arg.step_hostlist       = launch_msg_ptr->nodes;
#endif
	cred_arg.step_core_bitmap    = job_resrcs_ptr->core_bitmap;
	cred_arg.step_mem_limit      = job_ptr->details->pn_min_memory;

	cred_arg.cores_per_socket    = job_resrcs_ptr->cores_per_socket;
	cred_arg.sockets_per_node    = job_resrcs_ptr->sockets_per_node;
	cred_arg.sock_core_rep_count = job_resrcs_ptr->sock_core_rep_count;

	launch_msg_ptr->cred = slurm_cred_create(slurmctld_config.cred_ctx,
						 &cred_arg, protocol_version);

	if (launch_msg_ptr->cred)
		return SLURM_SUCCESS;
	error("slurm_cred_create failure for batch job %u", cred_arg.jobid);
	return SLURM_ERROR;
}

static void _depend_list_del(void *dep_ptr)
{
	xfree(dep_ptr);
}

/*
 * Copy a job's dependency list
 * IN depend_list_src - a job's depend_lst
 * RET copy of depend_list_src, must bee freed by caller
 */
extern List depended_list_copy(List depend_list_src)
{
	struct depend_spec *dep_src, *dep_dest;
	ListIterator iter;
	List depend_list_dest = NULL;

	if (!depend_list_src)
		return depend_list_dest;

	depend_list_dest = list_create(_depend_list_del);
	iter = list_iterator_create(depend_list_src);
	while ((dep_src = (struct depend_spec *) list_next(iter))) {
		dep_dest = xmalloc(sizeof(struct depend_spec));
		memcpy(dep_dest, dep_src, sizeof(struct depend_spec));
		list_append(depend_list_dest, dep_dest);
	}
	list_iterator_destroy(iter);
	return depend_list_dest;
}

/* Print a job's dependency information based upon job_ptr->depend_list */
extern void print_job_dependency(struct job_record *job_ptr)
{
	ListIterator depend_iter;
	struct depend_spec *dep_ptr;
	char *array_task_id, *dep_flags, *dep_str;

	info("Dependency information for job %u", job_ptr->job_id);
	if ((job_ptr->details == NULL) ||
	    (job_ptr->details->depend_list == NULL))
		return;

	depend_iter = list_iterator_create(job_ptr->details->depend_list);
	while ((dep_ptr = list_next(depend_iter))) {
		if      (dep_ptr->depend_type == SLURM_DEPEND_SINGLETON) {
			info("  singleton");
			continue;
		}

		if (dep_ptr->depend_flags & SLURM_FLAGS_OR)
			dep_flags = "OR";
		else
			dep_flags = "";

		if      (dep_ptr->depend_type == SLURM_DEPEND_AFTER)
			dep_str = "after";
		else if (dep_ptr->depend_type == SLURM_DEPEND_AFTER_ANY)
			dep_str = "afterany";
		else if (dep_ptr->depend_type == SLURM_DEPEND_AFTER_NOT_OK)
			dep_str = "afternotok";
		else if (dep_ptr->depend_type == SLURM_DEPEND_AFTER_OK)
			dep_str = "afterok";
		else if (dep_ptr->depend_type == SLURM_DEPEND_EXPAND)
			dep_str = "expand";
		else
			dep_str = "unknown";
		if (dep_ptr->array_task_id == INFINITE)
			array_task_id = "_*";
		else
			array_task_id = "";
		info("  %s:%u%s %s",
		     dep_str, dep_ptr->job_id, array_task_id, dep_flags);
	}
	list_iterator_destroy(depend_iter);
}

static void _depend_list2str(struct job_record *job_ptr, bool set_or_flag)
{
	ListIterator depend_iter;
	struct depend_spec *dep_ptr;
	char *array_task_id, *dep_str, *sep = "";

	if (job_ptr->details == NULL)
		return;
	xfree(job_ptr->details->dependency);
	if (job_ptr->details->depend_list == NULL)
		return;

	depend_iter = list_iterator_create(job_ptr->details->depend_list);
	while ((dep_ptr = list_next(depend_iter))) {
		if      (dep_ptr->depend_type == SLURM_DEPEND_SINGLETON) {
			xstrfmtcat(job_ptr->details->dependency,
				   "%ssingleton", sep);
			sep = ",";
			continue;
		}

		if      (dep_ptr->depend_type == SLURM_DEPEND_AFTER)
			dep_str = "after";
		else if (dep_ptr->depend_type == SLURM_DEPEND_AFTER_ANY)
			dep_str = "afterany";
		else if (dep_ptr->depend_type == SLURM_DEPEND_AFTER_NOT_OK)
			dep_str = "afternotok";
		else if (dep_ptr->depend_type == SLURM_DEPEND_AFTER_OK)
			dep_str = "afterok";
		else if (dep_ptr->depend_type == SLURM_DEPEND_EXPAND)
			dep_str = "expand";
		else
			dep_str = "unknown";
		if (dep_ptr->array_task_id == INFINITE)
			array_task_id = "_*";
		else
			array_task_id = "";
		xstrfmtcat(job_ptr->details->dependency, "%s%s:%u%s",
			   sep, dep_str, dep_ptr->job_id, array_task_id);

		if (set_or_flag)
			dep_ptr->depend_flags |= SLURM_FLAGS_OR;
		if (dep_ptr->depend_flags & SLURM_FLAGS_OR)
			sep = "?";
		else
			sep = ",";
	}
	list_iterator_destroy(depend_iter);
}

/*
 * Determine if a job's dependencies are met
 * RET: 0 = no dependencies
 *      1 = dependencies remain
 *      2 = failure (job completion code not per dependency), delete the job
 */
extern int test_job_dependency(struct job_record *job_ptr)
{
	ListIterator depend_iter, job_iterator;
	struct depend_spec *dep_ptr;
	bool failure = false, depends = false, rebuild_str = false;
	bool or_satisfied = false;
 	List job_queue = NULL;
 	bool run_now;
	int results = 0;
	struct job_record *qjob_ptr, *djob_ptr;
	time_t now = time(NULL);
	/* For performance reasons with job arrays, we cache dependency
	 * results and re-use them whenever possible */
	static uint32_t cache_job_id = 0;
	static struct job_record *cache_job_ptr = NULL;
	static int cache_results;
	static time_t cache_time = 0;

	if ((job_ptr->details == NULL) ||
	    (job_ptr->details->depend_list == NULL) ||
	    (list_count(job_ptr->details->depend_list) == 0))
		return 0;

	if ((job_ptr->array_task_id != NO_VAL) &&
	    (cache_time == now) &&
	    (cache_job_ptr->magic == JOB_MAGIC) &&
	    (cache_job_ptr->job_id == cache_job_id) &&
	    (cache_job_ptr->array_job_id == job_ptr->array_job_id) &&
	    (cache_job_ptr->details) &&
	    (cache_job_ptr->details->orig_dependency) &&
	    (job_ptr->details->orig_dependency) &&
	    (!strcmp(cache_job_ptr->details->orig_dependency,
		     job_ptr->details->orig_dependency))) {
		return cache_results;
	}

	depend_iter = list_iterator_create(job_ptr->details->depend_list);
	while ((dep_ptr = list_next(depend_iter))) {
		bool clear_dep = false;
		dep_ptr->job_ptr = find_job_array_rec(dep_ptr->job_id,
						      dep_ptr->array_task_id);
		djob_ptr = dep_ptr->job_ptr;
 		if ((dep_ptr->depend_type == SLURM_DEPEND_SINGLETON) &&
 		    job_ptr->name) {
 			/* get user jobs with the same user and name */
 			job_queue = _build_user_job_list(job_ptr->user_id,
							 job_ptr->name);
 			run_now = true;
			job_iterator = list_iterator_create(job_queue);
			while ((qjob_ptr = (struct job_record *)
					   list_next(job_iterator))) {
				/* already running/suspended job or previously
				 * submitted pending job */
				if (IS_JOB_RUNNING(qjob_ptr) ||
				    IS_JOB_SUSPENDED(qjob_ptr) ||
				    (IS_JOB_PENDING(qjob_ptr) &&
				     (qjob_ptr->job_id < job_ptr->job_id))) {
					run_now = false;
					break;
 				}
 			}
			list_iterator_destroy(job_iterator);
			list_destroy(job_queue);
			/* job can run now, delete dependency */
 			if (run_now)
 				list_delete_item(depend_iter);
 			else
				depends = true;
		} else if ((djob_ptr == NULL) ||
			   (djob_ptr->magic != JOB_MAGIC) ||
			   ((djob_ptr->job_id != dep_ptr->job_id) &&
			    (djob_ptr->array_job_id != dep_ptr->job_id))) {
			/* job is gone, dependency lifted */
			clear_dep = true;
		} else if (dep_ptr->array_task_id == INFINITE) {
			bool array_complete, array_completed, array_pending;
			array_complete=test_job_array_complete(dep_ptr->job_id);
			array_completed=test_job_array_completed(dep_ptr->job_id);
			array_pending  =test_job_array_pending(dep_ptr->job_id);
			/* Special case, apply test to job array as a whole */
			if (dep_ptr->depend_type == SLURM_DEPEND_AFTER) {
				if (!array_pending)
					clear_dep = true;
				else
					depends = true;
			} else if (dep_ptr->depend_type ==
				   SLURM_DEPEND_AFTER_ANY) {
				if (array_completed)
					clear_dep = true;
				else
					depends = true;
			} else if (dep_ptr->depend_type ==
				   SLURM_DEPEND_AFTER_NOT_OK) {
				if (dep_ptr->job_ptr->job_state &
				    JOB_SPECIAL_EXIT)
					clear_dep = true;
				else if (!array_completed)
					depends = true;
				else if (!array_complete)
					clear_dep = true;
				else {
					failure = true;
					break;
				}
			} else if (dep_ptr->depend_type ==
				   SLURM_DEPEND_AFTER_OK) {
				if (!array_completed)
					depends = true;
				else if (array_complete)
					clear_dep = true;
				else {
					failure = true;
					break;
				}
			}
		} else if (dep_ptr->depend_type == SLURM_DEPEND_AFTER) {
			if (!IS_JOB_PENDING(djob_ptr))
				clear_dep = true;
			else
				depends = true;
		} else if (dep_ptr->depend_type == SLURM_DEPEND_AFTER_ANY) {
			if (IS_JOB_COMPLETED(djob_ptr))
				clear_dep = true;
			else
				depends = true;
		} else if (dep_ptr->depend_type == SLURM_DEPEND_AFTER_NOT_OK) {
			if (djob_ptr->job_state & JOB_SPECIAL_EXIT)
				clear_dep = true;
			else if (!IS_JOB_COMPLETED(djob_ptr))
				depends = true;
			else if (!IS_JOB_COMPLETE(djob_ptr))
				clear_dep = true;
			else {
				failure = true;
				break;
			}
		} else if (dep_ptr->depend_type == SLURM_DEPEND_AFTER_OK) {
			if (!IS_JOB_COMPLETED(djob_ptr))
				depends = true;
			else if (IS_JOB_COMPLETE(djob_ptr))
				clear_dep = true;
			else {
				failure = true;
				break;
			}
		} else if (dep_ptr->depend_type == SLURM_DEPEND_EXPAND) {
			time_t now = time(NULL);
			if (IS_JOB_PENDING(djob_ptr)) {
				depends = true;
			} else if (IS_JOB_COMPLETED(djob_ptr)) {
				failure = true;
				break;
			} else if ((djob_ptr->end_time != 0) &&
				   (djob_ptr->end_time > now)) {
				job_ptr->time_limit = djob_ptr->end_time - now;
				job_ptr->time_limit /= 60;  /* sec to min */
			}
			if (job_ptr->details && djob_ptr->details) {
				job_ptr->details->share_res =
					djob_ptr->details->share_res;
				job_ptr->details->whole_node =
					djob_ptr->details->whole_node;
			}
		} else
			failure = true;
		if (clear_dep) {
			rebuild_str = true;
			if (dep_ptr->depend_flags & SLURM_FLAGS_OR) {
				or_satisfied = true;
				break;
			}
			list_delete_item(depend_iter);
		}
	}
	list_iterator_destroy(depend_iter);
	if (or_satisfied)
		list_flush(job_ptr->details->depend_list);
	if (rebuild_str)
		_depend_list2str(job_ptr, false);
	if (list_count(job_ptr->details->depend_list) == 0)
		xfree(job_ptr->details->dependency);

	if (failure)
		results = 2;
	else if (depends)
		results = 1;

	if ((job_ptr->array_task_id != NO_VAL) &&
	    (job_ptr->array_recs == NULL)) {
		cache_job_id  = job_ptr->job_id;
		cache_job_ptr = job_ptr;
		cache_results = results;
		cache_time = now;
	}

	return results;
}

/*
 * Parse a job dependency string and use it to establish a "depend_spec"
 * list of dependencies. We accept both old format (a single job ID) and
 * new format (e.g. "afterok:123:124,after:128").
 * IN job_ptr - job record to have dependency and depend_list updated
 * IN new_depend - new dependency description
 * RET returns an error code from slurm_errno.h
 */
extern int update_job_dependency(struct job_record *job_ptr, char *new_depend)
{
	int rc = SLURM_SUCCESS;
	uint16_t depend_type = 0;
	uint32_t job_id = 0;
	uint32_t array_task_id;
	char *tok = new_depend, *sep_ptr, *sep_ptr2 = NULL;
	List new_depend_list = NULL;
	struct depend_spec *dep_ptr;
	struct job_record *dep_job_ptr;
	int expand_cnt = 0;
	bool or_flag = false;

	if (job_ptr->details == NULL)
		return EINVAL;

	/* Clear dependencies on NULL, "0", or empty dependency input */
	job_ptr->details->expanding_jobid = 0;
	if ((new_depend == NULL) || (new_depend[0] == '\0') ||
	    ((new_depend[0] == '0') && (new_depend[1] == '\0'))) {
		xfree(job_ptr->details->dependency);
		if (job_ptr->details->depend_list) {
			list_destroy(job_ptr->details->depend_list);
			job_ptr->details->depend_list = NULL;
		}
		return rc;

	}

	new_depend_list = list_create(_depend_list_del);

	/* validate new dependency string */
	while (rc == SLURM_SUCCESS) {

 		/* test singleton dependency flag */
 		if ( strncasecmp(tok, "singleton", 9) == 0 ) {
			depend_type = SLURM_DEPEND_SINGLETON;
			dep_ptr = xmalloc(sizeof(struct depend_spec));
			dep_ptr->depend_type = depend_type;
			/* dep_ptr->job_id = 0;		set by xmalloc */
			/* dep_ptr->job_ptr = NULL;	set by xmalloc */
			(void) list_append(new_depend_list, dep_ptr);
			if (tok[9] == ',') {
				tok += 10;
				continue;
			}
			if (tok[9] != '\0')
				rc = ESLURM_DEPENDENCY;
			break;
 		}

		/* Test for old format, just a job ID */
		sep_ptr = strchr(tok, ':');
		if ((sep_ptr == NULL) && (tok[0] >= '0') && (tok[0] <= '9')) {
			job_id = strtol(tok, &sep_ptr, 10);
			if ((sep_ptr != NULL) && (sep_ptr[0] == '_')) {
				if (sep_ptr[1] == '*') {
					array_task_id = INFINITE;
					sep_ptr += 2;	/* Past "_*" */
				} else {
					array_task_id = strtol(sep_ptr+1,
							       &sep_ptr, 10);
				}
			} else {
				array_task_id = NO_VAL;
			}
			if ((sep_ptr == NULL) ||
			    (job_id == 0) || (job_id == job_ptr->job_id) ||
			    ((sep_ptr[0] != '\0') && (sep_ptr[0] != ','))) {
				rc = ESLURM_DEPENDENCY;
				break;
			}
			if (array_task_id == NO_VAL) {
				dep_job_ptr = find_job_record(job_id);
				if (!dep_job_ptr) {
					dep_job_ptr = find_job_array_rec(job_id,
								      INFINITE);
				}
				if (dep_job_ptr &&
				    (dep_job_ptr->array_job_id == job_id) &&
				    ((dep_job_ptr->array_task_id != NO_VAL) ||
				     (dep_job_ptr->array_recs != NULL))) {
					array_task_id = INFINITE;
				}
			} else {
				dep_job_ptr = find_job_array_rec(job_id,
								 array_task_id);
			}
			if (dep_job_ptr) {
				dep_ptr = xmalloc(sizeof(struct depend_spec));
				dep_ptr->array_task_id = array_task_id;
				dep_ptr->depend_type = SLURM_DEPEND_AFTER_ANY;
				if (array_task_id == NO_VAL) {
					dep_ptr->job_id = dep_job_ptr->job_id;
				} else {
					dep_ptr->job_id =
						dep_job_ptr->array_job_id;
				}
				dep_ptr->job_ptr = dep_job_ptr;
				(void) list_append(new_depend_list, dep_ptr);
			}
			if (sep_ptr && (sep_ptr[0] == ',')) {
				tok = sep_ptr + 1;
				continue;
			} else {
				break;
			}
		} else if (sep_ptr == NULL) {
			rc = ESLURM_DEPENDENCY;
			break;
		}

		/* New format, <test>:job_ID */
		if      (strncasecmp(tok, "afternotok", 10) == 0)
			depend_type = SLURM_DEPEND_AFTER_NOT_OK;
		else if (strncasecmp(tok, "afterany", 8) == 0)
			depend_type = SLURM_DEPEND_AFTER_ANY;
		else if (strncasecmp(tok, "afterok", 7) == 0)
			depend_type = SLURM_DEPEND_AFTER_OK;
		else if (strncasecmp(tok, "after", 5) == 0)
			depend_type = SLURM_DEPEND_AFTER;
		else if (strncasecmp(tok, "expand", 6) == 0) {
			if (!select_g_job_expand_allow()) {
				rc = ESLURM_DEPENDENCY;
				break;
			}
			depend_type = SLURM_DEPEND_EXPAND;
		} else {
			rc = ESLURM_DEPENDENCY;
			break;
		}
		sep_ptr++;	/* skip over ":" */
		while (rc == SLURM_SUCCESS) {
			job_id = strtol(sep_ptr, &sep_ptr2, 10);
			if ((sep_ptr2 != NULL) && (sep_ptr2[0] == '_')) {
				if (sep_ptr2[1] == '*') {
					array_task_id = INFINITE;
					sep_ptr2 += 2;	/* Past "_*" */
				} else {
					array_task_id = strtol(sep_ptr2+1,
							       &sep_ptr2, 10);
				}
			} else
				array_task_id = NO_VAL;
			if ((sep_ptr2 == NULL) ||
			    (job_id == 0) || (job_id == job_ptr->job_id) ||
			    ((sep_ptr2[0] != '\0') && (sep_ptr2[0] != ',') &&
			     (sep_ptr2[0] != '?')  && (sep_ptr2[0] != ':'))) {
				rc = ESLURM_DEPENDENCY;
				break;
			}
			if (array_task_id == NO_VAL) {
				dep_job_ptr = find_job_record(job_id);
				if (!dep_job_ptr) {
					dep_job_ptr = find_job_array_rec(job_id,
								      INFINITE);
				}
				if (dep_job_ptr &&
				    (dep_job_ptr->array_job_id == job_id) &&
				    ((dep_job_ptr->array_task_id != NO_VAL) ||
				     (dep_job_ptr->array_recs != NULL))) {
					array_task_id = INFINITE;
				}
			} else {
				dep_job_ptr = find_job_array_rec(job_id,
								 array_task_id);
			}
			if ((depend_type == SLURM_DEPEND_EXPAND) &&
			    ((expand_cnt++ > 0) || (dep_job_ptr == NULL) ||
			     (!IS_JOB_RUNNING(dep_job_ptr))              ||
			     (dep_job_ptr->qos_id != job_ptr->qos_id)    ||
			     (dep_job_ptr->part_ptr == NULL)             ||
			     (job_ptr->part_ptr     == NULL)             ||
			     (dep_job_ptr->part_ptr != job_ptr->part_ptr))) {
				/* Expand only jobs in the same QOS and
				 * and partition */
				rc = ESLURM_DEPENDENCY;
				break;
			}
			if (depend_type == SLURM_DEPEND_EXPAND) {
				job_ptr->details->expanding_jobid = job_id;
				/* GRES configuration of this job must match
				 * the job being expanded */
				xfree(job_ptr->gres);
				job_ptr->gres = xstrdup(dep_job_ptr->gres);
				if (job_ptr->gres_list)
					list_destroy(job_ptr->gres_list);
				gres_plugin_job_state_validate(job_ptr->gres,
						&job_ptr->gres_list);
			}
			if (dep_job_ptr) {	/* job still active */
				dep_ptr = xmalloc(sizeof(struct depend_spec));
				dep_ptr->array_task_id = array_task_id;
				dep_ptr->depend_type = depend_type;
				if (array_task_id == NO_VAL)
					dep_ptr->job_id  = dep_job_ptr->job_id;
				else {
					dep_ptr->job_id  =
						dep_job_ptr->array_job_id;
				}
				dep_ptr->job_ptr = dep_job_ptr;
				(void) list_append(new_depend_list, dep_ptr);
			}
			if (sep_ptr2[0] != ':')
				break;
			sep_ptr = sep_ptr2 + 1;	/* skip over ":" */
		}
		if (sep_ptr2 && (sep_ptr2[0] == ',')) {
			tok = sep_ptr2 + 1;
		} else if (sep_ptr2 && (sep_ptr2[0] == '?')) {
			tok = sep_ptr2 + 1;
			or_flag = true;
		} else {
			break;
		}
	}

	if (rc == SLURM_SUCCESS) {
		/* test for circular dependencies (e.g. A -> B -> A) */
		(void) _scan_depend(NULL, job_ptr->job_id);
		if (_scan_depend(new_depend_list, job_ptr->job_id))
			rc = ESLURM_CIRCULAR_DEPENDENCY;
	}

	if (rc == SLURM_SUCCESS) {
		if (job_ptr->details->depend_list)
			list_destroy(job_ptr->details->depend_list);
		job_ptr->details->depend_list = new_depend_list;
		_depend_list2str(job_ptr, or_flag);
#if _DEBUG
		print_job_dependency(job_ptr);
#endif
	} else {
		list_destroy(new_depend_list);
	}
	return rc;
}

/* Return TRUE if job_id is found in dependency_list.
 * Pass NULL dependency list to clear the counter.
 * Execute recursively for each dependent job */
static bool _scan_depend(List dependency_list, uint32_t job_id)
{
	static time_t sched_update = 0;
	static int max_depend_depth = 10;
	static int job_counter = 0;
	bool rc = false;
	ListIterator iter;
	struct depend_spec *dep_ptr;

	if (sched_update != slurmctld_conf.last_update) {
		char *sched_params, *tmp_ptr;

		sched_params = slurm_get_sched_params();
		if (sched_params &&
		    (tmp_ptr = strstr(sched_params, "max_depend_depth="))) {
		/*                                   01234567890123456 */
			int i = atoi(tmp_ptr + 17);
			if (i < 0) {
				error("ignoring SchedulerParameters: "
				      "max_depend_depth value of %d", i);
			} else {
				      max_depend_depth = i;
			}
		}
		xfree(sched_params);
		sched_update = slurmctld_conf.last_update;
	}

	if (dependency_list == NULL) {
		job_counter = 0;
		return FALSE;
	} else if (job_counter++ >= max_depend_depth) {
		return FALSE;
	}

	xassert(job_id);
	iter = list_iterator_create(dependency_list);
	while (!rc && (dep_ptr = (struct depend_spec *) list_next(iter))) {
		if (dep_ptr->job_id == 0)	/* Singleton */
			continue;
		if (dep_ptr->job_id == job_id)
			rc = true;
		else if ((dep_ptr->job_id != dep_ptr->job_ptr->job_id) ||
			 (dep_ptr->job_ptr->magic != JOB_MAGIC))
			continue;	/* purged job, ptr not yet cleared */
		else if (!IS_JOB_FINISHED(dep_ptr->job_ptr) &&
			 dep_ptr->job_ptr->details &&
			 dep_ptr->job_ptr->details->depend_list) {
			rc = _scan_depend(dep_ptr->job_ptr->details->
					  depend_list, job_id);
			if (rc) {
				info("circular dependency: job %u is dependent "
				     "upon job %u", dep_ptr->job_id, job_id);
			}
		}
	}
	list_iterator_destroy(iter);
	return rc;
}

static void _pre_list_del(void *x)
{
	xfree(x);
}

/* If there are higher priority queued jobs in this job's partition, then
 * delay the job's expected initiation time as needed to run those jobs.
 * NOTE: This is only a rough estimate of the job's start time as it ignores
 * job dependencies, feature requirements, specific node requirements, etc. */
static void _delayed_job_start_time(struct job_record *job_ptr)
{
	uint32_t part_node_cnt, part_cpu_cnt, part_cpus_per_node;
	uint32_t job_size_cpus, job_size_nodes, job_time;
	uint64_t cume_space_time = 0;
	struct job_record *job_q_ptr;
	ListIterator job_iterator;

	if (job_ptr->part_ptr == NULL)
		return;
	part_node_cnt = job_ptr->part_ptr->total_nodes;
	part_cpu_cnt  = job_ptr->part_ptr->total_cpus;
	if (part_cpu_cnt > part_node_cnt)
		part_cpus_per_node = part_cpu_cnt / part_node_cnt;
	else
		part_cpus_per_node = 1;

	job_iterator = list_iterator_create(job_list);
	while ((job_q_ptr = (struct job_record *) list_next(job_iterator))) {
		if (!IS_JOB_PENDING(job_q_ptr) || !job_q_ptr->details ||
		    (job_q_ptr->part_ptr != job_ptr->part_ptr) ||
		    (job_q_ptr->priority < job_ptr->priority) ||
		    (job_q_ptr->job_id == job_ptr->job_id))
			continue;
		if (job_q_ptr->details->min_nodes == NO_VAL)
			job_size_nodes = 1;
		else
			job_size_nodes = job_q_ptr->details->min_nodes;
		if (job_q_ptr->details->min_cpus == NO_VAL)
			job_size_cpus = 1;
		else
			job_size_cpus = job_q_ptr->details->min_nodes;
		job_size_cpus = MAX(job_size_cpus,
				    (job_size_nodes * part_cpus_per_node));
		if (job_q_ptr->time_limit == NO_VAL)
			job_time = job_q_ptr->part_ptr->max_time;
		else
			job_time = job_q_ptr->time_limit;
		cume_space_time += job_size_cpus * job_time;
	}
	list_iterator_destroy(job_iterator);
	cume_space_time /= part_cpu_cnt;/* Factor out size */
	cume_space_time *= 60;		/* Minutes to seconds */
	debug2("Increasing estimated start of job %u by %"PRIu64" secs",
	       job_ptr->job_id, cume_space_time);
	job_ptr->start_time += cume_space_time;
}

/* Determine if a pending job will run using only the specified nodes
 * (in job_desc_msg->req_nodes), build response message and return
 * SLURM_SUCCESS on success. Otherwise return an error code. Caller
 * must free response message */
extern int job_start_data(job_desc_msg_t *job_desc_msg,
			  will_run_response_msg_t **resp)
{
	struct job_record *job_ptr;
	struct part_record *part_ptr;
	bitstr_t *avail_bitmap = NULL, *resv_bitmap = NULL;
	bitstr_t *exc_core_bitmap = NULL;
	uint32_t min_nodes, max_nodes, req_nodes;
	int i, rc = SLURM_SUCCESS;
	time_t now = time(NULL), start_res, orig_start_time = (time_t) 0;
	List preemptee_candidates = NULL, preemptee_job_list = NULL;
	bool resv_overlap = false;

	job_ptr = find_job_record(job_desc_msg->job_id);
	if (job_ptr == NULL)
		return ESLURM_INVALID_JOB_ID;

	part_ptr = job_ptr->part_ptr;
	if (part_ptr == NULL)
		return ESLURM_INVALID_PARTITION_NAME;

	if ((job_ptr->details == NULL) || (!IS_JOB_PENDING(job_ptr)))
		return ESLURM_DISABLED;

	if ((job_desc_msg->req_nodes == NULL) ||
	    (job_desc_msg->req_nodes == '\0')) {
		/* assume all nodes available to job for testing */
		avail_bitmap = bit_alloc(node_record_count);
		bit_nset(avail_bitmap, 0, (node_record_count - 1));
	} else if (node_name2bitmap(job_desc_msg->req_nodes, false,
				    &avail_bitmap) != 0) {
		return ESLURM_INVALID_NODE_NAME;
	}

	/* Consider only nodes in this job's partition */
	if (part_ptr->node_bitmap)
		bit_and(avail_bitmap, part_ptr->node_bitmap);
	else
		rc = ESLURM_REQUESTED_PART_CONFIG_UNAVAILABLE;
	if (job_req_node_filter(job_ptr, avail_bitmap))
		rc = ESLURM_REQUESTED_PART_CONFIG_UNAVAILABLE;
	if (job_ptr->details->exc_node_bitmap) {
		bitstr_t *exc_node_mask = NULL;
		exc_node_mask = bit_copy(job_ptr->details->exc_node_bitmap);
		bit_not(exc_node_mask);
		bit_and(avail_bitmap, exc_node_mask);
		FREE_NULL_BITMAP(exc_node_mask);
	}
	if (job_ptr->details->req_node_bitmap) {
		if (!bit_super_set(job_ptr->details->req_node_bitmap,
				   avail_bitmap)) {
			rc = ESLURM_REQUESTED_PART_CONFIG_UNAVAILABLE;
		}
	}

	/* Enforce reservation: access control, time and nodes */
	if (job_ptr->details->begin_time)
		start_res = job_ptr->details->begin_time;
	else
		start_res = now;
	i = job_test_resv(job_ptr, &start_res, false, &resv_bitmap,
			  &exc_core_bitmap, &resv_overlap);
	if (i != SLURM_SUCCESS)
		return i;
	bit_and(avail_bitmap, resv_bitmap);
	FREE_NULL_BITMAP(resv_bitmap);

	/* Only consider nodes that are not DOWN or DRAINED */
	bit_and(avail_bitmap, avail_node_bitmap);

	if (rc == SLURM_SUCCESS) {
		/* On BlueGene systems don't adjust the min/max node limits
		   here.  We are working on midplane values. */
		min_nodes = MAX(job_ptr->details->min_nodes,
				part_ptr->min_nodes);
		if (job_ptr->details->max_nodes == 0)
			max_nodes = part_ptr->max_nodes;
		else
			max_nodes = MIN(job_ptr->details->max_nodes,
					part_ptr->max_nodes);
		max_nodes = MIN(max_nodes, 500000);	/* prevent overflows */
		if (!job_ptr->limit_set_max_nodes &&
		    job_ptr->details->max_nodes)
			req_nodes = max_nodes;
		else
			req_nodes = min_nodes;
		preemptee_candidates = slurm_find_preemptable_jobs(job_ptr);

		/* The orig_start is based upon the backfill scheduler data
		 * and considers all higher priority jobs. The logic below
		 * only considers currently running jobs, so the expected
		 * start time will almost certainly be earlier and not as
		 * accurate, but this algorithm is much faster. */
		orig_start_time = job_ptr->start_time;
		rc = select_g_job_test(job_ptr, avail_bitmap,
				       min_nodes, max_nodes, req_nodes,
				       SELECT_MODE_WILL_RUN,
				       preemptee_candidates,
				       &preemptee_job_list, exc_core_bitmap);
	}

	if (rc == SLURM_SUCCESS) {
		will_run_response_msg_t *resp_data;
		resp_data = xmalloc(sizeof(will_run_response_msg_t));
		resp_data->job_id     = job_ptr->job_id;
#ifdef HAVE_BG
		select_g_select_jobinfo_get(job_ptr->select_jobinfo,
					    SELECT_JOBDATA_NODE_CNT,
					    &resp_data->proc_cnt);

#else
		resp_data->proc_cnt = job_ptr->total_cpus;
#endif
		_delayed_job_start_time(job_ptr);
		resp_data->start_time = MAX(job_ptr->start_time,
					    orig_start_time);
		resp_data->start_time = MAX(resp_data->start_time, start_res);
		job_ptr->start_time   = 0;  /* restore pending job start time */
		resp_data->node_list  = bitmap2node_name(avail_bitmap);

		if (preemptee_job_list) {
			ListIterator preemptee_iterator;
			uint32_t *preemptee_jid;
			struct job_record *tmp_job_ptr;
			resp_data->preemptee_job_id=list_create(_pre_list_del);
			preemptee_iterator = list_iterator_create(
							preemptee_job_list);
			while ((tmp_job_ptr = (struct job_record *)
					list_next(preemptee_iterator))) {
				preemptee_jid = xmalloc(sizeof(uint32_t));
				(*preemptee_jid) = tmp_job_ptr->job_id;
				list_append(resp_data->preemptee_job_id,
					    preemptee_jid);
			}
			list_iterator_destroy(preemptee_iterator);
		}
		*resp = resp_data;
	} else {
		rc = ESLURM_REQUESTED_NODE_CONFIG_UNAVAILABLE;
	}

	if (preemptee_candidates)
		list_destroy(preemptee_candidates);
	if (preemptee_job_list)
		list_destroy(preemptee_job_list);
	FREE_NULL_BITMAP(avail_bitmap);
	return rc;
}

/*
 * epilog_slurmctld - execute the epilog_slurmctld for a job that has just
 *	terminated.
 * IN job_ptr - pointer to job that has been terminated
 * RET SLURM_SUCCESS(0) or error code
 */
extern int epilog_slurmctld(struct job_record *job_ptr)
{
	int rc;
	pthread_t thread_id_epilog;
	pthread_attr_t thread_attr_epilog;
	epilog_arg_t *epilog_arg;

	if ((slurmctld_conf.epilog_slurmctld == NULL) ||
	    (slurmctld_conf.epilog_slurmctld[0] == '\0'))
		return SLURM_SUCCESS;

	if (access(slurmctld_conf.epilog_slurmctld, X_OK) < 0) {
		error("Invalid EpilogSlurmctld: %m");
		return errno;
	}

	epilog_arg = xmalloc(sizeof(epilog_arg_t));
	epilog_arg->job_id = job_ptr->job_id;
	epilog_arg->epilog_slurmctld = xstrdup(slurmctld_conf.epilog_slurmctld);
	epilog_arg->my_env = _build_env(job_ptr);

	slurm_attr_init(&thread_attr_epilog);
	pthread_attr_setdetachstate(&thread_attr_epilog,
				    PTHREAD_CREATE_DETACHED);
	job_ptr->epilog_running = true;
	while (1) {
		rc = pthread_create(&thread_id_epilog,
				    &thread_attr_epilog,
				    _run_epilog, (void *) epilog_arg);
		if (rc == 0) {
			slurm_attr_destroy(&thread_attr_epilog);
			return SLURM_SUCCESS;
		}
		if (errno == EAGAIN)
			continue;
		error("pthread_create: %m");
		slurm_attr_destroy(&thread_attr_epilog);
		job_ptr->epilog_running = false;
		return errno;
	}
}

static char **_build_env(struct job_record *job_ptr)
{
	char **my_env, *name;
	char buf[32];
	int exit_code;
	int signal;

	my_env = xmalloc(sizeof(char *));
	my_env[0] = NULL;

	/* Set SPANK env vars first so that we can overrite as needed
	 * below. Prevent user hacking from setting SLURM_JOB_ID etc. */
	if (job_ptr->spank_job_env_size) {
		env_array_merge(&my_env,
				(const char **) job_ptr->spank_job_env);
	}

#ifdef HAVE_BG
	select_g_select_jobinfo_get(job_ptr->select_jobinfo,
				    SELECT_JOBDATA_BLOCK_ID, &name);
	setenvf(&my_env, "MPIRUN_PARTITION", "%s", name);
# ifdef HAVE_BGP
	{
		uint16_t conn_type = (uint16_t)NO_VAL;
		select_g_select_jobinfo_get(job_ptr->select_jobinfo,
					    SELECT_JOBDATA_CONN_TYPE,
					    &conn_type);
		if (conn_type > SELECT_SMALL) {
			/* SUBMIT_POOL over rides
			   HTC_SUBMIT_POOL */
			setenvf(&my_env, "SUBMIT_POOL", "%s", name);
		}
	}
# endif
	xfree(name);
#elif defined HAVE_ALPS_CRAY
	name = select_g_select_jobinfo_xstrdup(job_ptr->select_jobinfo,
						SELECT_PRINT_RESV_ID);
	setenvf(&my_env, "BASIL_RESERVATION_ID", "%s", name);
	xfree(name);
#endif
	setenvf(&my_env, "SLURM_JOB_ACCOUNT", "%s", job_ptr->account);
	if (job_ptr->details) {
		setenvf(&my_env, "SLURM_JOB_CONSTRAINTS",
			"%s", job_ptr->details->features);
	}
	setenvf(&my_env, "SLURM_JOB_DERIVED_EC", "%u",
		job_ptr->derived_ec);

	exit_code = signal = 0;
	if (WIFEXITED(job_ptr->exit_code)) {
		exit_code = WEXITSTATUS(job_ptr->exit_code);
	}
	if (WIFSIGNALED(job_ptr->exit_code)) {
		signal = WTERMSIG(job_ptr->exit_code);
	}
	sprintf(buf, "%d:%d", exit_code, signal);
	setenvf(&my_env, "SLURM_JOB_EXIT_CODE2", "%s", buf);

	if (job_ptr->array_task_id != NO_VAL) {
		setenvf(&my_env, "SLURM_ARRAY_JOB_ID", "%u",
			job_ptr->array_job_id);
		setenvf(&my_env, "SLURM_ARRAY_TASK_ID", "%u",
			job_ptr->array_task_id);
	}

	if (slurmctld_cluster_name) {
		setenvf(&my_env, "SLURM_CLUSTER_NAME", "%s",
			slurmctld_cluster_name);
	}

	setenvf(&my_env, "SLURM_JOB_EXIT_CODE", "%u", job_ptr->exit_code);
	setenvf(&my_env, "SLURM_JOB_GID", "%u", job_ptr->group_id);
	name = gid_to_string((uid_t) job_ptr->group_id);
	setenvf(&my_env, "SLURM_JOB_GROUP", "%s", name);
	xfree(name);
	setenvf(&my_env, "SLURM_JOBID", "%u", job_ptr->job_id);
	setenvf(&my_env, "SLURM_JOB_ID", "%u", job_ptr->job_id);
	setenvf(&my_env, "SLURM_JOB_NAME", "%s", job_ptr->name);
	setenvf(&my_env, "SLURM_JOB_NODELIST", "%s", job_ptr->nodes);
	if (job_ptr->part_ptr) {
		setenvf(&my_env, "SLURM_JOB_PARTITION", "%s",
			job_ptr->part_ptr->name);
	} else {
		setenvf(&my_env, "SLURM_JOB_PARTITION", "%s",
			job_ptr->partition);
	}
	setenvf(&my_env, "SLURM_JOB_UID", "%u", job_ptr->user_id);
	name = uid_to_string((uid_t) job_ptr->user_id);
	setenvf(&my_env, "SLURM_JOB_USER", "%s", name);
	xfree(name);

	return my_env;
}

static void *_run_epilog(void *arg)
{
	/* Locks: Write job */
	slurmctld_lock_t job_write_lock = {
		NO_LOCK, WRITE_LOCK, NO_LOCK, NO_LOCK };
	struct job_record *job_ptr;
	epilog_arg_t *epilog_arg = (epilog_arg_t *) arg;
	pid_t cpid;
	int i, status, wait_rc;
	char *argv[2];

	argv[0] = epilog_arg->epilog_slurmctld;
	argv[1] = NULL;

	if ((cpid = fork()) < 0) {
		error("epilog_slurmctld fork error: %m");
		goto fini;
	}
	if (cpid == 0) {
		for (i = 0; i < 1024; i++)
			(void) close(i);
#ifdef SETPGRP_TWO_ARGS
		setpgrp(0, 0);
#else
		setpgrp();
#endif
		execve(argv[0], argv, epilog_arg->my_env);
		exit(127);
	}

	while (1) {
		wait_rc = waitpid(cpid, &status, 0);
		if (wait_rc < 0) {
			if (errno == EINTR)
				continue;
			error("epilog_slurmctld waitpid error: %m");
			break;
		} else if (wait_rc > 0) {
			killpg(cpid, SIGKILL);	/* kill children too */
			break;
		}
	}
	if (status != 0) {
		error("epilog_slurmctld job %u epilog exit status %u:%u",
		      epilog_arg->job_id, WEXITSTATUS(status),
		      WTERMSIG(status));
	} else {
		debug2("epilog_slurmctld job %u epilog completed",
		       epilog_arg->job_id);
	}

 fini:	lock_slurmctld(job_write_lock);
	job_ptr = find_job_record(epilog_arg->job_id);
	if (job_ptr) {
		job_ptr->epilog_running = false;
		/* Clean up the JOB_COMPLETING flag
		 * only if the node count is 0 meaning
		 * the slurmd epilog already completed.
		 */
		if (job_ptr->node_cnt == 0
		    && IS_JOB_COMPLETING(job_ptr))
			cleanup_completing(job_ptr);
	}
	unlock_slurmctld(job_write_lock);
	xfree(epilog_arg->epilog_slurmctld);
	for (i=0; epilog_arg->my_env[i]; i++)
		xfree(epilog_arg->my_env[i]);
	xfree(epilog_arg->my_env);
	xfree(epilog_arg);
	return NULL;
}

/*
 * reboot_job_nodes - Reboot the compute nodes allocated to a job.
 * IN job_ptr - pointer to job that will be initiated
 * RET SLURM_SUCCESS(0) or error code
 */
#ifdef HAVE_FRONT_END
extern int reboot_job_nodes(struct job_record *job_ptr)
{
	return SLURM_SUCCESS;
}
#else
extern int reboot_job_nodes(struct job_record *job_ptr)
{
	int i, rc;
	pthread_t thread_id_prolog;
	pthread_attr_t thread_attr_prolog;
	agent_arg_t *reboot_agent_args = NULL;
	struct node_record *node_ptr;
	time_t now = time(NULL);
	uint16_t resume_timeout = slurm_get_resume_timeout();

	if ((job_ptr->reboot == 0) || (job_ptr->node_bitmap == NULL) ||
	    (slurmctld_conf.reboot_program == NULL) ||
	    (slurmctld_conf.reboot_program[0] == '\0'))
		return SLURM_SUCCESS;

	reboot_agent_args = xmalloc(sizeof(agent_arg_t));
	reboot_agent_args->msg_type = REQUEST_REBOOT_NODES;
	reboot_agent_args->retry = 0;
	reboot_agent_args->protocol_version = SLURM_PROTOCOL_VERSION;
	reboot_agent_args->hostlist = hostlist_create(NULL);
	for (i = 0, node_ptr = node_record_table_ptr; i < node_record_count;
	     i++, node_ptr++) {
		if (!bit_test(job_ptr->node_bitmap, i))
			continue;
		if (reboot_agent_args->protocol_version
		    > node_ptr->protocol_version)
			reboot_agent_args->protocol_version =
				node_ptr->protocol_version;
		hostlist_push_host(reboot_agent_args->hostlist, node_ptr->name);
		reboot_agent_args->node_count++;
		node_ptr->node_state |= NODE_STATE_NO_RESPOND;
		bit_clear(avail_node_bitmap, i);
		node_ptr->last_response = now + resume_timeout;
	}
	agent_queue_request(reboot_agent_args);

	if (job_ptr->details)
		job_ptr->details->prolog_running++;

	slurm_attr_init(&thread_attr_prolog);
	pthread_attr_setdetachstate(&thread_attr_prolog,
				    PTHREAD_CREATE_DETACHED);
	while (1) {
		rc = pthread_create(&thread_id_prolog,
				    &thread_attr_prolog,
				    _wait_boot, (void *) job_ptr);
		if (rc == 0) {
			slurm_attr_destroy(&thread_attr_prolog);
			return SLURM_SUCCESS;
		}
		if (errno == EAGAIN)
			continue;
		error("pthread_create: %m");
		slurm_attr_destroy(&thread_attr_prolog);
		return errno;
	}
}

static void *_wait_boot(void *arg)
{
	struct job_record *job_ptr = (struct job_record *) arg;
	/* Locks: Write jobs; read nodes */
	slurmctld_lock_t job_write_lock = {
		READ_LOCK, WRITE_LOCK, READ_LOCK, NO_LOCK };
	uint16_t resume_timeout = slurm_get_resume_timeout();
	struct node_record *node_ptr;
	time_t start_time = time(NULL);
	int i, total_node_cnt, wait_node_cnt;
	uint32_t save_job_id = job_ptr->job_id;

	do {
		sleep(5);
		total_node_cnt = wait_node_cnt = 0;
		lock_slurmctld(job_write_lock);
		if ((job_ptr->magic != JOB_MAGIC) ||
		    (job_ptr->job_id != save_job_id)) {
			error("Job %u vanished while waiting for node boot",
			      save_job_id);
			unlock_slurmctld(job_write_lock);
			return NULL;
		}
		for (i = 0, node_ptr = node_record_table_ptr;
		     i < node_record_count; i++, node_ptr++) {
			if (!bit_test(job_ptr->node_bitmap, i))
				continue;
			total_node_cnt++;
			if (node_ptr->boot_time < start_time)
				wait_node_cnt++;
		}
		if (wait_node_cnt) {
			debug("Job %u still waiting for %d of %d nodes to boot",
			      job_ptr->job_id, wait_node_cnt, total_node_cnt);
		} else {
			info("Job %u boot complete for all %d nodes",
			     job_ptr->job_id, total_node_cnt);
		}
		i = (int) difftime(time(NULL), start_time);
		if (i >= resume_timeout) {
			error("Job %u timeout waiting for node %d of %d boots",
			      job_ptr->job_id, wait_node_cnt, total_node_cnt);
			wait_node_cnt = 0;
		}
		unlock_slurmctld(job_write_lock);
	} while (wait_node_cnt);

	if (job_ptr->details)
		job_ptr->details->prolog_running--;

	return NULL;
}
#endif

/*
 * prolog_slurmctld - execute the prolog_slurmctld for a job that has just
 *	been allocated resources.
 * IN job_ptr - pointer to job that will be initiated
 * RET SLURM_SUCCESS(0) or error code
 */
extern int prolog_slurmctld(struct job_record *job_ptr)
{
	int rc;
	pthread_t thread_id_prolog;
	pthread_attr_t thread_attr_prolog;

	if ((slurmctld_conf.prolog_slurmctld == NULL) ||
	    (slurmctld_conf.prolog_slurmctld[0] == '\0'))
		return SLURM_SUCCESS;

	if (access(slurmctld_conf.prolog_slurmctld, X_OK) < 0) {
		error("Invalid PrologSlurmctld: %m");
		return errno;
	}

	if (job_ptr->details)
		job_ptr->details->prolog_running++;

	slurm_attr_init(&thread_attr_prolog);
	pthread_attr_setdetachstate(&thread_attr_prolog,
				    PTHREAD_CREATE_DETACHED);
	while (1) {
		rc = pthread_create(&thread_id_prolog,
				    &thread_attr_prolog,
				    _run_prolog, (void *) job_ptr);
		if (rc == 0) {
			slurm_attr_destroy(&thread_attr_prolog);
			return SLURM_SUCCESS;
		}
		if (errno == EAGAIN)
			continue;
		error("pthread_create: %m");
		slurm_attr_destroy(&thread_attr_prolog);
		return errno;
	}
}

static void *_run_prolog(void *arg)
{
	struct job_record *job_ptr = (struct job_record *) arg;
	struct node_record *node_ptr;
	uint32_t job_id;
	pid_t cpid;
	int i, rc, status, wait_rc;
	char *argv[2], **my_env;
	/* Locks: Read config; Write jobs, nodes */
	slurmctld_lock_t config_read_lock = {
		READ_LOCK, WRITE_LOCK, WRITE_LOCK, NO_LOCK };
	bitstr_t *node_bitmap = NULL;
	time_t now = time(NULL);
	uint16_t resume_timeout = slurm_get_resume_timeout();

	lock_slurmctld(config_read_lock);
	argv[0] = xstrdup(slurmctld_conf.prolog_slurmctld);
	argv[1] = NULL;
	my_env = _build_env(job_ptr);
	job_id = job_ptr->job_id;
	if (job_ptr->node_bitmap) {
		node_bitmap = bit_copy(job_ptr->node_bitmap);
		for (i = 0, node_ptr = node_record_table_ptr;
		     i < node_record_count; i++, node_ptr++) {
			if (!bit_test(node_bitmap, i))
				continue;
			/* Allow time for possible reboot */
			node_ptr->last_response = now + resume_timeout;
		}
	}
	unlock_slurmctld(config_read_lock);

	if ((cpid = fork()) < 0) {
		error("prolog_slurmctld fork error: %m");
		goto fini;
	}
	if (cpid == 0) {
		for (i = 0; i < 1024; i++)
			(void) close(i);
#ifdef SETPGRP_TWO_ARGS
		setpgrp(0, 0);
#else
		setpgrp();
#endif
		execve(argv[0], argv, my_env);
		exit(127);
	}

	while (1) {
		wait_rc = waitpid(cpid, &status, 0);
		if (wait_rc < 0) {
			if (errno == EINTR)
				continue;
			error("prolog_slurmctld waitpid error: %m");
			break;
		} else if (wait_rc > 0) {
			killpg(cpid, SIGKILL);	/* kill children too */
			break;
		}
	}
	if (status != 0) {
		bool kill_job = false;
		slurmctld_lock_t job_write_lock = {
			NO_LOCK, WRITE_LOCK, WRITE_LOCK, NO_LOCK };
		error("prolog_slurmctld job %u prolog exit status %u:%u",
		      job_id, WEXITSTATUS(status), WTERMSIG(status));
		lock_slurmctld(job_write_lock);
		if ((rc = job_requeue(0, job_id, -1, (uint16_t) NO_VAL,
				      false, 0))) {
			info("unable to requeue job %u: %m", job_id);
			kill_job = true;
		}
		if (kill_job) {
			srun_user_message(job_ptr,
					  "PrologSlurmctld failed, job killed");
			(void) job_signal(job_id, SIGKILL, 0, 0, false);
		}

		unlock_slurmctld(job_write_lock);
	} else
		debug2("prolog_slurmctld job %u prolog completed", job_id);

 fini:	xfree(argv[0]);
	for (i=0; my_env[i]; i++)
		xfree(my_env[i]);
	xfree(my_env);
	lock_slurmctld(config_read_lock);
	if (job_ptr->job_id != job_id) {
		error("prolog_slurmctld job %u pointer invalid", job_id);
		job_ptr = find_job_record(job_id);
		if (job_ptr == NULL)
			error("prolog_slurmctld job %u now defunct", job_id);
	}
	if (job_ptr) {
		if (job_ptr->details)
			job_ptr->details->prolog_running--;
		if (job_ptr->batch_flag &&
		    (IS_JOB_RUNNING(job_ptr) || IS_JOB_SUSPENDED(job_ptr)))
			launch_job(job_ptr);
	}
	if (job_ptr && job_ptr->node_bitmap) {
		for (i=0; i<node_record_count; i++) {
			if (bit_test(job_ptr->node_bitmap, i) == 0)
				continue;
			node_record_table_ptr[i].node_state &=
				(~NODE_STATE_POWER_UP);
		}
	} else if (node_bitmap) {
		for (i=0; i<node_record_count; i++) {
			if (bit_test(node_bitmap, i) == 0)
				continue;
			node_record_table_ptr[i].node_state &=
				(~NODE_STATE_POWER_UP);
		}
	}
	unlock_slurmctld(config_read_lock);
	FREE_NULL_BITMAP(node_bitmap);

	return NULL;
}

/*
 * Copy a job's feature list
 * IN feature_list_src - a job's depend_lst
 * RET copy of feature_list_src, must be freed by caller
 */
extern List feature_list_copy(List feature_list_src)
{
	struct feature_record *feat_src, *feat_dest;
	ListIterator iter;
	List feature_list_dest = NULL;

	if (!feature_list_src)
		return feature_list_dest;

	feature_list_dest = list_create(_feature_list_delete);
	iter = list_iterator_create(feature_list_src);
	while ((feat_src = (struct feature_record *) list_next(iter))) {
		feat_dest = xmalloc(sizeof(struct feature_record));
		memcpy(feat_dest, feat_src, sizeof(struct feature_record));
		feat_dest->name = xstrdup(feat_src->name);
		list_append(feature_list_dest, feat_dest);
	}
	list_iterator_destroy(iter);
	return feature_list_dest;
}

/*
 * build_feature_list - Translate a job's feature string into a feature_list
 * IN  details->features
 * OUT details->feature_list
 * RET error code
 */
extern int build_feature_list(struct job_record *job_ptr)
{
	struct job_details *detail_ptr = job_ptr->details;
	char *tmp_requested, *str_ptr, *feature = NULL;
	int bracket = 0, count = 0, i;
	bool have_count = false, have_or = false;
	struct feature_record *feat;

	if (!detail_ptr || !detail_ptr->features)	/* no constraints */
		return SLURM_SUCCESS;
	if (detail_ptr->feature_list)		/* already processed */
		return SLURM_SUCCESS;

	tmp_requested = xstrdup(detail_ptr->features);
	detail_ptr->feature_list = list_create(_feature_list_delete);
	for (i=0; ; i++) {
		if (tmp_requested[i] == '*') {
			tmp_requested[i] = '\0';
			have_count = true;
			count = strtol(&tmp_requested[i+1], &str_ptr, 10);
			if ((feature == NULL) || (count <= 0)) {
				info("Job %u invalid constraint %s",
					job_ptr->job_id, detail_ptr->features);
				xfree(tmp_requested);
				return ESLURM_INVALID_FEATURE;
			}
			i = str_ptr - tmp_requested - 1;
		} else if (tmp_requested[i] == '&') {
			tmp_requested[i] = '\0';
			if (feature == NULL) {
				info("Job %u invalid constraint %s",
					job_ptr->job_id, detail_ptr->features);
				xfree(tmp_requested);
				return ESLURM_INVALID_FEATURE;
			}
			feat = xmalloc(sizeof(struct feature_record));
			feat->name = xstrdup(feature);
			feat->count = count;
			if (bracket)
				feat->op_code = FEATURE_OP_XAND;
			else
				feat->op_code = FEATURE_OP_AND;
			list_append(detail_ptr->feature_list, feat);
			feature = NULL;
			count = 0;
		} else if (tmp_requested[i] == '|') {
			tmp_requested[i] = '\0';
			have_or = true;
			if (feature == NULL) {
				info("Job %u invalid constraint %s",
					job_ptr->job_id, detail_ptr->features);
				xfree(tmp_requested);
				return ESLURM_INVALID_FEATURE;
			}
			feat = xmalloc(sizeof(struct feature_record));
			feat->name = xstrdup(feature);
			feat->count = count;
			if (bracket)
				feat->op_code = FEATURE_OP_XOR;
			else
				feat->op_code = FEATURE_OP_OR;
			list_append(detail_ptr->feature_list, feat);
			feature = NULL;
			count = 0;
		} else if (tmp_requested[i] == '[') {
			tmp_requested[i] = '\0';
			if ((feature != NULL) || bracket) {
				info("Job %u invalid constraint %s",
					job_ptr->job_id, detail_ptr->features);
				xfree(tmp_requested);
				return ESLURM_INVALID_FEATURE;
			}
			bracket++;
		} else if (tmp_requested[i] == ']') {
			tmp_requested[i] = '\0';
			if ((feature == NULL) || (bracket == 0)) {
				info("Job %u invalid constraint %s",
					job_ptr->job_id, detail_ptr->features);
				xfree(tmp_requested);
				return ESLURM_INVALID_FEATURE;
			}
			bracket = 0;
		} else if (tmp_requested[i] == '\0') {
			if (feature) {
				feat = xmalloc(sizeof(struct feature_record));
				feat->name = xstrdup(feature);
				feat->count = count;
				feat->op_code = FEATURE_OP_END;
				list_append(detail_ptr->feature_list, feat);
			}
			break;
		} else if (tmp_requested[i] == ',') {
			info("Job %u invalid constraint %s",
				job_ptr->job_id, detail_ptr->features);
			xfree(tmp_requested);
			return ESLURM_INVALID_FEATURE;
		} else if (feature == NULL) {
			feature = &tmp_requested[i];
		}
	}
	xfree(tmp_requested);
	if (have_count && have_or) {
		info("Job %u invalid constraint (OR with feature count): %s",
			job_ptr->job_id, detail_ptr->features);
		return ESLURM_INVALID_FEATURE;
	}

	return _valid_feature_list(job_ptr->job_id, detail_ptr->feature_list);
}

static void _feature_list_delete(void *x)
{
	struct feature_record *feature = (struct feature_record *)x;
	xfree(feature->name);
	xfree(feature);
}

static int _valid_feature_list(uint32_t job_id, List feature_list)
{
	ListIterator feat_iter;
	struct feature_record *feat_ptr;
	char *buf = NULL, tmp[16];
	int bracket = 0;
	int rc = SLURM_SUCCESS;

	if (feature_list == NULL) {
		debug2("Job %u feature list is empty", job_id);
		return rc;
	}

	feat_iter = list_iterator_create(feature_list);
	while ((feat_ptr = (struct feature_record *)list_next(feat_iter))) {
		if ((feat_ptr->op_code == FEATURE_OP_XOR) ||
		    (feat_ptr->op_code == FEATURE_OP_XAND)) {
			if (bracket == 0)
				xstrcat(buf, "[");
			bracket = 1;
		}
		xstrcat(buf, feat_ptr->name);
		if (rc == SLURM_SUCCESS)
			rc = _valid_node_feature(feat_ptr->name);
		if (feat_ptr->count) {
			snprintf(tmp, sizeof(tmp), "*%u", feat_ptr->count);
			xstrcat(buf, tmp);
		}
		if (bracket &&
		    ((feat_ptr->op_code != FEATURE_OP_XOR) &&
		     (feat_ptr->op_code != FEATURE_OP_XAND))) {
			xstrcat(buf, "]");
			bracket = 0;
		}
		if ((feat_ptr->op_code == FEATURE_OP_AND) ||
		    (feat_ptr->op_code == FEATURE_OP_XAND))
			xstrcat(buf, "&");
		else if ((feat_ptr->op_code == FEATURE_OP_OR) ||
			 (feat_ptr->op_code == FEATURE_OP_XOR))
			xstrcat(buf, "|");
	}
	list_iterator_destroy(feat_iter);
	if (rc == SLURM_SUCCESS)
		debug("Job %u feature list: %s", job_id, buf);
	else
		info("Job %u has invalid feature list: %s", job_id, buf);
	xfree(buf);
	return rc;
}

static int _valid_node_feature(char *feature)
{
	int rc = ESLURM_INVALID_FEATURE;
	struct features_record *feature_ptr;
	ListIterator feature_iter;

	/* Clear these nodes from the feature_list record,
	 * then restore as needed */
	feature_iter = list_iterator_create(feature_list);
	while ((feature_ptr = (struct features_record *)
			list_next(feature_iter))) {
		if (strcmp(feature_ptr->name, feature))
			continue;
		rc = SLURM_SUCCESS;
		break;
	}
	list_iterator_destroy(feature_iter);

	return rc;
}

/* If a job can run in multiple partitions, when it is started we want to
 * put the name of the partition used _first_ in that list. When slurmctld
 * restarts, that will be used to set the job's part_ptr and that will be
 * reported to squeue. We leave all of the partitions in the list though,
 * so the job can be requeued and have access to them all. */
extern void rebuild_job_part_list(struct job_record *job_ptr)
{
	ListIterator part_iterator;
	struct part_record *part_ptr;

	if (!job_ptr->part_ptr_list)
		return;
	if (!job_ptr->part_ptr || !job_ptr->part_ptr->name) {
		error("Job %u has NULL part_ptr or the partition name is NULL",
		      job_ptr->job_id);
		return;
	}

	xfree(job_ptr->partition);
	job_ptr->partition = xstrdup(job_ptr->part_ptr->name);

	part_iterator = list_iterator_create(job_ptr->part_ptr_list);
	while ((part_ptr = (struct part_record *) list_next(part_iterator))) {
		if (part_ptr == job_ptr->part_ptr)
			continue;
		xstrcat(job_ptr->partition, ",");
		xstrcat(job_ptr->partition, part_ptr->name);
	}
	list_iterator_destroy(part_iterator);
}

/* cleanup_completing()
 *
 * Clean up the JOB_COMPLETING flag and eventually
 * requeue the job if there is a pending request
 * for it. This function assumes the caller has the
 * appropriate locks on the job_record.
 */
void
cleanup_completing(struct job_record *job_ptr)
{
	time_t delay;

	trace_job(job_ptr, __func__, "");

	delay = last_job_update - job_ptr->end_time;
	if (delay > 60) {
		info("%s: job %u completion process took %ld seconds",
		     __func__, job_ptr->job_id,(long) delay);
	}

	delete_step_records(job_ptr);
	job_ptr->job_state &= (~JOB_COMPLETING);
	job_hold_requeue(job_ptr);

	slurm_sched_g_schedule();
}<|MERGE_RESOLUTION|>--- conflicted
+++ resolved
@@ -1271,22 +1271,13 @@
 			}
 		}
 		if (job_ptr->qos_id) {
-<<<<<<< HEAD
 			slurmdb_assoc_rec_t *assoc_ptr;
 			assoc_ptr = (slurmdb_assoc_rec_t *)job_ptr->assoc_ptr;
 			if (assoc_ptr &&
-			    !bit_test(assoc_ptr->usage->valid_qos,
-				      job_ptr->qos_id) &&
-			    !job_ptr->limit_set_qos) {
-=======
-			slurmdb_association_rec_t *assoc_ptr;
-			assoc_ptr = (slurmdb_association_rec_t *)job_ptr->assoc_ptr;
-			if (assoc_ptr
 			    && (accounting_enforce & ACCOUNTING_ENFORCE_QOS)
 			    && !bit_test(assoc_ptr->usage->valid_qos,
 					 job_ptr->qos_id)
 			    && !job_ptr->limit_set_qos) {
->>>>>>> 4454316e
 				debug("sched: JobId=%u has invalid QOS",
 				      job_ptr->job_id);
 				xfree(job_ptr->state_desc);
