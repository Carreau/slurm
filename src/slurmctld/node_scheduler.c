/*****************************************************************************\
 *  node_scheduler.c - select and allocated nodes to jobs
 *	Note: there is a global node table (node_record_table_ptr)
 *****************************************************************************
 *  Copyright (C) 2002-2007 The Regents of the University of California.
 *  Copyright (C) 2008-2010 Lawrence Livermore National Security.
 *  Portions Copyright (C) 2010-2016 SchedMD <https://www.schedmd.com>.
 *  Produced at Lawrence Livermore National Laboratory (cf, DISCLAIMER).
 *  Written by Morris Jette <jette1@llnl.gov>
 *  CODE-OCEC-09-009. All rights reserved.
 *
 *  This file is part of Slurm, a resource management program.
 *  For details, see <https://slurm.schedmd.com/>.
 *  Please also read the included file: DISCLAIMER.
 *
 *  Slurm is free software; you can redistribute it and/or modify it under
 *  the terms of the GNU General Public License as published by the Free
 *  Software Foundation; either version 2 of the License, or (at your option)
 *  any later version.
 *
 *  In addition, as a special exception, the copyright holders give permission
 *  to link the code of portions of this program with the OpenSSL library under
 *  certain conditions as described in each individual source file, and
 *  distribute linked combinations including the two. You must obey the GNU
 *  General Public License in all respects for all of the code used other than
 *  OpenSSL. If you modify file(s) with this exception, you may extend this
 *  exception to your version of the file(s), but you are not obligated to do
 *  so. If you do not wish to do so, delete this exception statement from your
 *  version.  If you delete this exception statement from all source files in
 *  the program, then also delete it here.
 *
 *  Slurm is distributed in the hope that it will be useful, but WITHOUT ANY
 *  WARRANTY; without even the implied warranty of MERCHANTABILITY or FITNESS
 *  FOR A PARTICULAR PURPOSE.  See the GNU General Public License for more
 *  details.
 *
 *  You should have received a copy of the GNU General Public License along
 *  with Slurm; if not, write to the Free Software Foundation, Inc.,
 *  51 Franklin Street, Fifth Floor, Boston, MA 02110-1301  USA.
\*****************************************************************************/

#include "config.h"

#include <errno.h>
#include <pthread.h>
#include <signal.h>
#include <stdio.h>
#include <stdlib.h>
#include <string.h>
#include <syslog.h>
#include <unistd.h>

#include "slurm/slurm_errno.h"

#include "src/common/assoc_mgr.h"
#include "src/common/gres.h"
#include "src/common/group_cache.h"
#include "src/common/hostlist.h"
#include "src/common/layouts_mgr.h"
#include "src/common/list.h"
#include "src/common/node_features.h"
#include "src/common/node_select.h"
#include "src/common/power.h"
#include "src/common/slurm_accounting_storage.h"
#include "src/common/slurm_mcs.h"
#include "src/common/slurm_priority.h"
#include "src/common/slurm_topology.h"
#include "src/common/uid.h"
#include "src/common/xassert.h"
#include "src/common/xmalloc.h"
#include "src/common/xstring.h"

#include "src/slurmctld/acct_policy.h"
#include "src/slurmctld/agent.h"
#include "src/slurmctld/burst_buffer.h"
#include "src/slurmctld/front_end.h"
#include "src/slurmctld/gang.h"
#include "src/slurmctld/job_scheduler.h"
#include "src/slurmctld/licenses.h"
#include "src/slurmctld/node_scheduler.h"
#include "src/slurmctld/powercapping.h"
#include "src/slurmctld/preempt.h"
#include "src/slurmctld/proc_req.h"
#include "src/slurmctld/reservation.h"
#include "src/slurmctld/slurmctld.h"
#include "src/slurmctld/slurmctld_plugstack.h"

#define MAX_FEATURES  32	/* max exclusive features "[fs1|fs2]"=2 */

struct node_set {		/* set of nodes with same configuration */
	uint16_t cpus_per_node;	/* NOTE: This is the minimum count,
				 * if FastSchedule==0 then individual
				 * nodes within the same configuration
				 * line (in slurm.conf) can actually
				 * have different CPU counts */
	uint64_t real_memory;
	uint32_t nodes;
	uint32_t weight;
	char     *features;
	bitstr_t *feature_bits;		/* XORed feature's position */
	bitstr_t *my_bitmap;		/* node bitmap */
};

static int  _build_node_list(struct job_record *job_ptr,
			     struct node_set **node_set_pptr,
			     int *node_set_size, char **err_msg,
			     bool test_only, bool can_reboot);
static int  _fill_in_gres_fields(struct job_record *job_ptr);
static void _filter_nodes_in_set(struct node_set *node_set_ptr,
				 struct job_details *detail_ptr,
				 char **err_msg);

static bool _first_array_task(struct job_record *job_ptr);
static void _log_node_set(uint32_t job_id, struct node_set *node_set_ptr,
			  int node_set_size);
static int _match_feature(List feature_list, bitstr_t **inactive_bitmap);
static int _nodes_in_sets(bitstr_t *req_bitmap,
			  struct node_set * node_set_ptr,
			  int node_set_size);
static int _sort_node_set(const void *x, const void *y);
static int _pick_best_nodes(struct node_set *node_set_ptr,
			    int node_set_size, bitstr_t ** select_bitmap,
			    struct job_record *job_ptr,
			    struct part_record *part_ptr,
			    uint32_t min_nodes, uint32_t max_nodes,
			    uint32_t req_nodes, bool test_only,
			    List preemptee_candidates,
			    List *preemptee_job_list, bool has_xand,
			    bitstr_t *exc_node_bitmap, bool resv_overlap);
static void _set_err_msg(bool cpus_ok, bool mem_ok, bool disk_ok,
			 bool job_mc_ok, char **err_msg);
static bitstr_t *_valid_features(struct job_record *job_ptr,
				 struct config_record *config_ptr,
				 bool can_reboot);

/*
 * _get_ntasks_per_core - Retrieve the value of ntasks_per_core from
 *	the given job_details record.  If it wasn't set, return 0xffff.
 *	Intended for use with the adjust_cpus_nppcu function.
 */
static uint16_t _get_ntasks_per_core(struct job_details *details) {

	if (details->mc_ptr)
		return details->mc_ptr->ntasks_per_core;
	else
		return 0xffff;
}

/*
 * _get_gres_alloc - Fill in the gres_alloc string field for a given
 *      job_record with the count of actually alllocated gres on each node
 * IN job_ptr - the job record whose "gres_alloc" field is to be constructed
 * RET Error number.  Currently not used (always set to 0).
 */
static int _get_gres_alloc(struct job_record *job_ptr)
{
	char                buf[128], *prefix="";
	char                gres_name[64];
	int                 i, rv;
	int                 node_cnt;
	int                 gres_type_count;
	int                 *gres_count_ids, *gres_count_vals;

	xstrcat(job_ptr->gres_alloc, "");
	if (!job_ptr->node_bitmap || !job_ptr->gres_list)
		return SLURM_SUCCESS;

	node_cnt = bit_set_count(job_ptr->node_bitmap);
	gres_type_count = list_count(job_ptr->gres_list);
	gres_count_ids  = xmalloc(sizeof(int) * gres_type_count);
	gres_count_vals = xmalloc(sizeof(int) * gres_type_count);
	rv = gres_plugin_job_count(job_ptr->gres_list, gres_type_count,
				   gres_count_ids, gres_count_vals);
	if (rv == SLURM_SUCCESS) {
		for (i = 0; i < gres_type_count; i++) {
			if (!gres_count_ids[i])
				break;
			gres_count_vals[i] *= node_cnt;
			/* Map the GRES type id back to a GRES type name. */
			gres_gresid_to_gresname(gres_count_ids[i], gres_name,
						sizeof(gres_name));
			sprintf(buf,"%s%s:%d", prefix, gres_name,
				gres_count_vals[i]);
			xstrcat(job_ptr->gres_alloc, buf);
			if (prefix[0] == '\0')
				prefix = ",";

			if (slurm_get_debug_flags() & DEBUG_FLAG_GRES) {
				debug("(%s:%d) job id: %u -- gres_alloc "
				      "substring=(%s)",
				      THIS_FILE, __LINE__, job_ptr->job_id, buf);
			}
		}
	}
	xfree(gres_count_ids);
	xfree(gres_count_vals);

	return rv;
}

/*
 * _get_gres_config - Fill in the gres_alloc string field for a given
 *      job_record with the count of gres on each node (e.g. for whole node
 *	allocations).
 * IN job_ptr - the job record whose "gres_alloc" field is to be constructed
 * RET Error number.  Currently not used (always set to 0).
 */
static int _get_gres_config(struct job_record *job_ptr)
{
	char                buf[128], *prefix="";
	List                gres_list;
	bitstr_t *	    node_bitmap = job_ptr->node_bitmap;
	struct node_record* node_ptr;
	int                 *gres_count_ids, *gres_count_vals;
	int                 *gres_count_ids_loc = NULL;
	int                 *gres_count_vals_loc = NULL;
	int                 i, ix, jx, kx, i_first, i_last, rv = 0;
	int                 count    = 0;
	int                 gres_type_count = 4; /* Guess number GRES types */
	int                 oldcount = 0;

	xstrcat(job_ptr->gres_alloc, "");
	if (node_bitmap) {
		i_first = bit_ffs(node_bitmap);
		i_last  = bit_fls(node_bitmap);
	} else {
		if (slurmctld_conf.debug_flags & DEBUG_FLAG_GRES)
			debug("(%s:%d) job id: %u -- No nodes in bitmap of "
			      "job_record!",
			      THIS_FILE, __LINE__, job_ptr->job_id);
		return rv;
	}
	if (i_first == -1)      /* job has no nodes */
		i_last = -2;

	gres_count_ids  = xmalloc(sizeof(int) * gres_type_count);
	gres_count_vals = xmalloc(sizeof(int) * gres_type_count);

	/* Loop through each node allocated to the job tallying all GRES
	 * types found. */
	for (ix = i_first; ix <= i_last; ix++) {
		if (!bit_test(node_bitmap, ix))
			continue;

		node_ptr  = node_record_table_ptr + ix;
		gres_list = node_ptr->gres_list;
		if (gres_list)
			count = list_count(gres_list);
		else
			count = 0;

		if (slurmctld_conf.debug_flags & DEBUG_FLAG_GRES)
			debug("(%s:%d) job id: %u -- Count of "
			      "GRES types in the gres_list is: %d",
			      THIS_FILE, __LINE__, job_ptr->job_id, count);

		/* Only reallocate when there is an increase in size of the
		 * local arrays. */
		if (count > oldcount) {
			if (slurmctld_conf.debug_flags & DEBUG_FLAG_GRES)
				debug("(%s:%d) job id: %u -- Old GRES "
				      "count: %d New GRES count: %d",
				      THIS_FILE, __LINE__, job_ptr->job_id,
				      oldcount, count);

			/* Allocate arrays to hold each GRES type and its
			 * associated value found on this node.
			 */
			oldcount = count;
			i = count * sizeof(int);
			xrealloc(gres_count_ids_loc,  i);
			xrealloc(gres_count_vals_loc, i);
		}

		if (gres_list) {
			gres_plugin_node_count(gres_list, count,
					       gres_count_ids_loc,
					       gres_count_vals_loc,
					       GRES_VAL_TYPE_CONFIG);
		}

		/* Combine the local results into the master count results */
		for (jx = 0; jx < count; jx++) {
			int found = 0;

			/* Find matching GRES type. */
			for (kx = 0; kx < gres_type_count; kx++) {
				if (!gres_count_ids[kx])
					break;

				if (gres_count_ids_loc[jx] !=
				    gres_count_ids[kx])
					continue;

				/* If slot is found, update current value.*/
				gres_count_vals[kx] += gres_count_vals_loc[jx];
				found = 1;
				break;
			}

			/* If the local GRES type doesn't already appear in the
			 * list then add it. */
			if (!found) {
				/* If necessary, expand the array of GRES types
				 * being reported. */
				if (kx >= gres_type_count) {
					gres_type_count *= 2;
					i = gres_type_count * sizeof(int);
					xrealloc(gres_count_ids,  i);
					xrealloc(gres_count_vals, i);
				}
				gres_count_ids[kx]   = gres_count_ids_loc[jx];
				gres_count_vals[kx] += gres_count_vals_loc[jx];
			}
	 	}
	}
	xfree(gres_count_ids_loc);
	xfree(gres_count_vals_loc);

	/* Append value to the gres string. */
	for (jx = 0; jx < gres_type_count; jx++) {
		char gres_name[64];

		if (!gres_count_ids[jx])
			break;

		/* Map the GRES type id back to a GRES type name. */
		gres_gresid_to_gresname(gres_count_ids[jx], gres_name,
					sizeof(gres_name));

		sprintf(buf,"%s%s:%d", prefix, gres_name, gres_count_vals[jx]);
		xstrcat(job_ptr->gres_alloc, buf);
		if (prefix[0] == '\0')
			prefix = ",";

		if (slurmctld_conf.debug_flags & DEBUG_FLAG_GRES)
			debug("(%s:%d) job id: %u -- gres_alloc substring=(%s)",
			      THIS_FILE, __LINE__, job_ptr->job_id, buf);
	}
	xfree(gres_count_ids);
	xfree(gres_count_vals);

	return rv;
}

/*
 * _build_gres_alloc_string - Fill in the gres_alloc string field for a
 *      given job_record
 *	also claim required licenses and resources reserved by accounting
 *	policy association
 * IN job_ptr - the job record whose "gres_alloc" field is to be constructed
 * RET Error number.  Currently not used (always set to 0).
 */
static int _build_gres_alloc_string(struct job_record *job_ptr)
{
	static int          val_type = -1;

	if (val_type == -1) {
		char *select_type = slurm_get_select_type();
		/* Find out which select type plugin we have so we can decide
		 * what value to look for. */
		if (!xstrcmp(select_type, "select/cray"))
			val_type = GRES_VAL_TYPE_CONFIG;
		else
			val_type = GRES_VAL_TYPE_ALLOC;
		xfree(select_type);
	}

	if (val_type == GRES_VAL_TYPE_CONFIG)
		return _get_gres_config(job_ptr);
	else
		return _get_gres_alloc(job_ptr);
}

/*
 * allocate_nodes - change state of specified nodes to NODE_STATE_ALLOCATED
 *	also claim required licenses and resources reserved by accounting
 *	policy association
 * IN job_ptr - job being allocated resources
 */
extern void allocate_nodes(struct job_record *job_ptr)
{
	int i;
	struct node_record *node_ptr;
	bool has_cloud = false, has_cloud_power_save = false;

	for (i = 0, node_ptr = node_record_table_ptr; i < node_record_count;
	     i++, node_ptr++) {
		if (!bit_test(job_ptr->node_bitmap, i))
			continue;

		if (IS_NODE_CLOUD(node_ptr)) {
			has_cloud = true;
			if (IS_NODE_POWER_SAVE(node_ptr))
				has_cloud_power_save = true;
		}
		make_node_alloc(node_ptr, job_ptr);
	}

	last_node_update = time(NULL);
	license_job_get(job_ptr);

	if (has_cloud) {
		if (has_cloud_power_save) {
			job_ptr->alias_list = xstrdup("TBD");
			job_ptr->wait_all_nodes = 1;
		} else
			set_job_alias_list(job_ptr);
	}

	return;
}

/* Set a job's alias_list string */
extern void set_job_alias_list(struct job_record *job_ptr)
{
	int i;
	struct node_record *node_ptr;

	xfree(job_ptr->alias_list);
	for (i = 0, node_ptr = node_record_table_ptr; i < node_record_count;
	     i++, node_ptr++) {
		if (!bit_test(job_ptr->node_bitmap, i))
			continue;

		if (IS_NODE_CLOUD(node_ptr)) {
			if (IS_NODE_POWER_SAVE(node_ptr)) {
				xfree(job_ptr->alias_list);
				job_ptr->alias_list = xstrdup("TBD");
				break;
			}
			if (job_ptr->alias_list)
				xstrcat(job_ptr->alias_list, ",");
			xstrcat(job_ptr->alias_list, node_ptr->name);
			xstrcat(job_ptr->alias_list, ":");
			xstrcat(job_ptr->alias_list, node_ptr->comm_name);
			xstrcat(job_ptr->alias_list, ":");
			xstrcat(job_ptr->alias_list, node_ptr->node_hostname);
		}
	}
}

/*
 * deallocate_nodes - for a given job, deallocate its nodes and make
 *	their state NODE_STATE_COMPLETING also release the job's licenses
 *	and resources reserved by accounting policy association
 * IN job_ptr - pointer to terminating job (already in some COMPLETING state)
 * IN timeout - true if job exhausted time limit, send REQUEST_KILL_TIMELIMIT
 *	RPC instead of REQUEST_TERMINATE_JOB
 * IN suspended - true if job was already suspended (node's run_job_cnt
 *	already decremented);
 * IN preempted - true if job is being preempted
 */
extern void deallocate_nodes(struct job_record *job_ptr, bool timeout,
			     bool suspended, bool preempted)
{
	static int select_serial = -1;
	int i;
	kill_job_msg_t *kill_job = NULL;
	agent_arg_t *agent_args = NULL;
	int down_node_cnt = 0;
	struct node_record *node_ptr;
#ifdef HAVE_FRONT_END
	front_end_record_t *front_end_ptr;
#endif

	xassert(job_ptr);
	xassert(job_ptr->details);

	trace_job(job_ptr, __func__, "");

	if (select_serial == -1) {
		if (xstrcmp(slurmctld_conf.select_type, "select/serial"))
			select_serial = 0;
		else
			select_serial = 1;
	}

	acct_policy_job_fini(job_ptr);
	if (select_g_job_fini(job_ptr) != SLURM_SUCCESS)
		error("select_g_job_fini(%u): %m", job_ptr->job_id);
	epilog_slurmctld(job_ptr);

	agent_args = xmalloc(sizeof(agent_arg_t));
	if (timeout)
		agent_args->msg_type = REQUEST_KILL_TIMELIMIT;
	else if (preempted)
		agent_args->msg_type = REQUEST_KILL_PREEMPTED;
	else
		agent_args->msg_type = REQUEST_TERMINATE_JOB;
	agent_args->retry = 0;	/* re_kill_job() resends as needed */
	agent_args->hostlist = hostlist_create(NULL);
	kill_job = xmalloc(sizeof(kill_job_msg_t));
	last_node_update    = time(NULL);
	kill_job->job_id    = job_ptr->job_id;
	kill_job->step_id   = NO_VAL;
	kill_job->job_state = job_ptr->job_state;
	kill_job->job_uid   = job_ptr->user_id;
	kill_job->nodes     = xstrdup(job_ptr->nodes);
	kill_job->time      = time(NULL);
	kill_job->start_time = job_ptr->start_time;
	kill_job->select_jobinfo = select_g_select_jobinfo_copy(
			job_ptr->select_jobinfo);
	kill_job->spank_job_env = xduparray(job_ptr->spank_job_env_size,
					    job_ptr->spank_job_env);
	kill_job->spank_job_env_size = job_ptr->spank_job_env_size;

#ifdef HAVE_FRONT_END
	if (job_ptr->batch_host &&
	    (front_end_ptr = job_ptr->front_end_ptr)) {
		agent_args->protocol_version = front_end_ptr->protocol_version;
		if (IS_NODE_DOWN(front_end_ptr)) {
			/* Issue the KILL RPC, but don't verify response */
			front_end_ptr->job_cnt_comp = 0;
			front_end_ptr->job_cnt_run  = 0;
			down_node_cnt++;
			if (job_ptr->node_bitmap_cg) {
				bit_nclear(job_ptr->node_bitmap_cg, 0,
					   node_record_count - 1);
			} else {
				error("deallocate_nodes: node_bitmap_cg is "
				      "not set");
				/* Create empty node_bitmap_cg */
				job_ptr->node_bitmap_cg =
					bit_alloc(node_record_count);
			}
			job_ptr->cpu_cnt  = 0;
			job_ptr->node_cnt = 0;
		} else {
			bool set_fe_comp = false;
			if (front_end_ptr->job_cnt_run) {
				front_end_ptr->job_cnt_run--;
			} else {
				error("%s: front_end %s job_cnt_run underflow",
				      __func__, front_end_ptr->name);
			}
			if (front_end_ptr->job_cnt_run == 0) {
				uint32_t state_flags;
				state_flags = front_end_ptr->node_state &
					      NODE_STATE_FLAGS;
				front_end_ptr->node_state = NODE_STATE_IDLE |
							    state_flags;
			}
			for (i = 0, node_ptr = node_record_table_ptr;
			     i < node_record_count; i++, node_ptr++) {
				if (!bit_test(job_ptr->node_bitmap, i))
					continue;
				make_node_comp(node_ptr, job_ptr, suspended);
				set_fe_comp = true;
			}
			if (set_fe_comp) {
				front_end_ptr->job_cnt_comp++;
				front_end_ptr->node_state |=
					NODE_STATE_COMPLETING;
			}
		}

		hostlist_push_host(agent_args->hostlist, job_ptr->batch_host);
		agent_args->node_count++;
	}
#else
	if (!job_ptr->node_bitmap_cg)
		build_cg_bitmap(job_ptr);
	agent_args->protocol_version = SLURM_PROTOCOL_VERSION;
	for (i = 0, node_ptr = node_record_table_ptr;
	     i < node_record_count; i++, node_ptr++) {
		if (!bit_test(job_ptr->node_bitmap_cg, i))
			continue;
		if (IS_NODE_DOWN(node_ptr) ||
		    IS_NODE_POWER_UP(node_ptr)) {
			/* Issue the KILL RPC, but don't verify response */
			down_node_cnt++;
			if (job_ptr->node_bitmap_cg == NULL) {
				error("deallocate_nodes: node_bitmap_cg is "
				      "not set");
				build_cg_bitmap(job_ptr);
			}
			bit_clear(job_ptr->node_bitmap_cg, i);
			job_update_tres_cnt(job_ptr, i);
			/*
			 * node_cnt indicates how many nodes we are waiting
			 * to get epilog complete messages from, so do not
			 * count down nodes. NOTE: The job's node_cnt will not
			 * match the number of entries in the node string
			 * during its completion.
			 */
			job_ptr->node_cnt--;
		}
		make_node_comp(node_ptr, job_ptr, suspended);

		if (agent_args->protocol_version > node_ptr->protocol_version)
			agent_args->protocol_version =
				node_ptr->protocol_version;
		hostlist_push_host(agent_args->hostlist, node_ptr->name);
		agent_args->node_count++;
	}
#endif

	if ((agent_args->node_count - down_node_cnt) == 0) {
		/* Can not wait for epilog complete to release licenses and
		 * update gang scheduling table */
		cleanup_completing(job_ptr);
	}

	if (agent_args->node_count == 0) {
		if ((job_ptr->details->expanding_jobid == 0) &&
		    (select_serial == 0)) {
			error("%s: job %u allocated no nodes to be killed on",
			      __func__, job_ptr->job_id);
		}
		slurm_free_kill_job_msg(kill_job);
		hostlist_destroy(agent_args->hostlist);
		xfree(agent_args);
		return;
	}

	agent_args->msg_args = kill_job;
	agent_queue_request(agent_args);
	return;
}

/*
 * For every element in the feature_list, identify the nodes with that feature
 * either active or available and set the feature_list's node_bitmap_active and
 * node_bitmap_avail fields accordingly.
 */
extern void find_feature_nodes(List feature_list, bool can_reboot)
{
	ListIterator feat_iter;
	job_feature_t  *job_feat_ptr;
	node_feature_t *node_feat_ptr;

	if (!feature_list)
		return;
	feat_iter = list_iterator_create(feature_list);
	while ((job_feat_ptr = (job_feature_t *) list_next(feat_iter))) {
		FREE_NULL_BITMAP(job_feat_ptr->node_bitmap_active);
		FREE_NULL_BITMAP(job_feat_ptr->node_bitmap_avail);
		node_feat_ptr = list_find_first(active_feature_list,
						list_find_feature,
						job_feat_ptr->name);
		if (node_feat_ptr && node_feat_ptr->node_bitmap) {
			job_feat_ptr->node_bitmap_active =
				bit_copy(node_feat_ptr->node_bitmap);
		} else {	/* This feature not active */
			job_feat_ptr->node_bitmap_active =
				bit_alloc(node_record_count);
		}
		if (can_reboot &&
		    node_features_g_changeable_feature(job_feat_ptr->name)) {
			node_feat_ptr = list_find_first(avail_feature_list,
							list_find_feature,
							job_feat_ptr->name);
			if (node_feat_ptr && node_feat_ptr->node_bitmap) {
				job_feat_ptr->node_bitmap_avail =
					bit_copy(node_feat_ptr->node_bitmap);
			} else {   /* This feature not available */
				job_feat_ptr->node_bitmap_avail =
					bit_alloc(node_record_count);
			}
		} else if (job_feat_ptr->node_bitmap_active) {
			job_feat_ptr->node_bitmap_avail =
				bit_copy(job_feat_ptr->node_bitmap_active);
		}
#if 1
{
		char *tmp1, *tmp2, *tmp3, *tmp4 = NULL;
		if (job_feat_ptr->op_code == FEATURE_OP_OR)
			tmp3 = "OR";
		else if (job_feat_ptr->op_code == FEATURE_OP_AND)
			tmp3 = "AND";
		else if (job_feat_ptr->op_code == FEATURE_OP_XOR)
			tmp3 = "XOR";
		else if (job_feat_ptr->op_code == FEATURE_OP_XAND)
			tmp3 = "XAND";
		else {
			xstrfmtcat(tmp4, "OTHER:%u", job_feat_ptr->op_code);
			tmp3 = tmp4;
		}
		tmp1 = bitmap2node_name(job_feat_ptr->node_bitmap_active);
		tmp2 = bitmap2node_name(job_feat_ptr->node_bitmap_avail);
		info("%s: FEAT:%s COUNT:%u PAREN:%d OP:%s ACTIVE:%s AVAIL:%s",
		     __func__, job_feat_ptr->name, job_feat_ptr->count,
		     job_feat_ptr->paren, tmp3, tmp1, tmp2);
		xfree(tmp1);
		xfree(tmp2);
		xfree(tmp4);
}
#endif
	}
	list_iterator_destroy(feat_iter);
}

/*
 * _match_feature - determine which of the job features are now inactive
 * IN job_ptr - job requesting resource allocation
 * OUT inactive_bitmap - Nodes with this as inactive feature
 * RET 1 if some nodes with this inactive feature, 0 no inactive feature
 * NOTE: Currently fully supports only AND/OR of features, not XAND/XOR
 */
static int _match_feature(List feature_list, bitstr_t **inactive_bitmap)
{
	ListIterator job_feat_iter;
	job_feature_t *job_feat_ptr;
	int last_op = FEATURE_OP_AND, last_paren_op = FEATURE_OP_AND;
	int i, last_paren_cnt = 0;
	bitstr_t *feature_bitmap, *paren_bitmap = NULL, *work_bitmap;

	xassert(inactive_bitmap);

	if (!feature_list ||			/* nothing to look for */
	    (node_features_g_count() == 0))	/* No inactive features */
		return 0;

	feature_bitmap = bit_alloc(node_record_count);
	bit_set_all(feature_bitmap);
	work_bitmap = feature_bitmap;
	job_feat_iter = list_iterator_create(feature_list);
	while ((job_feat_ptr = (job_feature_t *) list_next(job_feat_iter))) {
		if (last_paren_cnt < job_feat_ptr->paren) {
			/* Start of expression in parenthesis */
			last_paren_op = last_op;
			last_op = FEATURE_OP_AND;
			paren_bitmap = bit_alloc(node_record_count);
			bit_set_all(paren_bitmap);
			work_bitmap = paren_bitmap;
		}

		if (job_feat_ptr->node_bitmap_avail) {
			if (last_op == FEATURE_OP_AND) {
				bit_and(work_bitmap,
					job_feat_ptr->node_bitmap_active);
			} else if (last_op == FEATURE_OP_OR) {
				bit_or(work_bitmap,
				       job_feat_ptr->node_bitmap_active);
			} else {	/* FEATURE_OP_XOR or FEATURE_OP_XAND */
				bit_and(work_bitmap,
				        job_feat_ptr->node_bitmap_active);
			}
		} else {	/* feature not found */
			if (last_op == FEATURE_OP_AND) {
				bit_clear_all(work_bitmap);
			}
		}

		if (last_paren_cnt > job_feat_ptr->paren) {
			/* End of expression in parenthesis */
			if (last_paren_op == FEATURE_OP_AND) {
				bit_and(feature_bitmap, work_bitmap);
			} else if (last_paren_op == FEATURE_OP_OR) {
				bit_or(feature_bitmap, work_bitmap);
			} else {	/* FEATURE_OP_XOR or FEATURE_OP_XAND */
				bit_and(feature_bitmap, work_bitmap);
			}
			FREE_NULL_BITMAP(paren_bitmap);
			work_bitmap = feature_bitmap;
		}

		last_op = job_feat_ptr->op_code;
		last_paren_cnt = job_feat_ptr->paren;
	}
	list_iterator_destroy(job_feat_iter);
#if 0
{
	char tmp[32];
	bit_fmt(tmp, sizeof(tmp), work_bitmap);
	info("%s: NODE_BITMAP:%s", __func__, tmp);
}
#endif
	FREE_NULL_BITMAP(paren_bitmap);
	i = bit_ffc(feature_bitmap);
	if (i == -1) {	/* No required node features inactive */
		FREE_NULL_BITMAP(feature_bitmap);
		return 0;
	}
	bit_not(feature_bitmap);
	*inactive_bitmap = feature_bitmap;
	return 1;
}

/*
 * For a given job, if the available nodes differ from those with currently
 *	active features, return a bitmap of nodes with the job's required
 *	features currently active
 * IN job_ptr - job requesting resource allocation
 * IN avail_bitmap - nodes currently available for this job
 * OUT active_bitmap - nodes with job's features currently active, NULL if
 *	identical to avail_bitmap
 * NOTE: Currently fully supports only AND/OR of features, not XAND/XOR
 */
extern void build_active_feature_bitmap(struct job_record *job_ptr,
					bitstr_t *avail_bitmap,
					bitstr_t **active_bitmap)
{
	struct job_details *details_ptr = job_ptr->details;
	bitstr_t *tmp_bitmap = NULL;
	bool can_reboot;

	*active_bitmap = NULL;
	if (!details_ptr->feature_list ||	/* nothing to look for */
	    (node_features_g_count() == 0))	/* No inactive features */
		return;

	can_reboot = node_features_g_user_update(job_ptr->user_id);
	find_feature_nodes(details_ptr->feature_list, can_reboot);
	if (_match_feature(details_ptr->feature_list, &tmp_bitmap) == 0)
		return;		/* No inactive features */

	bit_not(tmp_bitmap);
	if (bit_super_set(avail_bitmap, tmp_bitmap)) {
		FREE_NULL_BITMAP(tmp_bitmap);
		return;
	}
	bit_and(tmp_bitmap, avail_bitmap);
	*active_bitmap = tmp_bitmap;

	return;
}

/* Return bitmap of nodes with all specified features currently active */
extern bitstr_t *build_active_feature_bitmap2(char *reboot_features)
{
	char *tmp, *sep;
	bitstr_t *active_node_bitmap = NULL;
	node_feature_t *node_feat_ptr;

	if (!reboot_features || (reboot_features[0] == '\0')) {
		active_node_bitmap = bit_alloc(node_record_count);
		return active_node_bitmap;
	}

	tmp = xstrdup(reboot_features);
	sep = strchr(tmp, ',');
	if (sep) {
		sep[0] = '\0';
		node_feat_ptr = list_find_first(active_feature_list,
						list_find_feature, sep + 1);
		if (node_feat_ptr && node_feat_ptr->node_bitmap) {
			active_node_bitmap =
				bit_copy(node_feat_ptr->node_bitmap);
		} else {
			active_node_bitmap = bit_alloc(node_record_count);
		}
	}
	node_feat_ptr = list_find_first(active_feature_list, list_find_feature,
					tmp);
	if (node_feat_ptr && node_feat_ptr->node_bitmap) {
		if (active_node_bitmap) {
			bit_and(active_node_bitmap, node_feat_ptr->node_bitmap);
		} else {
			active_node_bitmap =
				bit_copy(node_feat_ptr->node_bitmap);
		}
	} else {
		if (active_node_bitmap) {
			bit_clear_all(active_node_bitmap);
		} else {
			active_node_bitmap = bit_alloc(node_record_count);
		}
	}
	xfree(tmp);

	return active_node_bitmap;
}

/*
 * Decide if a job can share nodes with other jobs based on the
 * following three input parameters:
 *
 * IN user_flag - may be 0 (do not share nodes), 1 (node sharing allowed),
 *                or any other number means "don't care"
 * IN part_max_share - current partition's node sharing policy
 * IN cons_res_flag - 1 if the consumable resources flag is enable, 0 otherwise
 *
 *
 * The followed table details the node SHARED state for the various scenarios
 *
 *					part=	part=	part=	part=
 *	cons_res	user_request	EXCLUS	NO	YES	FORCE
 *	--------	------------	------	-----	-----	-----
 *	no		default		whole	whole	whole	whole/O
 *	no		exclusive	whole	whole	whole	whole/O
 *	no		share=yes	whole	whole	whole/O	whole/O
 *	yes		default		whole	share	share	share/O
 *	yes		exclusive	whole	whole	whole	whole/O
 *	yes		share=yes	whole	share	share/O	share/O
 *
 * whole  = entire node is allocated to the job
 * share  = less than entire node may be allocated to the job
 * -/O    = resources can be over-committed (e.g. gang scheduled)
 *
 * part->max_share:
 *	&SHARED_FORCE 	= FORCE
 *	0		= EXCLUSIVE
 *	1		= NO
 *	> 1		= YES
 *
 * job_ptr->details->share_res:
 *	0		= default or share=no
 *	1		= share=yes
 *
 * job_ptr->details->whole_node:
 *				  0	= default
 *	WHOLE_NODE_REQUIRED	= 1	= exclusive
 *	WHOLE_NODE_USER		= 2	= user
 *	WHOLE_NODE_MCS		= 3	= mcs
 *
 * Return values:
 *	0 = requires idle nodes
 *	1 = can use non-idle nodes
 */
static int
_resolve_shared_status(struct job_record *job_ptr, uint16_t part_max_share,
		       int cons_res_flag)
{
#ifndef HAVE_BG
	if (job_ptr->reboot)
		return 0;
#endif

	/* no sharing if partition Shared=EXCLUSIVE */
	if (part_max_share == 0) {
		job_ptr->details->whole_node = 1;
		job_ptr->details->share_res = 0;
		return 0;
	}

	/* sharing if partition Shared=FORCE with count > 1 */
	if ((part_max_share & SHARED_FORCE) &&
	    ((part_max_share & (~SHARED_FORCE)) > 1)) {
		job_ptr->details->share_res = 1;
		return 1;
	}

	if (cons_res_flag) {
		if ((job_ptr->details->share_res  == 0) ||
		    (job_ptr->details->whole_node == WHOLE_NODE_REQUIRED)) {
			job_ptr->details->share_res = 0;
			return 0;
		}
		return 1;
	} else {
		job_ptr->details->whole_node = WHOLE_NODE_REQUIRED;
		if (part_max_share == 1) { /* partition configured Shared=NO */
			job_ptr->details->share_res = 0;
			return 0;
		}
		/* share if the user requested it */
		if (job_ptr->details->share_res == 1)
			return 1;
		job_ptr->details->share_res = 0;
		return 0;
	}
}

/*
 * Remove nodes from consideration for allocation based upon "ownership" by
 * other users
 * job_ptr IN - Job to be scheduled
 * usable_node_mask IN/OUT - Nodes available for use by this job's user
 */
extern void filter_by_node_owner(struct job_record *job_ptr,
				 bitstr_t *usable_node_mask)
{
	ListIterator job_iterator;
	struct job_record *job_ptr2;
	struct node_record *node_ptr;
	int i;

	if ((job_ptr->details->whole_node == WHOLE_NODE_USER) ||
	    (job_ptr->part_ptr->flags & PART_FLAG_EXCLUSIVE_USER)) {
		/* Need to remove all nodes allocated to any active job from
		 * any other user */
		job_iterator = list_iterator_create(job_list);
		while ((job_ptr2 = (struct job_record *)
				   list_next(job_iterator))) {
			if (IS_JOB_PENDING(job_ptr2) ||
			    IS_JOB_COMPLETED(job_ptr2) ||
			    (job_ptr->user_id == job_ptr2->user_id) ||
			    !job_ptr2->node_bitmap)
				continue;
			bit_and_not(usable_node_mask, job_ptr2->node_bitmap);
		}
		list_iterator_destroy(job_iterator);
		return;
	}

	/* Need to filter out any nodes exclusively allocated to other users */
	for (i = 0, node_ptr = node_record_table_ptr; i < node_record_count;
	     i++, node_ptr++) {
		if ((node_ptr->owner != NO_VAL) &&
		    (node_ptr->owner != job_ptr->user_id))
			bit_clear(usable_node_mask, i);
	}
}

/*
 * Remove nodes from consideration for allocation based upon "mcs" by
 * other users
 * job_ptr IN - Job to be scheduled
 * usable_node_mask IN/OUT - Nodes available for use by this job's mcs
 */
extern void filter_by_node_mcs(struct job_record *job_ptr, int mcs_select,
			       bitstr_t *usable_node_mask)
{
	struct node_record *node_ptr;
	int i;

	/* Need to filter out any nodes allocated with other mcs */
	if (job_ptr->mcs_label && (mcs_select == 1)) {
		for (i = 0, node_ptr = node_record_table_ptr;
		     i < node_record_count; i++, node_ptr++) {
			/* if there is a mcs_label -> OK if it's the same */
			if ((node_ptr->mcs_label != NULL) &&
			     xstrcmp(node_ptr->mcs_label,job_ptr->mcs_label)) {
				bit_clear(usable_node_mask, i);
			}
			/* if no mcs_label -> OK if no jobs running */
			if ((node_ptr->mcs_label == NULL) &&
			    (node_ptr->run_job_cnt != 0)) {
				bit_clear(usable_node_mask, i);
			}
		}
	} else {
		for (i = 0, node_ptr = node_record_table_ptr;
		     i < node_record_count;i++, node_ptr++) {
			 if (node_ptr->mcs_label != NULL) {
				bit_clear(usable_node_mask, i);
			}
		}
	}
}

/*
 * Remove nodes from the "avail_node_bitmap" which need to be rebooted in order
 * to be used if the job's "delay_boot" time has not yet been reached.
 */
static void _filter_by_node_feature(struct job_record *job_ptr,
				    struct node_set *node_set_ptr,
				    int node_set_size)
{
	int i;

	if ((job_ptr->details == NULL) ||
	    ((job_ptr->details->begin_time != 0) &&
 	     ((job_ptr->details->begin_time + job_ptr->delay_boot) <=
	      time(NULL))))
		return;

	for (i = 0; i < node_set_size; i++) {
		if (node_set_ptr[i].weight != INFINITE)
			continue;
		bit_and_not(avail_node_bitmap, node_set_ptr[i].my_bitmap);
	}
}

/*
 * If the job has required feature counts, then accumulate those
 * required resources using multiple calls to _pick_best_nodes()
 * and adding those selected nodes to the job's required node list.
 * Upon completion, return job's requirements to match the values
 * which were in effect upon calling this function.
 * Input and output are the same as _pick_best_nodes().
 */
static int
_get_req_features(struct node_set *node_set_ptr, int node_set_size,
		  bitstr_t **select_bitmap, struct job_record *job_ptr,
		  struct part_record *part_ptr,
		  uint32_t min_nodes, uint32_t max_nodes, uint32_t req_nodes,
		  bool test_only, List *preemptee_job_list, bool can_reboot)
{
	uint32_t saved_min_nodes, saved_job_min_nodes, saved_job_num_tasks;
	bitstr_t *saved_req_node_bitmap = NULL;
	bitstr_t *inactive_bitmap = NULL;
	uint32_t saved_min_cpus, saved_req_nodes;
	int rc, tmp_node_set_size;
	int mcs_select = 0;
	struct node_set *tmp_node_set_ptr, *prev_node_set_ptr;
	int error_code = SLURM_SUCCESS, i;
	bitstr_t *feature_bitmap, *accumulate_bitmap = NULL;
	bitstr_t *save_avail_node_bitmap = NULL, *resv_bitmap = NULL;
	bitstr_t *exc_core_bitmap = NULL;
	List preemptee_candidates = NULL;
	bool has_xand = false;
	bool resv_overlap = false;
	uint32_t powercap;
	int layout_power;

	/*
	 * Mark nodes reserved for other jobs as off limit for this job.
	 * If the job has a reservation, we've already limited the contents
	 * of select_bitmap to those nodes. Assume node reboot required
	 * since we have not selected the compute nodes yet.
	 */
	if (job_ptr->resv_name == NULL) {
		time_t start_res = time(NULL);
		rc = job_test_resv(job_ptr, &start_res, false, &resv_bitmap,
				   &exc_core_bitmap, &resv_overlap, true);
		if (rc == ESLURM_NODES_BUSY) {
			save_avail_node_bitmap = avail_node_bitmap;
			avail_node_bitmap = bit_alloc(node_record_count);
			FREE_NULL_BITMAP(resv_bitmap);
			/* Continue executing through _pick_best_nodes() below
			 * in order reject job if it can never run */
		} else if (rc != SLURM_SUCCESS) {
			FREE_NULL_BITMAP(resv_bitmap);
			FREE_NULL_BITMAP(exc_core_bitmap);
			return ESLURM_NODES_BUSY;	/* reserved */
		} else if (resv_bitmap &&
			   (!bit_equal(resv_bitmap, avail_node_bitmap))) {
			int cnt_in, cnt_out;
			cnt_in = bit_set_count(avail_node_bitmap);
			bit_and(resv_bitmap, avail_node_bitmap);
			save_avail_node_bitmap = avail_node_bitmap;
			avail_node_bitmap = resv_bitmap;
			cnt_out = bit_set_count(avail_node_bitmap);
			if (cnt_in != cnt_out) {
				debug2("Advanced reservation removed %d nodes "
				       "from consideration for job %u",
				       (cnt_in - cnt_out), job_ptr->job_id);
			}
			resv_bitmap = NULL;
		} else {
			FREE_NULL_BITMAP(resv_bitmap);
		}
	} else {
		time_t start_res = time(NULL);
		/* We do not care about return value.
		 * We are just interested in exc_core_bitmap creation */
		(void) job_test_resv(job_ptr, &start_res, false, &resv_bitmap,
				     &exc_core_bitmap, &resv_overlap, true);
		FREE_NULL_BITMAP(resv_bitmap);
	}

	if (!save_avail_node_bitmap)
		save_avail_node_bitmap = bit_copy(avail_node_bitmap);
	bit_and_not(avail_node_bitmap, booting_node_bitmap);
	filter_by_node_owner(job_ptr, avail_node_bitmap);
	if (can_reboot && !test_only)
		_filter_by_node_feature(job_ptr, node_set_ptr, node_set_size);

	/* get mcs_select */
	mcs_select = slurm_mcs_get_select(job_ptr);
	filter_by_node_mcs(job_ptr, mcs_select, avail_node_bitmap);

	/* save job and request state */
	saved_min_nodes = min_nodes;
	saved_req_nodes = req_nodes;
	saved_job_min_nodes = job_ptr->details->min_nodes;
	if (job_ptr->details->req_node_bitmap) {
		accumulate_bitmap = job_ptr->details->req_node_bitmap;
		saved_req_node_bitmap = bit_copy(accumulate_bitmap);
		job_ptr->details->req_node_bitmap = NULL;
	}
	saved_min_cpus = job_ptr->details->min_cpus;
	/*
	 * Don't mess with max_cpus here since it is only set to be a limit
	 * and not user configurable.
	 */
	job_ptr->details->min_cpus = 1;
	tmp_node_set_ptr = xmalloc(sizeof(struct node_set) * node_set_size * 2);

	/* Accumulate nodes with required feature counts. */
	preemptee_candidates = slurm_find_preemptable_jobs(job_ptr);
	if (job_ptr->details->feature_list) {
		ListIterator feat_iter;
		job_feature_t *feat_ptr;
		int last_paren_cnt = 0, last_paren_opt = FEATURE_OP_AND;
		bitstr_t *paren_bitmap = NULL, *work_bitmap;
		uint64_t smallest_min_mem = INFINITE64;
		uint64_t orig_req_mem = job_ptr->details->pn_min_memory;

		feat_iter = list_iterator_create(
				job_ptr->details->feature_list);
		while ((feat_ptr = (job_feature_t *) list_next(feat_iter))) {
			bool sort_again = false;
			if (last_paren_cnt < feat_ptr->paren) {
				/* Start of expression in parenthesis */
				if (paren_bitmap) {
					error("%s@%d: Job %u has bad feature expression: %s",
					      __func__, __LINE__,
					      job_ptr->job_id,
					      job_ptr->details->features);
					bit_free(paren_bitmap);
				}
				paren_bitmap =
					bit_copy(feat_ptr->node_bitmap_avail);
				last_paren_opt = feat_ptr->op_code;
				last_paren_cnt = feat_ptr->paren;
				continue;
			} else if (last_paren_cnt > 0) {
				if (last_paren_opt == FEATURE_OP_AND) {
					bit_and(paren_bitmap,
						feat_ptr->node_bitmap_avail);
				} else {
					bit_or(paren_bitmap,
					       feat_ptr->node_bitmap_avail);
				}
				last_paren_opt = feat_ptr->op_code;
				last_paren_cnt = feat_ptr->paren;
				if (last_paren_cnt)
					continue;
				work_bitmap = paren_bitmap;
			} else
				work_bitmap = feat_ptr->node_bitmap_avail;
			if (feat_ptr->count == 0) {
				FREE_NULL_BITMAP(paren_bitmap);
				continue;
			}
			tmp_node_set_size = 0;
			/*
			 * _pick_best_nodes() is destructive of the node_set
			 * data structure, so we need to make a copy and then
			 * purge it
			 */
			for (i = 0; i < node_set_size; i++) {
				if (!bit_super_set(node_set_ptr[i].my_bitmap,
						   work_bitmap))
					continue;
				tmp_node_set_ptr[tmp_node_set_size].
					cpus_per_node =
					node_set_ptr[i].cpus_per_node;
				tmp_node_set_ptr[tmp_node_set_size].
					real_memory =
					node_set_ptr[i].real_memory;
				tmp_node_set_ptr[tmp_node_set_size].nodes =
					node_set_ptr[i].nodes;
				tmp_node_set_ptr[tmp_node_set_size].weight =
					node_set_ptr[i].weight;
				tmp_node_set_ptr[tmp_node_set_size].features =
					xstrdup(node_set_ptr[i].features);
				tmp_node_set_ptr[tmp_node_set_size].
					feature_bits =
					bit_copy(node_set_ptr[i].feature_bits);
				tmp_node_set_ptr[tmp_node_set_size].my_bitmap =
					bit_copy(node_set_ptr[i].my_bitmap);
				prev_node_set_ptr = tmp_node_set_ptr +
						    tmp_node_set_size;
				tmp_node_set_size++;

				if (test_only || !can_reboot ||
				    (prev_node_set_ptr->weight == INFINITE))
					continue;
				inactive_bitmap =
					bit_copy(node_set_ptr[i].my_bitmap);
				bit_and_not(inactive_bitmap,
					    feat_ptr->node_bitmap_active);
				if (bit_ffs(inactive_bitmap) == -1) {
					FREE_NULL_BITMAP(inactive_bitmap);
					continue;
				}
				sort_again = true;
				if (bit_equal(prev_node_set_ptr->my_bitmap,
					      inactive_bitmap)) {
					prev_node_set_ptr->weight = INFINITE;
					FREE_NULL_BITMAP(inactive_bitmap);
					continue;
				}
				tmp_node_set_ptr[tmp_node_set_size].
					cpus_per_node =
					node_set_ptr[i].cpus_per_node;
				tmp_node_set_ptr[tmp_node_set_size].
					real_memory =
					node_set_ptr[i].real_memory;
				tmp_node_set_ptr[tmp_node_set_size].weight =
					INFINITE;
				tmp_node_set_ptr[tmp_node_set_size].features =
					xstrdup(node_set_ptr[i].features);
				tmp_node_set_ptr[tmp_node_set_size].
					feature_bits =
					bit_copy(node_set_ptr[i].feature_bits);
				tmp_node_set_ptr[tmp_node_set_size].my_bitmap =
					bit_copy(tmp_node_set_ptr
					[tmp_node_set_size-1].my_bitmap);
				bit_and(tmp_node_set_ptr[tmp_node_set_size].
					my_bitmap, inactive_bitmap);
				tmp_node_set_ptr[tmp_node_set_size].nodes =
					bit_set_count(tmp_node_set_ptr
					[tmp_node_set_size].my_bitmap);
				bit_and_not(tmp_node_set_ptr[tmp_node_set_size-1].
					my_bitmap, inactive_bitmap);
				tmp_node_set_ptr[tmp_node_set_size-1].nodes =
					bit_set_count(tmp_node_set_ptr
					[tmp_node_set_size-1].my_bitmap);
				tmp_node_set_size++;
				FREE_NULL_BITMAP(inactive_bitmap);
			}
			FREE_NULL_BITMAP(paren_bitmap);
			feature_bitmap = NULL;
			min_nodes = feat_ptr->count;
			req_nodes = feat_ptr->count;
			saved_job_num_tasks = job_ptr->details->num_tasks;
			job_ptr->details->min_nodes = feat_ptr->count;
			job_ptr->details->min_cpus = feat_ptr->count;
			if (job_ptr->details->ntasks_per_node &&
			    job_ptr->details->num_tasks) {
				job_ptr->details->num_tasks = min_nodes *
					job_ptr->details->ntasks_per_node;
			}
			FREE_NULL_LIST(*preemptee_job_list);
			job_ptr->details->pn_min_memory = orig_req_mem;
			if (sort_again) {
				qsort(tmp_node_set_ptr, tmp_node_set_size,
				      sizeof(struct node_set), _sort_node_set);
			}
			error_code = _pick_best_nodes(tmp_node_set_ptr,
					tmp_node_set_size, &feature_bitmap,
					job_ptr, part_ptr, min_nodes,
					max_nodes, req_nodes, test_only,
					preemptee_candidates,
					preemptee_job_list, false,
					exc_core_bitmap, resv_overlap);
			job_ptr->details->num_tasks = saved_job_num_tasks;
			if (job_ptr->details->pn_min_memory) {
				if (job_ptr->details->pn_min_memory <
				    smallest_min_mem)
					smallest_min_mem =
						job_ptr->details->pn_min_memory;
				else
					job_ptr->details->pn_min_memory =
						smallest_min_mem;
			}
#if 0
{
			char *tmp_str = bitmap2node_name(feature_bitmap);
			info("job %u needs %u nodes with feature %s, "
			     "using %s, error_code=%d",
			     job_ptr->job_id, feat_ptr->count,
			     feat_ptr->name, tmp_str, error_code);
			xfree(tmp_str);
}
#endif
			for (i = 0; i < tmp_node_set_size; i++) {
				xfree(tmp_node_set_ptr[i].features);
				FREE_NULL_BITMAP(tmp_node_set_ptr[i].
						 feature_bits);
				FREE_NULL_BITMAP(tmp_node_set_ptr[i].
						 my_bitmap);
			}
			if (error_code != SLURM_SUCCESS)
				break;
			if (feature_bitmap) {
				if (feat_ptr->op_code == FEATURE_OP_XAND)
					has_xand = true;
				if (has_xand) {
					/*
					 * Don't make it required since we
					 * check value on each call to
					 * _pick_best_nodes()
					 */
				} else if (job_ptr->details->req_node_bitmap) {
					bit_or(job_ptr->details->
					       req_node_bitmap,
					       feature_bitmap);
				} else {
					job_ptr->details->req_node_bitmap =
						bit_copy(feature_bitmap);
				}
				if (accumulate_bitmap) {
					bit_or(accumulate_bitmap,
					       feature_bitmap);
					FREE_NULL_BITMAP(feature_bitmap);
				} else
					accumulate_bitmap = feature_bitmap;
			}
		}
		list_iterator_destroy(feat_iter);
		if (paren_bitmap) {
			error("%s@%d: Job %u has bad feature expression: %s",
			      __func__, __LINE__, job_ptr->job_id,
			      job_ptr->details->features);
			bit_free(paren_bitmap);
		}
	}

	/* restore most of job state and accumulate remaining resources */
	if (saved_req_node_bitmap) {
		FREE_NULL_BITMAP(job_ptr->details->req_node_bitmap);
		job_ptr->details->req_node_bitmap =
				bit_copy(saved_req_node_bitmap);
	}
	if (accumulate_bitmap) {
		uint32_t node_cnt;
		if (job_ptr->details->req_node_bitmap) {
			bit_or(job_ptr->details->req_node_bitmap,
				accumulate_bitmap);
			FREE_NULL_BITMAP(accumulate_bitmap);
		} else
			job_ptr->details->req_node_bitmap = accumulate_bitmap;
		node_cnt = bit_set_count(job_ptr->details->req_node_bitmap);
		job_ptr->details->min_cpus = MAX(saved_min_cpus, node_cnt);
		min_nodes = MAX(saved_min_nodes, node_cnt);
		job_ptr->details->min_nodes = min_nodes;
		req_nodes = MAX(min_nodes, req_nodes);
		if (req_nodes > max_nodes)
			error_code = ESLURM_REQUESTED_NODE_CONFIG_UNAVAILABLE;
	} else {
		min_nodes = saved_min_nodes;
		req_nodes = saved_req_nodes;
		job_ptr->details->min_cpus = saved_min_cpus;
		job_ptr->details->min_nodes = saved_job_min_nodes;
	}

#if 0
{
	char *tmp_str = bitmap2node_name(job_ptr->details->req_node_bitmap);
	info("job %u requires %d:%d:%d req_nodes:%s err:%u",
	     job_ptr->job_id, min_nodes, req_nodes, max_nodes,
	     tmp_str, error_code);
	xfree(tmp_str);
}
#endif
	xfree(tmp_node_set_ptr);
	if (error_code == SLURM_SUCCESS) {
		FREE_NULL_LIST(*preemptee_job_list);
		error_code = _pick_best_nodes(node_set_ptr, node_set_size,
				select_bitmap, job_ptr, part_ptr, min_nodes,
				max_nodes, req_nodes, test_only,
				preemptee_candidates, preemptee_job_list,
				has_xand, exc_core_bitmap, resv_overlap);
	}
#if 0
{
	char *tmp_str = bitmap2node_name(*select_bitmap);
	info("job %u allocated nodes:%s err:%u",
		job_ptr->job_id, tmp_str, error_code);
	xfree(tmp_str);
}
#endif

	/*
	 * PowerCapping logic : now that we have the list of selected nodes
	 * we need to ensure that using this nodes respects the amount of
	 * available power as returned by the capping logic.
	 * If it is not the case, then ensure that the job stays pending
	 * by returning a relevant error code:
	 *  ESLURM_POWER_NOT_AVAIL : if the current capping is blocking
	 *  ESLURM_POWER_RESERVED  : if the current capping and the power
	 *                           reservations are blocking
	 */
	if (error_code != SLURM_SUCCESS) {
		debug5("powercapping: checking job %u : skipped, not eligible",
		       job_ptr->job_id);
	} else if ((powercap = powercap_get_cluster_current_cap()) == 0) {
		debug5("powercapping: checking job %u : skipped, capping "
		       "disabled", job_ptr->job_id);
	} else if ((layout_power = which_power_layout()) == 0) {
		debug5("powercapping disabled %d", which_power_layout());
	} else if (!power_layout_ready()){
		debug3("powercapping: checking job %u : skipped, problems with "
		       "layouts, capping disabled", job_ptr->job_id);
	} else {
		uint32_t min_watts, max_watts, job_cap, tmp_pcap_cpu_freq = 0;
		uint32_t cur_max_watts, tmp_max_watts = 0;
		uint32_t cpus_per_node, *tmp_max_watts_dvfs = NULL;
		bitstr_t *tmp_bitmap;
		int k = 1, *allowed_freqs = NULL;
		float ratio = 0;
		bool reboot;

		/*
		 * centralized synchronization of all key/values
		 */
		layouts_entity_pull_kv("power", "Cluster", "CurrentSumPower");

		/*
		 * get current powercapping logic state (min,cur,max)
		 */
		max_watts = powercap_get_cluster_max_watts();
		min_watts = powercap_get_cluster_min_watts();
		cur_max_watts = powercap_get_cluster_current_max_watts();
		/*
		 * in case of INFINITE cap, set it to max watts as it
		 * is done in the powercapping logic
		 */
		if (powercap == INFINITE)
			powercap = max_watts;

		/*
		 * build a temporary bitmap using idle_node_bitmap and
		 * remove the selected bitmap from this bitmap.
		 * Then compute the amount of power required for such a
		 * configuration to check that is is allowed by the current
		 * power cap
		 */
		tmp_bitmap = bit_copy(idle_node_bitmap);
		bit_and_not(tmp_bitmap, *select_bitmap);
		if (layout_power == 1)
			tmp_max_watts =
				 powercap_get_node_bitmap_maxwatts(tmp_bitmap);
		else if (layout_power == 2) {
			allowed_freqs =
				 powercap_get_job_nodes_numfreq(*select_bitmap,
					  job_ptr->details->cpu_freq_min,
					  job_ptr->details->cpu_freq_max);
			if (allowed_freqs[0] != 0) {
				tmp_max_watts_dvfs =
					xmalloc(sizeof(uint32_t) *
						(allowed_freqs[0]+1));
			}
			if (job_ptr->details->min_nodes == 0) {
				error("%s: Job %u min_nodes is zero",
				      __func__, job_ptr->job_id);
				job_ptr->details->min_nodes = 1;
			}
			cpus_per_node = job_ptr->details->min_cpus /
					job_ptr->details->min_nodes;
			tmp_max_watts =
				powercap_get_node_bitmap_maxwatts_dvfs(
					tmp_bitmap, *select_bitmap,
					tmp_max_watts_dvfs, allowed_freqs,
					cpus_per_node);
		}
		bit_free(tmp_bitmap);

		/*
		 * get job cap based on power reservation on the system,
		 * if no reservation matches the job caracteristics, the
		 * powercap or the max_wattswill be returned.
		 * select the return code based on the impact of
		 * reservations on the failure
		 */
		reboot = node_features_reboot_test(job_ptr, *select_bitmap);
		job_cap = powercap_get_job_cap(job_ptr, time(NULL), reboot);

		if ((layout_power == 1) ||
		    ((layout_power == 2) && (allowed_freqs[0] == 0))) {
			if (tmp_max_watts > job_cap) {
				FREE_NULL_BITMAP(*select_bitmap);
				if ((job_cap < powercap) &&
				    (tmp_max_watts <= powercap))
					error_code = ESLURM_POWER_RESERVED;
				else
					error_code = ESLURM_POWER_NOT_AVAIL;
			}
		} else if (layout_power == 2) {
			if (((tmp_max_watts > job_cap) ||
			    (job_cap < powercap) ||
			    (powercap < max_watts)) && (tmp_max_watts_dvfs)) {

			/*
			 * Calculation of the CPU Frequency to set for the job:
			 * The optimal CPU Frequency is the maximum allowed
			 * CPU Frequency that all idle nodes could run so that
			 * the total power consumption of the cluster is below
			 * the powercap value.since the number of Idle nodes
			 * may change in every schedule the optimal CPU
			 * Frequency may also change from one job to another.
			 */
				k = powercap_get_job_optimal_cpufreq(job_cap,
							  allowed_freqs);
				while ((tmp_max_watts_dvfs[k] > job_cap) &&
				       (k < allowed_freqs[0] + 1)) {
					k++;
				}
				if (k == allowed_freqs[0] + 1) {
					if ((job_cap < powercap) &&
					    (tmp_max_watts_dvfs[k] <= powercap)){
						error_code =
							ESLURM_POWER_RESERVED;
					} else {
						error_code =
							ESLURM_POWER_NOT_AVAIL;
					}
				} else {
					tmp_max_watts = tmp_max_watts_dvfs[k];
					tmp_pcap_cpu_freq =
						powercap_get_cpufreq(
							*select_bitmap,
							allowed_freqs[k]);
				}

				job_ptr->details->cpu_freq_min = tmp_pcap_cpu_freq;
				job_ptr->details->cpu_freq_max = tmp_pcap_cpu_freq;
				job_ptr->details->cpu_freq_gov = 0x10;

			/*
			 * Since we alter the DVFS of jobs we need to deal with
			 * their time_limit to calculate the extra time needed
			 * for them to complete the execution without getting
			 * killed there should be a parameter to declare the
			 * effect of cpu frequency on execution time for the
			 * moment we use time_limit and time_min
			 * This has to be done to allow backfilling
			 */
				ratio = (1 + (float)allowed_freqs[k] /
					     (float)allowed_freqs[-1]);
				if ((job_ptr->time_limit != INFINITE) &&
				    (job_ptr->time_limit != NO_VAL))
					job_ptr->time_limit = (ratio *
						  job_ptr->time_limit);
				if ((job_ptr->time_min != INFINITE) &&
				    (job_ptr->time_min != NO_VAL))
					job_ptr->time_min = (ratio *
						  job_ptr->time_min);
			}
		}
		xfree(allowed_freqs);
		xfree(tmp_max_watts_dvfs);

		debug2("powercapping: checking job %u : min=%u cur=%u "
		       "[new=%u] [resv_cap=%u] [cap=%u] max=%u : %s",
		       job_ptr->job_id, min_watts, cur_max_watts,
		       tmp_max_watts, job_cap, powercap, max_watts,
		       slurm_strerror(error_code));
	}

	FREE_NULL_LIST(preemptee_candidates);

	/* restore job's initial required node bitmap */
	FREE_NULL_BITMAP(job_ptr->details->req_node_bitmap);
	job_ptr->details->req_node_bitmap = saved_req_node_bitmap;
	job_ptr->details->min_cpus = saved_min_cpus;
	job_ptr->details->min_nodes = saved_job_min_nodes;

	/* Restore available node bitmap, ignoring reservations */
	if (save_avail_node_bitmap) {
		FREE_NULL_BITMAP(avail_node_bitmap);
		avail_node_bitmap = save_avail_node_bitmap;
	}
	FREE_NULL_BITMAP(exc_core_bitmap);

	return error_code;
}

/*
 * _pick_best_nodes - from a weight order list of all nodes satisfying a
 *	job's specifications, select the "best" for use
 * IN node_set_ptr - pointer to node specification information
 * IN node_set_size - number of entries in records pointed to by node_set_ptr
 * OUT select_bitmap - returns bitmap of selected nodes, must FREE_NULL_BITMAP
 * IN job_ptr - pointer to job being scheduled
 * IN part_ptr - pointer to the partition in which the job is being scheduled
 * IN min_nodes - minimum count of nodes required by the job
 * IN max_nodes - maximum count of nodes required by the job (0==no limit)
 * IN req_nodes - requested (or desired) count of nodes
 * IN test_only - do not actually allocate resources
 * IN/OUT preemptee_job_list - list of pointers to jobs to be preempted
 * IN exc_core_bitmap - cores which can not be used
 *	NULL on first entry
 * IN has_xand - set of the constraint list includes XAND operators *and*
 *		 we have already satisfied them all
 * in resv_overlap - designated reservation overlaps another reservation
 * RET SLURM_SUCCESS on success,
 *	ESLURM_NODES_BUSY if request can not be satisfied now,
 *	ESLURM_REQUESTED_NODE_CONFIG_UNAVAILABLE if request can never
 *	be satisfied,
 *	ESLURM_REQUESTED_PART_CONFIG_UNAVAILABLE if the job can not be
 *	initiated until the partition's configuration changes or
 *	ESLURM_NODE_NOT_AVAIL if required nodes are DOWN or DRAINED
 *	ESLURM_RESERVATION_BUSY if requested reservation overlaps another
 * NOTE: the caller must FREE_NULL_BITMAP memory pointed to by select_bitmap
 * Notes: The algorithm is
 *	1) If required node list is specified, determine implicitly required
 *	   processor and node count
 *	2) Determine how many disjoint required "features" are represented
 *	   (e.g. "FS1|FS2|FS3")
 *	3) For each feature: find matching node table entries, identify nodes
 *	   that are up and available (idle or shared) and add them to a bit
 *	   map
 *	4) Select_g_job_test() to select the "best" of those based upon
 *	   topology and/or workload
 *	5) If request can't be satisfied now, execute select_g_job_test()
 *	   against the list of nodes that exist in any state (perhaps DOWN
 *	   DRAINED or ALLOCATED) to determine if the request can
 *         ever be satisfied.
 */
static int
_pick_best_nodes(struct node_set *node_set_ptr, int node_set_size,
		 bitstr_t ** select_bitmap, struct job_record *job_ptr,
		 struct part_record *part_ptr,
		 uint32_t min_nodes, uint32_t max_nodes, uint32_t req_nodes,
		 bool test_only, List preemptee_candidates,
		 List *preemptee_job_list, bool has_xand,
		 bitstr_t *exc_core_bitmap, bool resv_overlap)
{
	struct node_record *node_ptr;
	int error_code = SLURM_SUCCESS, i, j, pick_code;
	int total_nodes = 0, avail_nodes = 0;
	bitstr_t *avail_bitmap = NULL, *total_bitmap = NULL;
	bitstr_t *backup_bitmap = NULL;
	bitstr_t *possible_bitmap = NULL;
	int max_feature, min_feature;
	bool runable_ever  = false;	/* Job can ever run */
	bool runable_avail = false;	/* Job can run with available nodes */
	bool tried_sched = false;	/* Tried to schedule with avail nodes */
	static uint32_t cr_enabled = NO_VAL;
	bool preempt_flag = false;
	bool nodes_busy = false;
	int shared = 0, select_mode;
	List preemptee_cand;

	/*
	 * Since you could potentially have multiple features and the
	 * job might not request memory we need to keep track of a minimum
	 * from the selected features.  This is to fulfill commit
	 * 700e7b1d4e9.
	 * If no memory is requested but we are running with
	 * CR_*_MEMORY and the request is for
	 * nodes of different memory sizes we need to reset the
	 * pn_min_memory as select_g_job_test can
	 * alter that making it so the order of contraints
	 * matter since the first pass through this will set the
	 * pn_min_memory based on that first constraint and if
	 * it isn't smaller than all the other requests they
	 * will fail.  We have to keep track of the
	 * memory for accounting, these next 2 variables do this for us.
	 */
	uint64_t smallest_min_mem = INFINITE64;
	uint64_t orig_req_mem = job_ptr->details->pn_min_memory;

	if (test_only)
		select_mode = SELECT_MODE_TEST_ONLY;
	else
		select_mode = SELECT_MODE_RUN_NOW;

	if ((job_ptr->details->min_nodes == 0) &&
	    (job_ptr->details->max_nodes == 0)) {
		/* Zero compute node job (burst buffer use only) */
		avail_bitmap = bit_alloc(node_record_count);
		pick_code = select_g_job_test(job_ptr,
					      avail_bitmap,
					      0, 0, 0,
					      select_mode,
					      preemptee_candidates,
					      preemptee_job_list,
					      exc_core_bitmap);

		if (pick_code == SLURM_SUCCESS) {
			*select_bitmap = avail_bitmap;
			return SLURM_SUCCESS;
		} else {
			bit_free(avail_bitmap);
			return ESLURM_REQUESTED_NODE_CONFIG_UNAVAILABLE;
		}
	} else if (node_set_size == 0) {
		info("%s: empty node set for selection", __func__);
		return ESLURM_REQUESTED_NODE_CONFIG_UNAVAILABLE;
	}

	/* Are Consumable Resources enabled?  Check once. */
	if (cr_enabled == NO_VAL) {
		cr_enabled = 0;	/* select/linear and bluegene are no-ops */
		error_code = select_g_get_info_from_plugin (SELECT_CR_PLUGIN,
							    NULL, &cr_enabled);
		if (error_code != SLURM_SUCCESS) {
			cr_enabled = NO_VAL;
			return error_code;
		}
	}

	shared = _resolve_shared_status(job_ptr, part_ptr->max_share,
					cr_enabled);
	if (cr_enabled)
		job_ptr->cr_enabled = cr_enabled; /* CR enabled for this job */

	/*
	 * If job preemption is enabled, then do NOT limit the set of available
	 * nodes by their current 'sharable' or 'idle' setting
	 */
	preempt_flag = slurm_preemption_enabled();

	if (job_ptr->details->req_node_bitmap) {  /* specific nodes required */
		/*
		 * We have already confirmed that all of these nodes have a
		 * usable configuration and are in the proper partition.
		 * Check that these nodes can be used by this job.
		 */
		if (min_nodes != 0) {
			total_nodes = bit_set_count(
				job_ptr->details->req_node_bitmap);
		}
		if (total_nodes > max_nodes) {	/* exceeds node limit */
			return ESLURM_REQUESTED_PART_CONFIG_UNAVAILABLE;
		}
		if ((job_ptr->details->core_spec != NO_VAL16) &&
		    ((job_ptr->details->core_spec & CORE_SPEC_THREAD) == 0)) {
			i = bit_ffs(job_ptr->details->req_node_bitmap);
			if (i >= 0) {
				node_ptr = node_record_table_ptr + i;
				if (slurmctld_conf.fast_schedule) {
					j = node_ptr->config_ptr->sockets *
					    node_ptr->config_ptr->cores;
				} else {
					j = node_ptr->sockets * node_ptr->cores;
				}
			}
			if ((i >= 0) && (job_ptr->details->core_spec >= j)) {
				if (part_ptr->name) {
					info("%s: job %u never runnable in partition %s",
					     __func__, job_ptr->job_id,
					     part_ptr->name);
				} else {
					info("%s: job %u never runnable",
					     __func__, job_ptr->job_id);
				}
				return ESLURM_REQUESTED_NODE_CONFIG_UNAVAILABLE;
			}
		}

		/*
		 * Check the availability of these nodes.
		 * Should we check memory availability on these nodes?
		 */
		if (!bit_super_set(job_ptr->details->req_node_bitmap,
				   avail_node_bitmap)) {
			return ESLURM_NODE_NOT_AVAIL;
		}

		/*
		 * Still must go through select_g_job_test() to determine the
		 * validity of request and/or perform set-up before job launch
		 */
		total_nodes = 0;	/* reinitialize */
	}

	/* identify the min and max feature values for possible exclusive OR */
	max_feature = -1;
	min_feature = MAX_FEATURES;
	for (i = 0; i < node_set_size; i++) {
		j = bit_ffs(node_set_ptr[i].feature_bits);
		if ((j >= 0) && (j < min_feature))
			min_feature = j;
		j = bit_fls(node_set_ptr[i].feature_bits);
		if ((j >= 0) && (j > max_feature))
			max_feature = j;
	}

	debug3("%s: job %u idle_nodes %u share_nodes %u", __func__,
		job_ptr->job_id, bit_set_count(idle_node_bitmap),
		bit_set_count(share_node_bitmap));
	/*
	 * Accumulate resources for this job based upon its required
	 * features (possibly with node counts).
	 */
	for (j = min_feature; j <= max_feature; j++) {
		if (job_ptr->details->req_node_bitmap) {
			bool missing_required_nodes = false;
			for (i = 0; i < node_set_size; i++) {
				if (!bit_test(node_set_ptr[i].feature_bits, j))
					continue;
				if (avail_bitmap) {
					bit_or(avail_bitmap,
					       node_set_ptr[i].my_bitmap);
				} else {
					avail_bitmap = bit_copy(node_set_ptr[i].
								my_bitmap);
				}
			}
			if (!bit_super_set(job_ptr->details->req_node_bitmap,
					   avail_bitmap))
				missing_required_nodes = true;

			if (missing_required_nodes)
				continue;
			FREE_NULL_BITMAP(avail_bitmap);
			avail_bitmap = bit_copy(job_ptr->details->
						req_node_bitmap);
		}
		for (i = 0; i < node_set_size; i++) {
			int count1 = 0, count2 = 0;
			if (!has_xand &&
			    !bit_test(node_set_ptr[i].feature_bits, j))
				continue;

			if (total_bitmap) {
				bit_or(total_bitmap,
				       node_set_ptr[i].my_bitmap);
			} else {
				total_bitmap = bit_copy(
						node_set_ptr[i].my_bitmap);
			}

			if (node_set_ptr[i].weight == INFINITE) {
				/* Node reboot required */
				count1 = bit_set_count(node_set_ptr[i].
						       my_bitmap);
				bit_and(node_set_ptr[i].my_bitmap,
					idle_node_bitmap);
				count2 = bit_set_count(node_set_ptr[i].
						       my_bitmap);
				if (count1 != count2)
					nodes_busy = true;
			}

			bit_and(node_set_ptr[i].my_bitmap, avail_node_bitmap);
			if (!nodes_busy) {
				count1 = bit_set_count(node_set_ptr[i].
						       my_bitmap);
			}
			if (!preempt_flag) {
				if (shared) {
					bit_and(node_set_ptr[i].my_bitmap,
						share_node_bitmap);
#ifndef HAVE_BG
					bit_and_not(node_set_ptr[i].my_bitmap,
						    cg_node_bitmap);
#endif
				} else {
					bit_and(node_set_ptr[i].my_bitmap,
						idle_node_bitmap);
					/* IDLE nodes are not COMPLETING */
				}
			} else {
#ifndef HAVE_BG
				bit_and_not(node_set_ptr[i].my_bitmap,
					    cg_node_bitmap);
#endif
			}
			if (!nodes_busy) {
				count2 = bit_set_count(node_set_ptr[i].
						       my_bitmap);
				if (count1 != count2)
					nodes_busy = true;
			}
			if (avail_bitmap) {
				bit_or(avail_bitmap,
				       node_set_ptr[i].my_bitmap);
			} else {
				avail_bitmap = bit_copy(node_set_ptr[i].
							my_bitmap);
			}

			tried_sched = false;	/* need to test these nodes */

			if ((shared || preempt_flag ||
			    (switch_record_cnt > 1))     &&
			    ((i+1) < node_set_size)	 &&
			    (min_feature == max_feature) &&
			    (node_set_ptr[i].weight ==
			     node_set_ptr[i+1].weight)) {
				/* Keep accumulating so we can pick the
				 * most lightly loaded nodes */
				continue;
			}

			avail_nodes = bit_set_count(avail_bitmap);
			if ((avail_nodes  < min_nodes)	||
			    ((avail_nodes >= min_nodes)	&&
			     (avail_nodes < req_nodes)	&&
			     ((i+1) < node_set_size)))
				continue;	/* Keep accumulating nodes */

			/* NOTE: select_g_job_test() is destructive of
			 * avail_bitmap, so save a backup copy */
			backup_bitmap = bit_copy(avail_bitmap);
			FREE_NULL_LIST(*preemptee_job_list);
			if (job_ptr->details->req_node_bitmap == NULL)
				bit_and(avail_bitmap, avail_node_bitmap);
			/* Only preempt jobs when all possible nodes are being
			 * considered for use, otherwise we would preempt jobs
			 * to use the lowest weight nodes. */
			if ((i+1) < node_set_size)
				preemptee_cand = NULL;
			else
				preemptee_cand = preemptee_candidates;

			job_ptr->details->pn_min_memory = orig_req_mem;
			pick_code = select_g_job_test(job_ptr,
						      avail_bitmap,
						      min_nodes,
						      max_nodes,
						      req_nodes,
						      select_mode,
						      preemptee_cand,
						      preemptee_job_list,
						      exc_core_bitmap);
			if (job_ptr->details->pn_min_memory) {
				if (job_ptr->details->pn_min_memory <
				    smallest_min_mem)
					smallest_min_mem =
						job_ptr->details->pn_min_memory;
				else
					job_ptr->details->pn_min_memory =
						smallest_min_mem;
			}

#if 0
{
			char *tmp_str1 = bitmap2node_name(backup_bitmap);
			char *tmp_str2 = bitmap2node_name(avail_bitmap);
			info("pick job:%u err:%d nodes:%u:%u:%u mode:%u "
			     "select %s of %s",
			     job_ptr->job_id, pick_code,
			     min_nodes, req_nodes, max_nodes, select_mode,
			     tmp_str2, tmp_str1);
			xfree(tmp_str1);
			xfree(tmp_str2);
}
#endif
			if (pick_code == SLURM_SUCCESS) {
				FREE_NULL_BITMAP(backup_bitmap);
				if (bit_set_count(avail_bitmap) > max_nodes) {
					/* end of tests for this feature */
					avail_nodes = 0;
					break;
				}
				FREE_NULL_BITMAP(total_bitmap);
				FREE_NULL_BITMAP(possible_bitmap);
				*select_bitmap = avail_bitmap;
				return SLURM_SUCCESS;
			} else {
				tried_sched = true;	/* test failed */
				FREE_NULL_BITMAP(avail_bitmap);
				avail_bitmap = backup_bitmap;
			}
		} /* for (i = 0; i < node_set_size; i++) */

		/* try to get req_nodes now for this feature */
		if (avail_bitmap && (!tried_sched)	&&
		    (avail_nodes >= min_nodes)		&&
		    ((job_ptr->details->req_node_bitmap == NULL) ||
		     bit_super_set(job_ptr->details->req_node_bitmap,
				   avail_bitmap))) {
			FREE_NULL_LIST(*preemptee_job_list);
			job_ptr->details->pn_min_memory = orig_req_mem;
			pick_code = select_g_job_test(job_ptr, avail_bitmap,
						      min_nodes, max_nodes,
						      req_nodes,
						      select_mode,
						      preemptee_candidates,
						      preemptee_job_list,
						      exc_core_bitmap);

			if (job_ptr->details->pn_min_memory) {
				if (job_ptr->details->pn_min_memory <
				    smallest_min_mem)
					smallest_min_mem =
						job_ptr->details->pn_min_memory;
				else
					job_ptr->details->pn_min_memory =
						smallest_min_mem;
			}

			if ((pick_code == SLURM_SUCCESS) &&
			     (bit_set_count(avail_bitmap) <= max_nodes)) {
				FREE_NULL_BITMAP(total_bitmap);
				FREE_NULL_BITMAP(possible_bitmap);
				*select_bitmap = avail_bitmap;
				return SLURM_SUCCESS;
			}
		}

		/* determine if job could possibly run (if all configured
		 * nodes available) */
		if (total_bitmap)
			total_nodes = bit_set_count(total_bitmap);
		if (total_bitmap			&&
		    (!runable_ever || !runable_avail)	&&
		    (total_nodes >= min_nodes)		&&
		    ((job_ptr->details->req_node_bitmap == NULL) ||
		     (bit_super_set(job_ptr->details->req_node_bitmap,
					total_bitmap)))) {
			avail_nodes = bit_set_count(avail_bitmap);
			if (!runable_avail && (avail_nodes >= min_nodes)) {
				FREE_NULL_BITMAP(avail_bitmap);
				avail_bitmap = bit_copy(total_bitmap);
				bit_and(avail_bitmap, avail_node_bitmap);
				job_ptr->details->pn_min_memory = orig_req_mem;
				pick_code = select_g_job_test(job_ptr,
						avail_bitmap,
						min_nodes,
						max_nodes,
						req_nodes,
						SELECT_MODE_TEST_ONLY,
						preemptee_candidates, NULL,
						exc_core_bitmap);

				if (job_ptr->details->pn_min_memory) {
					if (job_ptr->details->pn_min_memory <
					    smallest_min_mem)
						smallest_min_mem =
							job_ptr->details->
							pn_min_memory;
					else
						job_ptr->details->
							pn_min_memory =
							smallest_min_mem;
				}

				if (pick_code == SLURM_SUCCESS) {
					runable_ever  = true;
					if (bit_set_count(avail_bitmap) <=
					     max_nodes)
						runable_avail = true;
					FREE_NULL_BITMAP(possible_bitmap);
					possible_bitmap = avail_bitmap;
					avail_bitmap = NULL;
				}
			}
			if (!runable_ever) {
				job_ptr->details->pn_min_memory = orig_req_mem;
				pick_code = select_g_job_test(job_ptr,
						total_bitmap,
						min_nodes,
						max_nodes,
						req_nodes,
						SELECT_MODE_TEST_ONLY,
						preemptee_candidates, NULL,
						exc_core_bitmap);

				if (job_ptr->details->pn_min_memory) {
					if (job_ptr->details->pn_min_memory <
					    smallest_min_mem)
						smallest_min_mem =
							job_ptr->details->
							pn_min_memory;
					else
						job_ptr->details->
							pn_min_memory =
							smallest_min_mem;
				}

				if (pick_code == SLURM_SUCCESS) {
					FREE_NULL_BITMAP(possible_bitmap);
					possible_bitmap = total_bitmap;
					total_bitmap = NULL;
					runable_ever = true;
				}
			}
		}
		FREE_NULL_BITMAP(avail_bitmap);
		FREE_NULL_BITMAP(total_bitmap);
		if (error_code != SLURM_SUCCESS)
			break;
	}
	FREE_NULL_BITMAP(avail_bitmap);

	/* The job is not able to start right now, return a
	 * value indicating when the job can start */
	if (!runable_ever && resv_overlap) {
		error_code = ESLURM_RESERVATION_BUSY;
		return error_code;
	}
	if (!runable_ever) {
		if (part_ptr->name) {
			info("%s: job %u never runnable in partition %s",
			     __func__, job_ptr->job_id, part_ptr->name);
		} else {
			info("%s: job %u never runnable",
			     __func__, job_ptr->job_id);
		}
		error_code = ESLURM_REQUESTED_NODE_CONFIG_UNAVAILABLE;
	} else if (!runable_avail && !nodes_busy) {
		error_code = ESLURM_NODE_NOT_AVAIL;
	} else if (!preempt_flag && job_ptr->details->req_node_bitmap) {
		/* specific nodes required */
		if (shared) {
			if (!bit_super_set(job_ptr->details->req_node_bitmap,
					   share_node_bitmap)) {
				error_code = ESLURM_NODES_BUSY;
			}
#ifndef HAVE_BG
			if (bit_overlap(job_ptr->details->req_node_bitmap,
					cg_node_bitmap)) {
				error_code = ESLURM_NODES_BUSY;
			}
#endif
		} else if (!bit_super_set(job_ptr->details->req_node_bitmap,
					  idle_node_bitmap)) {
			error_code = ESLURM_NODES_BUSY;
			/* Note: IDLE nodes are not COMPLETING */
		}
#ifndef HAVE_BG
	} else if (job_ptr->details->req_node_bitmap &&
		   bit_overlap(job_ptr->details->req_node_bitmap,
			       cg_node_bitmap)) {
		error_code = ESLURM_NODES_BUSY;
#endif
	}

	if (error_code == SLURM_SUCCESS) {
		error_code = ESLURM_NODES_BUSY;
		*select_bitmap = possible_bitmap;
	} else {
		FREE_NULL_BITMAP(possible_bitmap);
	}
	return error_code;
}

static void _preempt_jobs(List preemptee_job_list, bool kill_pending,
			  int *error_code, uint32_t preemptor)
{
	ListIterator iter;
	struct job_record *job_ptr;
	uint16_t mode;
	int job_cnt = 0, rc;
	checkpoint_msg_t ckpt_msg;

	iter = list_iterator_create(preemptee_job_list);
	while ((job_ptr = (struct job_record *) list_next(iter))) {
		rc = SLURM_SUCCESS;
		mode = slurm_job_preempt_mode(job_ptr);
		if (mode == PREEMPT_MODE_CANCEL) {
			job_cnt++;
			if (!kill_pending)
				continue;
			if (slurm_job_check_grace(job_ptr, preemptor)
			    == SLURM_SUCCESS)
				continue;
			rc = job_signal(job_ptr->job_id, SIGKILL, 0, 0, true);
			if (rc == SLURM_SUCCESS) {
				info("preempted job %u has been killed to "
				     "reclaim resources for job %u",
				     job_ptr->job_id, preemptor);
			}
		} else if (mode == PREEMPT_MODE_CHECKPOINT) {
			job_cnt++;
			if (!kill_pending)
				continue;
			memset(&ckpt_msg, 0, sizeof(checkpoint_msg_t));
			ckpt_msg.op	   = CHECK_REQUEUE;
			ckpt_msg.job_id    = job_ptr->job_id;
			rc = job_checkpoint(&ckpt_msg, 0, -1,
					    NO_VAL16);
			if (rc == ESLURM_NOT_SUPPORTED) {
				memset(&ckpt_msg, 0, sizeof(checkpoint_msg_t));
				ckpt_msg.op	   = CHECK_VACATE;
				ckpt_msg.job_id    = job_ptr->job_id;
				rc = job_checkpoint(&ckpt_msg, 0, -1,
						    NO_VAL16);
			}
			if (rc == SLURM_SUCCESS) {
				info("preempted job %u has been checkpointed to"
				     " reclaim resources for job %u",
				     job_ptr->job_id, preemptor);
			}
		} else if (mode == PREEMPT_MODE_REQUEUE) {
			job_cnt++;
			if (!kill_pending)
				continue;
			rc = job_requeue(0, job_ptr->job_id, NULL, true, 0);
			if (rc == SLURM_SUCCESS) {
				info("preempted job %u has been requeued to "
				     "reclaim resources for job %u",
				     job_ptr->job_id, preemptor);
			}
		} else if ((mode == PREEMPT_MODE_SUSPEND) &&
			   (slurmctld_conf.preempt_mode & PREEMPT_MODE_GANG)) {
			debug("preempted job %u suspended by gang scheduler "
			      "to reclaim resources for job %u",
			      job_ptr->job_id, preemptor);
		} else if (mode == PREEMPT_MODE_OFF) {
			error("%s: Invalid preempt_mode %u for job %u",
			      __func__, mode, job_ptr->job_id);
			continue;
		}

		if (rc != SLURM_SUCCESS) {
			if ((mode != PREEMPT_MODE_CANCEL)
			    && (slurm_job_check_grace(job_ptr, preemptor)
				== SLURM_SUCCESS))
				continue;

			rc = job_signal(job_ptr->job_id, SIGKILL, 0, 0, true);
			if (rc == SLURM_SUCCESS) {
				info("%s: preempted job %u had to be killed",
				     __func__, job_ptr->job_id);
			} else {
				info("%s: preempted job %u kill failure %s",
				     __func__, job_ptr->job_id,
				     slurm_strerror(rc));
			}
		}
	}
	list_iterator_destroy(iter);

	if (job_cnt > 0)
		*error_code = ESLURM_NODES_BUSY;
}

/* Return true if this job record is
 * 1) not a job array OR
 * 2) the first task of a job array to begin execution */
static bool _first_array_task(struct job_record *job_ptr)
{
	struct job_record *meta_job_ptr;

	if (job_ptr->array_task_id == NO_VAL)
		return true;

	meta_job_ptr = find_job_record(job_ptr->array_job_id);
	if (!meta_job_ptr || !meta_job_ptr->array_recs) {
		error("%s: Could not find meta job record for job %u",
		      __func__, job_ptr->array_job_id);
		return true;
	}
	if ((meta_job_ptr->array_recs->tot_run_tasks == 1) &&	/* This task */
	    (meta_job_ptr->array_recs->tot_comp_tasks == 0))
		return true;

	return false;
}

/*
 * This job has zero node count. It is only designed to create or destroy
 * persistent burst buffer resources. Terminate it now.
 */
static void _end_null_job(struct job_record *job_ptr)
{
	time_t now = time(NULL);

	job_ptr->exit_code = 0;
	gres_plugin_job_clear(job_ptr->gres_list);
	job_ptr->job_state = JOB_RUNNING;
	FREE_NULL_BITMAP(job_ptr->node_bitmap);
	xfree(job_ptr->nodes);
	xfree(job_ptr->sched_nodes);
	job_ptr->start_time = now;
	job_ptr->state_reason = WAIT_NO_REASON;
	xfree(job_ptr->state_desc);
	job_ptr->time_last_active = now;
	if (!job_ptr->step_list)
		job_ptr->step_list = list_create(NULL);

	job_array_post_sched(job_ptr);
	(void) bb_g_job_begin(job_ptr);
	job_array_start(job_ptr);
	rebuild_job_part_list(job_ptr);
	if ((job_ptr->mail_type & MAIL_JOB_BEGIN) &&
	    ((job_ptr->mail_type & MAIL_ARRAY_TASKS) ||
	     _first_array_task(job_ptr)))
		mail_job_info(job_ptr, MAIL_JOB_BEGIN);
	slurmctld_diag_stats.jobs_started++;
	/* Call job_set_alloc_tres() before acct_policy_job_begin() */
	job_set_alloc_tres(job_ptr, false);
	acct_policy_job_begin(job_ptr);
	/*
	 * If run with slurmdbd, this is handled out of band in the job if
	 * happening right away.  If the job has already become eligible and
	 * registered in the db then the start message.
	 */
	jobacct_storage_job_start_direct(acct_db_conn, job_ptr);
	prolog_slurmctld(job_ptr);

	job_ptr->end_time = now;
	job_ptr->job_state = JOB_COMPLETE;
	job_completion_logger(job_ptr, false);
	acct_policy_job_fini(job_ptr);
	if (select_g_job_fini(job_ptr) != SLURM_SUCCESS)
		error("select_g_job_fini(%u): %m", job_ptr->job_id);
	epilog_slurmctld(job_ptr);
}

/*
 * select_nodes - select and allocate nodes to a specific job
 * IN job_ptr - pointer to the job record
 * IN test_only - if set do not allocate nodes, just confirm they
 *	could be allocated now
 * IN select_node_bitmap - bitmap of nodes to be used for the
 *	job's resource allocation (not returned if NULL), caller
 *	must free
 * OUT err_msg - if not NULL set to error message for job, caller must xfree
 * RET 0 on success, ESLURM code from slurm_errno.h otherwise
 * globals: list_part - global list of partition info
 *	default_part_loc - pointer to default partition
 *	config_list - global list of node configuration info
 * Notes: The algorithm is
 *	1) Build a table (node_set_ptr) of nodes with the requisite
 *	   configuration. Each table entry includes their weight,
 *	   node_list, features, etc.
 *	2) Call _pick_best_nodes() to select those nodes best satisfying
 *	   the request, (e.g. best-fit or other criterion)
 *	3) Call allocate_nodes() to perform the actual allocation
 */
extern int select_nodes(struct job_record *job_ptr, bool test_only,
			bitstr_t **select_node_bitmap, char **err_msg)
{
	int bb, error_code = SLURM_SUCCESS, i, node_set_size = 0;
	bitstr_t *select_bitmap = NULL;
	struct node_set *node_set_ptr = NULL;
	struct part_record *part_ptr = NULL;
	uint32_t min_nodes, max_nodes, req_nodes;
	time_t now = time(NULL);
	bool configuring = false;
	List preemptee_job_list = NULL;
	uint32_t selected_node_cnt = NO_VAL;
	uint64_t tres_req_cnt[slurmctld_tres_cnt];
	bool can_reboot;
	uint32_t qos_flags = 0;
	/* QOS Read lock */
	assoc_mgr_lock_t qos_read_lock =
		{ READ_LOCK, NO_LOCK, READ_LOCK, NO_LOCK,
		  NO_LOCK, NO_LOCK, NO_LOCK };
	assoc_mgr_lock_t job_read_locks = { READ_LOCK, NO_LOCK, READ_LOCK,
		NO_LOCK, READ_LOCK, NO_LOCK, NO_LOCK };

	xassert(job_ptr);
	xassert(job_ptr->magic == JOB_MAGIC);

	if (!acct_policy_job_runnable_pre_select(job_ptr, false))
		return ESLURM_ACCOUNTING_POLICY;

	part_ptr = job_ptr->part_ptr;

	/* identify partition */
	if (part_ptr == NULL) {
		part_ptr = find_part_record(job_ptr->partition);
		xassert(part_ptr);
		job_ptr->part_ptr = part_ptr;
		error("partition pointer reset for job %u, part %s",
		      job_ptr->job_id, job_ptr->partition);
	}

	/* Quick check to see if this QOS is allowed on this partition. */
	assoc_mgr_lock(&qos_read_lock);
	if (job_ptr->qos_ptr)
		qos_flags = job_ptr->qos_ptr->flags;
	if ((error_code = part_policy_valid_qos(job_ptr->part_ptr,
				job_ptr->qos_ptr, job_ptr)) != SLURM_SUCCESS) {
		assoc_mgr_unlock(&qos_read_lock);
		return ESLURM_REQUESTED_PART_CONFIG_UNAVAILABLE;
	}

	/* Quick check to see if this account is allowed on this partition. */
	if ((error_code = part_policy_valid_acct(
		     job_ptr->part_ptr,
		     job_ptr->assoc_ptr ? job_ptr->assoc_ptr->acct : NULL,
		     job_ptr))
	    != SLURM_SUCCESS) {
		assoc_mgr_unlock(&qos_read_lock);
		return ESLURM_REQUESTED_PART_CONFIG_UNAVAILABLE;
	}
	assoc_mgr_unlock(&qos_read_lock);

	if (job_ptr->priority == 0) {	/* user/admin hold */
		if (job_ptr->state_reason != FAIL_BAD_CONSTRAINTS
		    && (job_ptr->state_reason != FAIL_BURST_BUFFER_OP)
		    && (job_ptr->state_reason != WAIT_HELD)
		    && (job_ptr->state_reason != WAIT_HELD_USER)
		    && (job_ptr->state_reason != WAIT_MAX_REQUEUE)) {
			job_ptr->state_reason = WAIT_HELD;
		}
		return ESLURM_JOB_HELD;
	}

	bb = bb_g_job_test_stage_in(job_ptr, test_only);
	if (bb != 1) {
		if ((bb == -1) &&
		    (job_ptr->state_reason == FAIL_BURST_BUFFER_OP))
			return ESLURM_BURST_BUFFER_WAIT; /* Fatal BB event */
		xfree(job_ptr->state_desc);
		last_job_update = now;
		if (bb == 0)
			job_ptr->state_reason = WAIT_BURST_BUFFER_STAGING;
		else
			job_ptr->state_reason = WAIT_BURST_BUFFER_RESOURCE;
		return ESLURM_BURST_BUFFER_WAIT;
	}

	if ((job_ptr->details->min_nodes == 0) &&
	    (job_ptr->details->max_nodes == 0)) {
		if (!job_ptr->burst_buffer)
			return ESLURM_INVALID_NODE_COUNT;
		if (!test_only)
			_end_null_job(job_ptr);
		return SLURM_SUCCESS;
	}

	/* build sets of usable nodes based upon their configuration */
	can_reboot = node_features_g_user_update(job_ptr->user_id);
	error_code = _build_node_list(job_ptr, &node_set_ptr, &node_set_size,
				      err_msg, test_only, can_reboot);
	if (error_code)
		return error_code;
	if (node_set_ptr == NULL)	/* Should never be true */
		return ESLURM_REQUESTED_NODE_CONFIG_UNAVAILABLE;

	qsort(node_set_ptr, node_set_size, sizeof(struct node_set),
	      _sort_node_set);
	_log_node_set(job_ptr->job_id, node_set_ptr, node_set_size);

	/* ensure that selected nodes are in these node sets */
	if (job_ptr->details->req_node_bitmap) {
		error_code = _nodes_in_sets(job_ptr->details->req_node_bitmap,
					    node_set_ptr, node_set_size);
		if (error_code) {
			info("No nodes satisfy requirements for JobId=%u "
			     "in partition %s",
			     job_ptr->job_id, job_ptr->part_ptr->name);
			goto cleanup;
		}
	}

	/* enforce both user's and partition's node limits if the qos
	 * isn't set to override them */
	/* info("req: %u-%u, %u", job_ptr->details->min_nodes, */
	/*    job_ptr->details->max_nodes, part_ptr->max_nodes); */
	error_code = get_node_cnts(job_ptr, qos_flags, part_ptr,
				   &min_nodes, &req_nodes, &max_nodes);

	if ((error_code == ESLURM_ACCOUNTING_POLICY) ||
	    (error_code == ESLURM_REQUESTED_NODE_CONFIG_UNAVAILABLE))
		goto cleanup;
	else if (error_code != ESLURM_REQUESTED_PART_CONFIG_UNAVAILABLE) {
		/* Select resources for the job here */
		job_array_pre_sched(job_ptr);
		error_code = _get_req_features(node_set_ptr, node_set_size,
					       &select_bitmap, job_ptr,
					       part_ptr, min_nodes, max_nodes,
					       req_nodes, test_only,
					       &preemptee_job_list, can_reboot);
	}

	/* Set this guess here to give the user tools an idea
	 * of how many nodes Slurm is planning on giving the job.
	 * This needs to be done on success or not.  It means the job
	 * could run on nodes.  We only set the wag once to avoid
	 * having to go through the bit logic multiple times.
	 */
	if (select_bitmap
	    && ((error_code == SLURM_SUCCESS) || !job_ptr->node_cnt_wag)) {
#ifdef HAVE_BG
		xassert(job_ptr->select_jobinfo);
		select_g_select_jobinfo_get(job_ptr->select_jobinfo,
					    SELECT_JOBDATA_NODE_CNT,
					    &selected_node_cnt);
		if (selected_node_cnt == NO_VAL) {
			/* This should never happen */
			selected_node_cnt = bit_set_count(select_bitmap);
			error("node_cnt not available at %s:%d\n",
			      __FILE__, __LINE__);
		}
#else
		selected_node_cnt = bit_set_count(select_bitmap);
#endif
		job_ptr->node_cnt_wag = selected_node_cnt;
	} else
		selected_node_cnt = req_nodes;

	memcpy(tres_req_cnt, job_ptr->tres_req_cnt, sizeof(tres_req_cnt));
	tres_req_cnt[TRES_ARRAY_CPU] =
		(uint64_t)(job_ptr->total_cpus ?
			   job_ptr->total_cpus : job_ptr->details->min_cpus);
	tres_req_cnt[TRES_ARRAY_MEM] = job_get_tres_mem(
		job_ptr->details->pn_min_memory,
		tres_req_cnt[TRES_ARRAY_CPU],
		selected_node_cnt);
	tres_req_cnt[TRES_ARRAY_NODE] = (uint64_t)selected_node_cnt;

	assoc_mgr_lock(&job_read_locks);
	gres_set_job_tres_cnt(job_ptr->gres_list,
			      selected_node_cnt,
			      tres_req_cnt,
			      true);

	tres_req_cnt[TRES_ARRAY_BILLING] =
		assoc_mgr_tres_weighted(tres_req_cnt,
					job_ptr->part_ptr->billing_weights,
					slurmctld_conf.priority_flags, true);

	if (!test_only && (selected_node_cnt != NO_VAL) &&
	    !acct_policy_job_runnable_post_select(job_ptr, tres_req_cnt, true)) {
		assoc_mgr_unlock(&job_read_locks);
		/* If there was an reason we couldn't schedule before hand we
		 * want to check if an accounting limit was also breached.  If
		 * it was we want to override the other reason so if we are
		 * backfilling we don't reserve resources if we don't have to.
		 */
		if (error_code != SLURM_SUCCESS)
			debug2("Replacing scheduling error code for job %u from '%s' to 'Accounting policy'",
			       job_ptr->job_id,
			       slurm_strerror(error_code));
		error_code = ESLURM_ACCOUNTING_POLICY;
		goto cleanup;
	}
	assoc_mgr_unlock(&job_read_locks);

	/* set up the cpu_cnt here so we can decrement it as nodes
	 * free up. total_cpus is set within _get_req_features */
	job_ptr->cpu_cnt = job_ptr->total_cpus;

	if (!test_only && preemptee_job_list
	    && (error_code == SLURM_SUCCESS)) {
		struct job_details *detail_ptr = job_ptr->details;
		time_t now = time(NULL);
		bool kill_pending = true;
		if ((detail_ptr->preempt_start_time != 0) &&
		    (detail_ptr->preempt_start_time >
		     (now - slurmctld_conf.kill_wait -
		      slurmctld_conf.msg_timeout))) {
			/* Job preemption may still be in progress,
			 * do not cancel or requeue any more jobs yet */
			kill_pending = false;
		}
		_preempt_jobs(preemptee_job_list, kill_pending, &error_code,
			      job_ptr->job_id);
		if ((error_code == ESLURM_NODES_BUSY) &&
		    (detail_ptr->preempt_start_time == 0)) {
  			detail_ptr->preempt_start_time = now;
			job_ptr->preempt_in_progress = true;
		}
	}
	if (error_code) {
		/* Fatal errors for job here */
		if (error_code == ESLURM_REQUESTED_PART_CONFIG_UNAVAILABLE) {
			/* Too many nodes requested */
			debug3("JobId=%u not runnable with present config",
			       job_ptr->job_id);
			job_ptr->state_reason = WAIT_PART_NODE_LIMIT;
			xfree(job_ptr->state_desc);
			last_job_update = now;

		/* Non-fatal errors for job below */
		} else if (error_code == ESLURM_NODE_NOT_AVAIL) {
			/* Required nodes are down or drained */
			char *node_str = NULL, *unavail_node = NULL;
			bitstr_t *unavail_bitmap;
			debug3("JobId=%u required nodes not avail",
			       job_ptr->job_id);
			job_ptr->state_reason = WAIT_NODE_NOT_AVAIL;
			xfree(job_ptr->state_desc);
			unavail_bitmap = bit_copy(avail_node_bitmap);
			bit_not(unavail_bitmap);
			bit_and_not(unavail_bitmap, future_node_bitmap);
			if (job_ptr->details  &&
			    job_ptr->details->req_node_bitmap &&
			    bit_overlap(unavail_bitmap,
				   job_ptr->details->req_node_bitmap)) {
				bit_and(unavail_bitmap,
					job_ptr->details->req_node_bitmap);
			}
			if (bit_ffs(unavail_bitmap) != -1) {
				unavail_node = bitmap2node_name(unavail_bitmap);
				node_str = unavail_node;
			}
			FREE_NULL_BITMAP(unavail_bitmap);
			if (node_str) {
				xstrfmtcat(job_ptr->state_desc,
					   "ReqNodeNotAvail, "
					   "UnavailableNodes:%s",
					   node_str);
			} else {
				xstrfmtcat(job_ptr->state_desc,
					   "ReqNodeNotAvail, May be reserved "
					   "for other job");
			}
			xfree(unavail_node);
			last_job_update = now;
		} else if ((error_code == ESLURM_RESERVATION_NOT_USABLE) ||
			   (error_code == ESLURM_RESERVATION_BUSY)) {
			job_ptr->state_reason = WAIT_RESERVATION;
			xfree(job_ptr->state_desc);
		} else if ((job_ptr->state_reason == WAIT_BLOCK_MAX_ERR) ||
			   (job_ptr->state_reason == WAIT_BLOCK_D_ACTION)) {
			/* state_reason was already setup */
		} else if ((job_ptr->state_reason == WAIT_HELD) &&
			   (job_ptr->priority == 0)) {
			/* Held by select plugin due to some failure */
		} else {
			if (error_code == ESLURM_POWER_NOT_AVAIL)
				job_ptr->state_reason = WAIT_POWER_NOT_AVAIL;
			else if (error_code == ESLURM_POWER_RESERVED)
				job_ptr->state_reason = WAIT_POWER_RESERVED;
			else
				job_ptr->state_reason = WAIT_RESOURCES;
			xfree(job_ptr->state_desc);
		}
		goto cleanup;
	}

	if (test_only) {	/* set if job not highest priority */
		error_code = SLURM_SUCCESS;
		goto cleanup;
	}

	/*
	 * This job may be getting requeued, clear vestigial state information
	 * before over-writing and leaking memory or referencing old GRES or
	 * step data.
	 */
	job_ptr->bit_flags &= ~JOB_KILL_HURRY;
	job_ptr->job_state &= ~JOB_POWER_UP_NODE;
	FREE_NULL_BITMAP(job_ptr->node_bitmap);
	xfree(job_ptr->nodes);
	xfree(job_ptr->sched_nodes);
	job_ptr->exit_code = 0;
	gres_plugin_job_clear(job_ptr->gres_list);
	if (!job_ptr->step_list)
		job_ptr->step_list = list_create(NULL);

	job_ptr->node_bitmap = select_bitmap;
	select_bitmap = NULL;	/* nothing left to free */

	/*
	 * we need to have these times set to know when the endtime
	 * is for the job when we place it
	 */
	job_ptr->start_time = job_ptr->time_last_active = now;
	if ((job_ptr->limit_set.time != ADMIN_SET_LIMIT) &&
	    ((job_ptr->time_limit == NO_VAL) ||
	     ((job_ptr->time_limit > part_ptr->max_time) &&
	      !(qos_flags & QOS_FLAG_PART_TIME_LIMIT)))) {
		if (part_ptr->default_time != NO_VAL)
			job_ptr->time_limit = part_ptr->default_time;
		else
			job_ptr->time_limit = part_ptr->max_time;
		job_ptr->limit_set.time = 1;
	}

	job_end_time_reset(job_ptr);

	job_array_post_sched(job_ptr);
	if (bb_g_job_begin(job_ptr) != SLURM_SUCCESS) {
		/* Leave job queued, something is hosed */
		error_code = ESLURM_INVALID_BURST_BUFFER_REQUEST;
		error("bb_g_job_begin(%u): %s", job_ptr->job_id,
		      slurm_strerror(error_code));
		job_ptr->start_time = 0;
		job_ptr->time_last_active = 0;
		job_ptr->end_time = 0;
		job_ptr->priority = 0;
		job_ptr->state_reason = WAIT_HELD;
		last_job_update = now;
		goto cleanup;
	}
	if (select_g_job_begin(job_ptr) != SLURM_SUCCESS) {
		/* Leave job queued, something is hosed */
		error("select_g_job_begin(%u): %m", job_ptr->job_id);

		/* Cancel previously started job */
		(void) bb_g_job_revoke_alloc(job_ptr);

		error_code = ESLURM_NODES_BUSY;
		job_ptr->start_time = 0;
		job_ptr->time_last_active = 0;
		job_ptr->end_time = 0;
		job_ptr->state_reason = WAIT_RESOURCES;
		last_job_update = now;
		goto cleanup;
	}

	/* assign the nodes and stage_in the job */
	job_ptr->state_reason = WAIT_NO_REASON;
	xfree(job_ptr->state_desc);

	if (job_ptr->job_resrcs && job_ptr->job_resrcs->nodes)
		job_ptr->nodes = xstrdup(job_ptr->job_resrcs->nodes);
	else {
		error("Select plugin failed to set job resources, nodes");
		/* Do not attempt to allocate the select_bitmap nodes since
		 * select plugin failed to set job resources */

		/* Cancel previously started job */
		(void) bb_g_job_revoke_alloc(job_ptr);

		error_code = ESLURM_NODES_BUSY;
		job_ptr->start_time = 0;
		job_ptr->time_last_active = 0;
		job_ptr->end_time = 0;
		job_ptr->state_reason = WAIT_RESOURCES;
		last_job_update = now;
		goto cleanup;
	}

	/* This could be set in the select plugin so we want to keep the flag */
	configuring = IS_JOB_CONFIGURING(job_ptr);

	job_ptr->job_state = JOB_RUNNING;

	if (select_g_select_nodeinfo_set(job_ptr) != SLURM_SUCCESS) {
		error("select_g_select_nodeinfo_set(%u): %m", job_ptr->job_id);
		if (!job_ptr->job_resrcs) {
			/* If we don't exit earlier the empty job_resrcs might
			 * be dereferenced later */

			/* Cancel previously started job */
			(void) bb_g_job_revoke_alloc(job_ptr);

			error_code = ESLURM_NODES_BUSY;
			job_ptr->start_time = 0;
			job_ptr->time_last_active = 0;
			job_ptr->end_time = 0;
			job_ptr->state_reason = WAIT_RESOURCES;
			job_ptr->job_state = JOB_PENDING;
			last_job_update = now;
			goto cleanup;
		}
	}

	allocate_nodes(job_ptr);
	job_array_start(job_ptr);
	build_node_details(job_ptr, true);
	rebuild_job_part_list(job_ptr);

	if (nonstop_ops.job_begin)
		(nonstop_ops.job_begin)(job_ptr);

	if ((job_ptr->mail_type & MAIL_JOB_BEGIN) &&
	    ((job_ptr->mail_type & MAIL_ARRAY_TASKS) ||
	     _first_array_task(job_ptr)))
		mail_job_info(job_ptr, MAIL_JOB_BEGIN);

	slurmctld_diag_stats.jobs_started++;

	/* job_set_alloc_tres has to be done before acct_policy_job_begin */
	job_set_alloc_tres(job_ptr, false);
	acct_policy_job_begin(job_ptr);

	job_claim_resv(job_ptr);

	/* Update the job_record's gres and gres_alloc fields with
	 * strings representing the amount of each GRES type requested
	 *  and allocated. */
	_fill_in_gres_fields(job_ptr);
	if (slurmctld_conf.debug_flags & DEBUG_FLAG_GRES)
		debug("(%s:%d) job id: %u -- job_record->gres: (%s), "
		      "job_record->gres_alloc: (%s)",
		      THIS_FILE, __LINE__, job_ptr->job_id,
		      job_ptr->gres, job_ptr->gres_alloc);

	/* If ran with slurmdbd this is handled out of band in the
	 * job if happening right away.  If the job has already
	 * become eligible and registered in the db then the start
	 * message. */
	jobacct_storage_job_start_direct(acct_db_conn, job_ptr);

	prolog_slurmctld(job_ptr);
	reboot_job_nodes(job_ptr);
	gs_job_start(job_ptr);
	power_g_job_start(job_ptr);

	if (bit_overlap(job_ptr->node_bitmap, power_node_bitmap))
		job_ptr->job_state |= JOB_POWER_UP_NODE;
	if (configuring || IS_JOB_POWER_UP_NODE(job_ptr) ||
	    !bit_super_set(job_ptr->node_bitmap, avail_node_bitmap)) {
		/* This handles nodes explicitly requesting node reboot */
		job_ptr->job_state |= JOB_CONFIGURING;
	}

	/* Request asynchronous launch of a prolog for a
	 * non-batch job as long as the node is not configuring for
	 * a reboot first.  Job state could be changed above so we need to
	 * recheck its state to see if it's currently configuring.
	 * PROLOG_FLAG_CONTAIN also turns on PROLOG_FLAG_ALLOC. */
	if ((slurmctld_conf.prolog_flags & PROLOG_FLAG_ALLOC) &&
	    (!IS_JOB_CONFIGURING(job_ptr)))
		launch_prolog(job_ptr);

      cleanup:
	if (job_ptr->array_recs && job_ptr->array_recs->task_id_bitmap &&
	    !IS_JOB_STARTED(job_ptr) &&
	    (bit_ffs(job_ptr->array_recs->task_id_bitmap) != -1)) {
		job_ptr->array_task_id = NO_VAL;
	}
	FREE_NULL_LIST(preemptee_job_list);
	if (select_node_bitmap)
		*select_node_bitmap = select_bitmap;
	else
		FREE_NULL_BITMAP(select_bitmap);
	if (node_set_ptr) {
		for (i = 0; i < node_set_size; i++) {
			xfree(node_set_ptr[i].features);
			FREE_NULL_BITMAP(node_set_ptr[i].my_bitmap);
			FREE_NULL_BITMAP(node_set_ptr[i].feature_bits);
		}
		xfree(node_set_ptr);
	}

	if (error_code != SLURM_SUCCESS)
		FREE_NULL_BITMAP(job_ptr->node_bitmap);

#ifdef HAVE_BG
	if (error_code != SLURM_SUCCESS)
		free_job_resources(&job_ptr->job_resrcs);
#endif

	return error_code;
}

/*
 * get_node_cnts - determine the number of nodes for the requested job.
 * IN job_ptr - pointer to the job record.
 * IN qos_flags - Flags of the job_ptr's qos.  This is so we don't have to send
 *                in a pointer or lock the qos read lock before calling.
 * IN part_ptr - pointer to the job's partition.
 * OUT min_nodes - The minimum number of nodes for the job.
 * OUT req_nodes - The number of node the select plugin should target.
 * OUT max_nodes - The max number of nodes for the job.
 * RET SLURM_SUCCESS on success, ESLURM code from slurm_errno.h otherwise.
 */
extern int get_node_cnts(struct job_record *job_ptr,
			 uint32_t qos_flags,
			 struct part_record *part_ptr,
			 uint32_t *min_nodes,
			 uint32_t *req_nodes, uint32_t *max_nodes)
{
	int error_code = SLURM_SUCCESS, i;
	uint32_t acct_max_nodes;
	uint32_t wait_reason = 0;

	xassert(job_ptr);
	xassert(part_ptr);

	/* On BlueGene systems don't adjust the min/max node limits
	 * here.  We are working on midplane values. */
	if (qos_flags & QOS_FLAG_PART_MIN_NODE)
		*min_nodes = job_ptr->details->min_nodes;
	else
		*min_nodes = MAX(job_ptr->details->min_nodes,
				 part_ptr->min_nodes);
	if (!job_ptr->details->max_nodes)
		*max_nodes = part_ptr->max_nodes;
	else if (qos_flags & QOS_FLAG_PART_MAX_NODE)
		*max_nodes = job_ptr->details->max_nodes;
	else
		*max_nodes = MIN(job_ptr->details->max_nodes,
				 part_ptr->max_nodes);

	if (job_ptr->details->req_node_bitmap && job_ptr->details->max_nodes) {
		i = bit_set_count(job_ptr->details->req_node_bitmap);
		if (i > job_ptr->details->max_nodes) {
			info("Job %u required node list has more node than "
			     "the job can use (%d > %u)",
			     job_ptr->job_id, i, job_ptr->details->max_nodes);
			error_code = ESLURM_REQUESTED_NODE_CONFIG_UNAVAILABLE;
			goto end_it;
		}
	}

	/* Don't call functions in MIN/MAX it will result in the
	 * function being called multiple times. */
	acct_max_nodes = acct_policy_get_max_nodes(job_ptr, &wait_reason);
	*max_nodes = MIN(*max_nodes, acct_max_nodes);
	*max_nodes = MIN(*max_nodes, 500000);	/* prevent overflows */

	if (!job_ptr->limit_set.tres[TRES_ARRAY_NODE] &&
	    job_ptr->details->max_nodes &&
	    !(job_ptr->bit_flags & USE_MIN_NODES))
		*req_nodes = *max_nodes;
	else
		*req_nodes = *min_nodes;

	if (acct_max_nodes < *min_nodes) {
		error_code = ESLURM_ACCOUNTING_POLICY;
		xfree(job_ptr->state_desc);
		job_ptr->state_reason = wait_reason;
		goto end_it;
	} else if (*max_nodes < *min_nodes) {
		error_code = ESLURM_REQUESTED_PART_CONFIG_UNAVAILABLE;
		goto end_it;
	}
end_it:
	return error_code;
}

/*
 * Launch prolog via RPC to slurmd. This is useful when we need to run
 * prolog at allocation stage. Then we ask slurmd to launch the prolog
 * asynchroniously and wait on REQUEST_COMPLETE_PROLOG message from slurmd.
 */
extern void launch_prolog(struct job_record *job_ptr)
{
	prolog_launch_msg_t *prolog_msg_ptr;
	agent_arg_t *agent_arg_ptr;
	job_resources_t *job_resrcs_ptr;
	slurm_cred_arg_t cred_arg;
#ifndef HAVE_FRONT_END
	int i;
#endif

	xassert(job_ptr);

#ifdef HAVE_FRONT_END
	/* For a batch job the prolog will be
	 * started synchroniously by slurmd.
	 */
	if (job_ptr->batch_flag)
		return;
#endif

	prolog_msg_ptr = xmalloc(sizeof(prolog_launch_msg_t));

	/* Locks: Write job */
	if ((slurmctld_conf.prolog_flags & PROLOG_FLAG_ALLOC) &&
	    !(slurmctld_conf.prolog_flags & PROLOG_FLAG_NOHOLD))
		job_ptr->state_reason = WAIT_PROLOG;

	prolog_msg_ptr->job_id = job_ptr->job_id;
	prolog_msg_ptr->uid = job_ptr->user_id;
	prolog_msg_ptr->gid = job_ptr->group_id;
	if (!job_ptr->user_name)
		job_ptr->user_name = uid_to_string_or_null(job_ptr->user_id);
	prolog_msg_ptr->user_name = xstrdup(job_ptr->user_name);
	prolog_msg_ptr->alias_list = xstrdup(job_ptr->alias_list);
	prolog_msg_ptr->nodes = xstrdup(job_ptr->nodes);
	prolog_msg_ptr->partition = xstrdup(job_ptr->partition);
	prolog_msg_ptr->std_err = xstrdup(job_ptr->details->std_err);
	prolog_msg_ptr->std_out = xstrdup(job_ptr->details->std_out);
	prolog_msg_ptr->work_dir = xstrdup(job_ptr->details->work_dir);
	prolog_msg_ptr->x11 = job_ptr->details->x11;
	if (prolog_msg_ptr->x11) {
		prolog_msg_ptr->x11_magic_cookie =
				xstrdup(job_ptr->details->x11_magic_cookie);
		prolog_msg_ptr->x11_target_host = xstrdup(job_ptr->alloc_node);
		prolog_msg_ptr->x11_target_port = job_ptr->details->x11_target_port;
	}
	prolog_msg_ptr->spank_job_env_size = job_ptr->spank_job_env_size;
	prolog_msg_ptr->spank_job_env = xduparray(job_ptr->spank_job_env_size,
						  job_ptr->spank_job_env);

	xassert(job_ptr->job_resrcs);
	job_resrcs_ptr = job_ptr->job_resrcs;
	memset(&cred_arg, 0, sizeof(slurm_cred_arg_t));
	cred_arg.jobid               = job_ptr->job_id;
	cred_arg.stepid              = SLURM_EXTERN_CONT;
	cred_arg.uid                 = job_ptr->user_id;
	cred_arg.gid                 = job_ptr->group_id;
	if (slurmctld_config.send_groups_in_cred) {
		/* fill in the job_record field if not yet filled in */
		if (!job_ptr->user_name)
			job_ptr->user_name = uid_to_string_or_null(job_ptr->user_id);
		/* this may still be null, in which case the client will handle */
		cred_arg.user_name = job_ptr->user_name; /* avoid extra copy */
		/* lookup and send extended gids list */
		if (!job_ptr->ngids || !job_ptr->gids)
			job_ptr->ngids = group_cache_lookup(job_ptr->user_id,
							    job_ptr->group_id,
							    job_ptr->user_name,
							    &job_ptr->gids);
		cred_arg.ngids = job_ptr->ngids;
		cred_arg.gids = job_ptr->gids; /* avoid extra copy */
	}
	cred_arg.x11                 = job_ptr->details->x11;
	cred_arg.job_core_spec       = job_ptr->details->core_spec;
	cred_arg.job_gres_list       = job_ptr->gres_list;
	cred_arg.job_nhosts          = job_ptr->job_resrcs->nhosts;
	cred_arg.job_constraints     = job_ptr->details->features;
	cred_arg.job_mem_limit       = job_ptr->details->pn_min_memory;
	cred_arg.step_mem_limit      = job_ptr->details->pn_min_memory;
	cred_arg.cores_per_socket    = job_resrcs_ptr->cores_per_socket;
	cred_arg.job_core_bitmap     = job_resrcs_ptr->core_bitmap;
	cred_arg.step_core_bitmap    = job_resrcs_ptr->core_bitmap;
	cred_arg.sockets_per_node    = job_resrcs_ptr->sockets_per_node;
	cred_arg.sock_core_rep_count = job_resrcs_ptr->sock_core_rep_count;

#ifdef HAVE_FRONT_END
	xassert(job_ptr->batch_host);
	cred_arg.job_hostlist    = job_ptr->batch_host;
	cred_arg.step_hostlist   = job_ptr->batch_host;
#else
	cred_arg.job_hostlist    = job_ptr->job_resrcs->nodes;
	cred_arg.step_hostlist   = job_ptr->job_resrcs->nodes;
#endif

	prolog_msg_ptr->cred = slurm_cred_create(slurmctld_config.cred_ctx,
						 &cred_arg,
						 SLURM_PROTOCOL_VERSION);

	agent_arg_ptr = (agent_arg_t *) xmalloc(sizeof(agent_arg_t));
	agent_arg_ptr->retry = 0;
#ifdef HAVE_FRONT_END
	xassert(job_ptr->front_end_ptr);
	xassert(job_ptr->front_end_ptr->name);
	agent_arg_ptr->protocol_version =
		job_ptr->front_end_ptr->protocol_version;
	agent_arg_ptr->hostlist = hostlist_create(job_ptr->front_end_ptr->name);
	agent_arg_ptr->node_count = 1;
#else
	agent_arg_ptr->hostlist = hostlist_create(job_ptr->nodes);
	agent_arg_ptr->protocol_version = SLURM_PROTOCOL_VERSION;
	for (i = 0; i < node_record_count; i++) {
		if (bit_test(job_ptr->node_bitmap, i) == 0)
			continue;
		if (agent_arg_ptr->protocol_version >
		    node_record_table_ptr[i].protocol_version)
			agent_arg_ptr->protocol_version =
				node_record_table_ptr[i].protocol_version;
	}

	agent_arg_ptr->node_count = job_ptr->node_cnt;
#endif
	agent_arg_ptr->msg_type = REQUEST_LAUNCH_PROLOG;
	agent_arg_ptr->msg_args = (void *) prolog_msg_ptr;

	/* At least on a Cray we have to treat this as a real step, so
	 * this is where to do it.
	 */
	if (slurmctld_conf.prolog_flags & PROLOG_FLAG_CONTAIN)
		select_g_step_start(build_extern_step(job_ptr));

	/* Launch the RPC via agent */
	agent_queue_request(agent_arg_ptr);
}

/*
 * Update a job_record's gres (required GRES)
 * and gres_alloc (allocated GRES) fields according
 * to the information found in the job_record and its
 * substructures.
 * IN job_ptr - A job's job_record.
 * RET an integer representing any potential errors--
 *     currently not used.
 */

static int _fill_in_gres_fields(struct job_record *job_ptr)
{
	char buf[128];
	char *   tok, *   last = NULL, *prefix = "";
	char *subtok, *sublast = NULL;
	char *req_config  = job_ptr->gres;
	char *tmp_str;
	uint64_t ngres_req;
	int      rv = SLURM_SUCCESS;

	/* First build the GRES requested field. */
	if ((req_config == NULL) || (req_config[0] == '\0')) {
		if (slurmctld_conf.debug_flags & DEBUG_FLAG_GRES)
			debug("(%s:%d) job id: %u -- job_record->gres "
			      "is empty or NULL; this is OK if no GRES "
			      "was requested",
			      THIS_FILE, __LINE__, job_ptr->job_id);

		if (job_ptr->gres_req == NULL)
			xstrcat(job_ptr->gres_req, "");

	} else if (job_ptr->node_cnt > 0
		   && job_ptr->gres_req == NULL) {
		/* job_ptr->gres_req is rebuilt/replaced here */
		tmp_str = xstrdup(req_config);

		tok = strtok_r(tmp_str, ",", &last);
		while (tok) {
			/* Tokenize tok so that we discard the colon and
			 * everything after it. Then use gres_get_value_by_type
			 * to find the associated count.
			 */
			subtok = strtok_r(tok, ":", &sublast);

			/* Retrieve the number of GRES requested/required. */
			ngres_req = gres_get_value_by_type(job_ptr->gres_list,
							   subtok);

			/* In the event that we somehow have a valid
			 * GRES type but don't find a quantity for it,
			 * we simply write ":0" for the quantity.
			 */
			if (ngres_req == NO_VAL64)
				ngres_req = 0;

			/* Append value to the gres string. */
			snprintf(buf, sizeof(buf), "%s%s:%"PRIu64,
				 prefix, subtok,
				 ngres_req * job_ptr->node_cnt);

			xstrcat(job_ptr->gres_req, buf);

			if (prefix[0] == '\0')
				prefix = ",";
			if (slurmctld_conf.debug_flags & DEBUG_FLAG_GRES) {
				debug("(%s:%d) job id:%u -- ngres_req:"
				      "%"PRIu64", gres_req substring = (%s)",
				      THIS_FILE, __LINE__,
				      job_ptr->job_id, ngres_req, buf);
			}

			tok = strtok_r(NULL, ",", &last);
		}
		xfree(tmp_str);
	}

	if ( !job_ptr->gres_alloc || (job_ptr->gres_alloc[0] == '\0') ) {
		/* Now build the GRES allocated field. */
		rv = _build_gres_alloc_string(job_ptr);
		if (slurmctld_conf.debug_flags & DEBUG_FLAG_GRES) {
			debug("(%s:%d) job id: %u -- job_record->gres: (%s), "
			      "job_record->gres_alloc: (%s)",
			      THIS_FILE, __LINE__, job_ptr->job_id,
			      job_ptr->gres, job_ptr->gres_alloc);
		}
	}

	return rv;
}

/*
 * list_find_feature - find an entry in the feature list, see list.h for
 *	documentation
 * IN key - is feature name or NULL for all features
 * RET 1 if found, 0 otherwise
 */
extern int list_find_feature(void *feature_entry, void *key)
{
	node_feature_t *feature_ptr;

	if (key == NULL)
		return 1;

	feature_ptr = (node_feature_t *) feature_entry;
	if (xstrcmp(feature_ptr->name, (char *) key) == 0)
		return 1;
	return 0;
}

/*
 * valid_feature_counts - validate a job's features can be satisfied
 *	by the selected nodes (NOTE: does not process XOR or XAND operators)
 * IN job_ptr - job to operate on
 * IN use_active - if set, then only consider nodes with the identified features
 *	active, otherwise use available features
 * IN/OUT node_bitmap - nodes available for use, clear if unusable
 * OUT has_xor - set if XOR/XAND found in feature expresion
 * RET true if valid, false otherwise
 */
extern bool valid_feature_counts(struct job_record *job_ptr, bool use_active,
				 bitstr_t *node_bitmap, bool *has_xor)
{
	struct job_details *detail_ptr = job_ptr->details;
	ListIterator job_feat_iter;
	job_feature_t *job_feat_ptr;
	int last_op = FEATURE_OP_AND, last_paren_op = FEATURE_OP_AND;
	int last_paren_cnt = 0;
	bitstr_t *feature_bitmap, *paren_bitmap = NULL;
	bitstr_t *tmp_bitmap, *work_bitmap;
	bool have_count = false, rc = true, user_update;

	xassert(detail_ptr);
	xassert(node_bitmap);
	xassert(has_xor);

	*has_xor = false;
	if (detail_ptr->feature_list == NULL)	/* no constraints */
		return rc;

	user_update = node_features_g_user_update(job_ptr->user_id);
	find_feature_nodes(detail_ptr->feature_list, user_update);
	feature_bitmap = bit_copy(node_bitmap);
	work_bitmap = feature_bitmap;
	job_feat_iter = list_iterator_create(detail_ptr->feature_list);
	while ((job_feat_ptr = (job_feature_t *) list_next(job_feat_iter))) {
		if (last_paren_cnt < job_feat_ptr->paren) {
			/* Start of expression in parenthesis */
			last_paren_op = last_op;
			last_op = FEATURE_OP_AND;
			if (paren_bitmap) {
				if (job_ptr->job_id) {
					error("%s: Job %u has bad feature expression: %s",
					      __func__, job_ptr->job_id,
					      detail_ptr->features);
				} else {
					error("%s: Reservation has bad feature expression: %s",
					      __func__, detail_ptr->features);
				}
				bit_free(paren_bitmap);
			}
			paren_bitmap = bit_copy(node_bitmap);
			work_bitmap = paren_bitmap;
		}

		if (use_active)
			tmp_bitmap = job_feat_ptr->node_bitmap_active;
		else
			tmp_bitmap = job_feat_ptr->node_bitmap_avail;
		if (tmp_bitmap) {
			if (last_op == FEATURE_OP_AND) {
				bit_and(work_bitmap, tmp_bitmap);
			} else if (last_op == FEATURE_OP_OR) {
				bit_or(work_bitmap, tmp_bitmap);
			} else {	/* FEATURE_OP_XOR or FEATURE_OP_XAND */
				*has_xor = true;
				bit_or(work_bitmap, tmp_bitmap);
			}
		} else {	/* feature not found */
			if (last_op == FEATURE_OP_AND)
				bit_clear_all(work_bitmap);
		}
		if (job_feat_ptr->count)
			have_count = true;

		if (last_paren_cnt > job_feat_ptr->paren) {
			/* End of expression in parenthesis */
			if (last_paren_op == FEATURE_OP_AND) {
				bit_and(feature_bitmap, work_bitmap);
			} else if (last_paren_op == FEATURE_OP_OR) {
				bit_or(feature_bitmap, work_bitmap);
			} else {	/* FEATURE_OP_XOR or FEATURE_OP_XAND */
				*has_xor = true;
				bit_or(feature_bitmap, work_bitmap);
			}
			FREE_NULL_BITMAP(paren_bitmap);
			work_bitmap = feature_bitmap;
		}

		last_op = job_feat_ptr->op_code;
		last_paren_cnt = job_feat_ptr->paren;
	}
	list_iterator_destroy(job_feat_iter);
	if (!have_count)
		bit_and(node_bitmap, work_bitmap);
	FREE_NULL_BITMAP(feature_bitmap);
	FREE_NULL_BITMAP(paren_bitmap);
#if 0
{
	char tmp[32];
	bit_fmt(tmp, sizeof(tmp), node_bitmap);
	info("%s: RC:%d NODE_BITMAP:%s", __func__, rc, tmp);
}
#endif
	return rc;
}

/*
 * job_req_node_filter - job reqeust node filter.
 *	clear from a bitmap the nodes which can not be used for a job
 *	test memory size, required features, processor count, etc.
 * NOTE: Does not support exclusive OR of features.
 *	It just matches first element of XOR and ignores count.
 * IN job_ptr - pointer to node to be scheduled
 * IN/OUT bitmap - set of nodes being considered for use
 * RET SLURM_SUCCESS or EINVAL if can't filter (exclusive OR of features)
 */
extern int job_req_node_filter(struct job_record *job_ptr,
			       bitstr_t *avail_bitmap, bool test_only)
{
	int i;
	struct job_details *detail_ptr = job_ptr->details;
	multi_core_data_t *mc_ptr;
	struct node_record *node_ptr;
	struct config_record *config_ptr;
	bool has_xor = false;

	if (detail_ptr == NULL) {
		error("job_req_node_filter: job %u has no details",
		      job_ptr->job_id);
		return EINVAL;
	}

	mc_ptr = detail_ptr->mc_ptr;
	for (i = 0; i < node_record_count; i++) {
		if (!bit_test(avail_bitmap, i))
			continue;
		node_ptr = node_record_table_ptr + i;
		config_ptr = node_ptr->config_ptr;
		if (slurmctld_conf.fast_schedule) {
			if ((detail_ptr->pn_min_cpus  > config_ptr->cpus)   ||
			    ((detail_ptr->pn_min_memory & (~MEM_PER_CPU)) >
			      config_ptr->real_memory) 			    ||
			    ((detail_ptr->pn_min_memory & (MEM_PER_CPU)) &&
			     ((detail_ptr->pn_min_memory & (~MEM_PER_CPU)) *
			      detail_ptr->pn_min_cpus) >
			      config_ptr->real_memory) 			    ||
			    (detail_ptr->pn_min_tmp_disk >
			     config_ptr->tmp_disk)) {
				bit_clear(avail_bitmap, i);
				continue;
			}
			if (mc_ptr &&
			    (((mc_ptr->sockets_per_node > config_ptr->sockets) &&
			      (mc_ptr->sockets_per_node != NO_VAL16)) ||
			     ((mc_ptr->cores_per_socket > config_ptr->cores)   &&
			      (mc_ptr->cores_per_socket != NO_VAL16)) ||
			     ((mc_ptr->threads_per_core > config_ptr->threads) &&
			      (mc_ptr->threads_per_core != NO_VAL16)))) {
				bit_clear(avail_bitmap, i);
				continue;
			}
		} else {
			if ((detail_ptr->pn_min_cpus > node_ptr->cpus)     ||
			    ((detail_ptr->pn_min_memory & (~MEM_PER_CPU)) >
			     node_ptr->real_memory)			   ||
			    ((detail_ptr->pn_min_memory & (MEM_PER_CPU)) &&
			     ((detail_ptr->pn_min_memory & (~MEM_PER_CPU)) *
			      detail_ptr->pn_min_cpus) >
			      node_ptr->real_memory) 			   ||
			    (detail_ptr->pn_min_tmp_disk >
			     node_ptr->tmp_disk)) {
				bit_clear(avail_bitmap, i);
				continue;
			}
			if (mc_ptr &&
			    (((mc_ptr->sockets_per_node > node_ptr->sockets)   &&
			      (mc_ptr->sockets_per_node != NO_VAL16)) ||
			     ((mc_ptr->cores_per_socket > node_ptr->cores)     &&
			      (mc_ptr->cores_per_socket != NO_VAL16)) ||
			     ((mc_ptr->threads_per_core > node_ptr->threads)   &&
			      (mc_ptr->threads_per_core != NO_VAL16)))) {
				bit_clear(avail_bitmap, i);
				continue;
			}
		}
	}

	if (!valid_feature_counts(job_ptr, false, avail_bitmap, &has_xor))
		return EINVAL;

	return SLURM_SUCCESS;
}

/* Return the count of nodes which have never registered for service,
 * so we don't know their memory size, etc. */
static int _no_reg_nodes(void)
{
	static int node_count = -1;
	struct node_record *node_ptr;
	int inx;

	if (node_count == 0)	/* No need to keep testing */
		return node_count;
	node_count = 0;
	for (inx = 0, node_ptr = node_record_table_ptr; inx < node_record_count;
	     inx++, node_ptr++) {
		if (node_ptr->last_response == 0)
			node_count++;
	}
	return node_count;
}

/*
 * _build_node_list - identify which nodes could be allocated to a job
 *	based upon node features, memory, processors, etc. Note that a
 *	bitmap is set to indicate which of the job's features that the
 *	nodes satisfy.
 * IN job_ptr - pointer to node to be scheduled
 * OUT node_set_pptr - list of node sets which could be used for the job
 * OUT node_set_size - number of node_set entries
 * OUT err_msg - error message for job, caller must xfree
 * IN  test_only - true if only testing if job can be started at some point
 * IN can_reboot - if true node can use any available feature,
 *     else job can use only active features
 * RET error code
 */
static int _build_node_list(struct job_record *job_ptr,
			    struct node_set **node_set_pptr,
			    int *node_set_size, char **err_msg, bool test_only,
			    bool can_reboot)
{
	int adj_cpus, i, node_set_inx, node_set_len, power_cnt, rc;
	struct node_set *node_set_ptr, *prev_node_set_ptr;
	struct config_record *config_ptr;
	struct part_record *part_ptr = job_ptr->part_ptr;
	ListIterator config_iterator;
	int check_node_config;
	struct job_details *detail_ptr = job_ptr->details;
	bitstr_t *usable_node_mask = NULL;
	bitstr_t *avoid_node_map = NULL;
	uint32_t avoid_weight = 0;
	multi_core_data_t *mc_ptr = detail_ptr->mc_ptr;
	bitstr_t *tmp_feature;
	bool has_xor = false;
	bool resv_overlap = false;

	if (job_ptr->resv_name) {
		/*
		 * Limit node selection to those in selected reservation.
		 * Assume node reboot required since we have not selected the
		 * compute nodes yet.
		 */
		time_t start_res = time(NULL);
		rc = job_test_resv(job_ptr, &start_res, false,
				   &usable_node_mask, NULL, &resv_overlap,
				   true);
		if (rc != SLURM_SUCCESS) {
			job_ptr->state_reason = WAIT_RESERVATION;
			xfree(job_ptr->state_desc);
			if (rc == ESLURM_INVALID_TIME_VALUE)
				return ESLURM_RESERVATION_NOT_USABLE;

			if (rc == ESLURM_NODES_BUSY)
				return ESLURM_NODES_BUSY;

			if (err_msg) {
				xfree(*err_msg);
				*err_msg = xstrdup("Problem using reservation");
			}
			return ESLURM_REQUESTED_NODE_CONFIG_UNAVAILABLE;
		}
		if ((detail_ptr->req_node_bitmap) &&
		    (!bit_super_set(detail_ptr->req_node_bitmap,
				    usable_node_mask))) {
			job_ptr->state_reason = WAIT_RESERVATION;
			xfree(job_ptr->state_desc);
			FREE_NULL_BITMAP(usable_node_mask);
			if (err_msg) {
				xfree(*err_msg);
				*err_msg = xstrdup("Required nodes outside of "
						   "the reservation");
			}
			return ESLURM_REQUESTED_NODE_CONFIG_UNAVAILABLE;
		}
	}


	if (detail_ptr->exc_node_bitmap) {
		if (usable_node_mask) {
			bit_and_not(usable_node_mask, detail_ptr->exc_node_bitmap);
		} else {
			usable_node_mask =
				bit_copy(detail_ptr->exc_node_bitmap);
			bit_not(usable_node_mask);
		}
	} else if (usable_node_mask == NULL) {
		usable_node_mask = bit_alloc(node_record_count);
		bit_nset(usable_node_mask, 0, (node_record_count - 1));
	}

	if (!valid_feature_counts(job_ptr, false, usable_node_mask, &has_xor)) {
		info("Job %u feature requirements can not be satisfied",
		     job_ptr->job_id);
		FREE_NULL_BITMAP(usable_node_mask);
		if (err_msg) {
			xfree(*err_msg);
			*err_msg = xstrdup("Node feature requirements can not "
					   "be satisfied");
		}
		return ESLURM_REQUESTED_NODE_CONFIG_UNAVAILABLE;
	}

	node_set_inx = 0;
	node_set_len = list_count(config_list) * 4 + 1;
	node_set_ptr = (struct node_set *)
			xmalloc(sizeof(struct node_set) * node_set_len);
	config_iterator = list_iterator_create(config_list);
	while ((config_ptr = (struct config_record *)
			list_next(config_iterator))) {
		bool cpus_ok = false, mem_ok = false, disk_ok = false;
		bool job_mc_ok = false, config_filter = false;
		adj_cpus = adjust_cpus_nppcu(_get_ntasks_per_core(detail_ptr),
					     config_ptr->threads,
					     config_ptr->cpus);
		if (detail_ptr->pn_min_cpus <= adj_cpus)
			cpus_ok = true;
		if ((detail_ptr->pn_min_memory & (~MEM_PER_CPU)) <=
		    config_ptr->real_memory)
			mem_ok = true;
		if (detail_ptr->pn_min_tmp_disk <= config_ptr->tmp_disk)
			disk_ok = true;
		if (!mc_ptr)
			job_mc_ok = true;
		if (mc_ptr &&
		    (((mc_ptr->sockets_per_node <= config_ptr->sockets) ||
		      (mc_ptr->sockets_per_node == NO_VAL16))  &&
		     ((mc_ptr->cores_per_socket <= config_ptr->cores)   ||
		      (mc_ptr->cores_per_socket == NO_VAL16))  &&
		     ((mc_ptr->threads_per_core <= config_ptr->threads) ||
		      (mc_ptr->threads_per_core == NO_VAL16))))
			job_mc_ok = true;
		config_filter = !(cpus_ok && mem_ok && disk_ok && job_mc_ok);

		/* since nodes can register with more resources than defined */
		/* in the configuration, we want to use those higher values */
		/* for scheduling, but only as needed (slower) */
		if (slurmctld_conf.fast_schedule) {
			if (config_filter) {
				_set_err_msg(cpus_ok, mem_ok, disk_ok,
					     job_mc_ok, err_msg);
				continue;
			}
			check_node_config = 0;
		} else if (config_filter) {
			check_node_config = 1;
		} else
			check_node_config = 0;

		node_set_ptr[node_set_inx].my_bitmap =
			bit_copy(config_ptr->node_bitmap);
		bit_and(node_set_ptr[node_set_inx].my_bitmap,
			part_ptr->node_bitmap);
		if (usable_node_mask) {
			bit_and(node_set_ptr[node_set_inx].my_bitmap,
				usable_node_mask);
		}
		node_set_ptr[node_set_inx].nodes =
			bit_set_count(node_set_ptr[node_set_inx].my_bitmap);
		if (check_node_config &&
		    (node_set_ptr[node_set_inx].nodes != 0)) {
			_filter_nodes_in_set(&node_set_ptr[node_set_inx],
					     detail_ptr, err_msg);
		}
		if (node_set_ptr[node_set_inx].nodes == 0) {
			FREE_NULL_BITMAP(node_set_ptr[node_set_inx].my_bitmap);
			continue;
		}

		if (has_xor) {
			tmp_feature = _valid_features(job_ptr, config_ptr,
						      can_reboot);
			if (tmp_feature == NULL) {
				FREE_NULL_BITMAP(node_set_ptr[node_set_inx].
						 my_bitmap);
				continue;
			}
		} else {
			/* We've already filtered for AND/OR features */
			tmp_feature = bit_alloc(MAX_FEATURES);
			bit_set(tmp_feature, 0);
		}
		/* NOTE: FREE_NULL_BITMAP(tmp_feature) to avoid memory leak */

		node_set_ptr[node_set_inx].cpus_per_node =
			config_ptr->cpus;
		node_set_ptr[node_set_inx].real_memory =
			config_ptr->real_memory;
		node_set_ptr[node_set_inx].weight = config_ptr->weight;
		node_set_ptr[node_set_inx].features =
			xstrdup(config_ptr->feature);
		node_set_ptr[node_set_inx].feature_bits = tmp_feature;
		debug2("found %d usable nodes from config containing %s",
		       node_set_ptr[node_set_inx].nodes, config_ptr->nodes);
		prev_node_set_ptr = node_set_ptr + node_set_inx;
		node_set_inx++;
		if (node_set_inx >= node_set_len) {
			error("%s: node_set buffer filled", __func__);
			break;
		}

		if (job_ptr->resv_ptr &&
		    (job_ptr->resv_ptr->flags & RESERVE_FLAG_FLEX) &&
		    job_ptr->resv_ptr->node_bitmap &&
		    !bit_super_set(prev_node_set_ptr->my_bitmap,
<<<<<<< HEAD
				  job_ptr->resv_ptr->node_bitmap)) {
=======
				   job_ptr->resv_ptr->node_bitmap)) {
>>>>>>> bd20309a
			/* Avoid nodes outside of job's FLEX reservation */
			avoid_node_map =
				bit_copy(job_ptr->resv_ptr->node_bitmap);
			bit_not(avoid_node_map);
			avoid_weight = INFINITE;
		} else {
			/* Avoid nodes requiring reboot for active features */
			if (test_only || !can_reboot)
				continue;
			(void) _match_feature(job_ptr->details->feature_list,
					      &avoid_node_map);
			avoid_weight = INFINITE - 1;
		}

<<<<<<< HEAD
		if (!avoid_node_map)
			continue;
=======
>>>>>>> bd20309a
		if (!bit_overlap(prev_node_set_ptr->my_bitmap, avoid_node_map)){
			/* No nodes in set to avoid */
			FREE_NULL_BITMAP(avoid_node_map);
			continue;
		}
		if (bit_super_set(prev_node_set_ptr->my_bitmap,
				  avoid_node_map)) {
			/*
			 * All nodes in this set should be avoided. Either they
			 * require a reboot or are outside of a FLEX
			 * reservation so change the weigh of all these nodes
			 */
			prev_node_set_ptr->weight = avoid_weight;
			FREE_NULL_BITMAP(avoid_node_map);
			continue;
		}
		/*
		 * Split the node set record in two:
		 * one set of nodes to avoid if possible
		 * one set of nodes available now
		 *
		 * FIXME: We really want 4 different weights (not 2):
		 * Inside and outside of FLEX reservation plus
		 * Need to reboot or not for node features
		 */
		node_set_ptr[node_set_inx].cpus_per_node = config_ptr->cpus;
		node_set_ptr[node_set_inx].features =
			xstrdup(config_ptr->feature);
		node_set_ptr[node_set_inx].feature_bits = bit_copy(tmp_feature);
		node_set_ptr[node_set_inx].my_bitmap =
			bit_copy(node_set_ptr[node_set_inx-1].my_bitmap);
		bit_and(node_set_ptr[node_set_inx].my_bitmap, avoid_node_map);
		node_set_ptr[node_set_inx].nodes = bit_set_count(
			node_set_ptr[node_set_inx].my_bitmap);
		node_set_ptr[node_set_inx].real_memory =
			config_ptr->real_memory;
		node_set_ptr[node_set_inx].weight = avoid_weight;
		bit_and_not(node_set_ptr[node_set_inx-1].my_bitmap,
			    avoid_node_map);
		node_set_ptr[node_set_inx-1].nodes -= bit_set_count(
			node_set_ptr[node_set_inx-1].my_bitmap);
		FREE_NULL_BITMAP(avoid_node_map);
		node_set_inx++;
		if (node_set_inx >= node_set_len) {
			error("%s: node_set buffer filled", __func__);
			break;
		}
	}
	list_iterator_destroy(config_iterator);
	FREE_NULL_BITMAP(avoid_node_map);
	/* eliminate any incomplete node_set record */
	xfree(node_set_ptr[node_set_inx].features);
	FREE_NULL_BITMAP(node_set_ptr[node_set_inx].my_bitmap);
	FREE_NULL_BITMAP(node_set_ptr[node_set_inx].feature_bits);
	FREE_NULL_BITMAP(usable_node_mask);

	if (node_set_inx == 0) {
		rc = ESLURM_REQUESTED_NODE_CONFIG_UNAVAILABLE;
		info("%s: No nodes satisfy job %u requirements in partition %s",
		     __func__, job_ptr->job_id, job_ptr->part_ptr->name);
		xfree(node_set_ptr);
		xfree(job_ptr->state_desc);
		if (job_ptr->resv_name) {
			job_ptr->state_reason = WAIT_RESERVATION;
			rc = ESLURM_NODES_BUSY;
		} else if ((slurmctld_conf.fast_schedule == 0) &&
			   (_no_reg_nodes() > 0)) {
			rc = ESLURM_NODES_BUSY;
		} else {
			job_ptr->state_reason = FAIL_BAD_CONSTRAINTS;
		}
		return rc;
	}

	/*
	 * Clear message about any nodes which fail to satisfy specific
	 * job requirements as there are some nodes which can be used
	 */
	if (err_msg)
		xfree(*err_msg);

	/*
	 * If any nodes are powered down, put them into a new node_set
	 * record with a higher scheduling weight. This means we avoid
	 * scheduling jobs on powered down nodes where possible.
	 */
	for (i = (node_set_inx-1); i >= 0; i--) {
		power_cnt = bit_overlap(node_set_ptr[i].my_bitmap,
					power_node_bitmap);
		if (power_cnt == 0)
			continue;	/* no nodes powered down */
		if (power_cnt == node_set_ptr[i].nodes) {
			if (node_set_ptr[i].weight != INFINITE)
				node_set_ptr[i].weight = INFINITE;
			continue;	/* all nodes powered down */
		}

		/* Some nodes powered down, others up, split record */
		node_set_ptr[node_set_inx].cpus_per_node =
			node_set_ptr[i].cpus_per_node;
		node_set_ptr[node_set_inx].real_memory =
			node_set_ptr[i].real_memory;
		node_set_ptr[node_set_inx].nodes = power_cnt;
		node_set_ptr[i].nodes -= power_cnt;
		node_set_ptr[node_set_inx].weight = node_set_ptr[i].weight;
		if (node_set_ptr[node_set_inx].weight != INFINITE)
			node_set_ptr[node_set_inx].weight = INFINITE;
		node_set_ptr[node_set_inx].features =
			xstrdup(node_set_ptr[i].features);
		node_set_ptr[node_set_inx].feature_bits =
			bit_copy(node_set_ptr[i].feature_bits);
		node_set_ptr[node_set_inx].my_bitmap =
			bit_copy(node_set_ptr[i].my_bitmap);
		bit_and(node_set_ptr[node_set_inx].my_bitmap,
			power_node_bitmap);
		bit_and_not(node_set_ptr[i].my_bitmap, power_node_bitmap);

		node_set_inx++;
		if (node_set_inx >= node_set_len) {
			error("%s: node_set buffer filled", __func__);
			break;
		}
	}

	*node_set_size = node_set_inx;
	*node_set_pptr = node_set_ptr;
	return SLURM_SUCCESS;
}

static int _sort_node_set(const void *x, const void *y)
{
	struct node_set *node_set_ptr1 = (struct node_set *) x;
	struct node_set *node_set_ptr2 = (struct node_set *) y;

	if (node_set_ptr1->weight < node_set_ptr2->weight)
		return -1;
	if (node_set_ptr1->weight > node_set_ptr2->weight)
		return 1;
	return 0;
}

static void _log_node_set(uint32_t job_id, struct node_set *node_set_ptr,
			  int node_set_size)
{
/* Used for debugging purposes only */
#if 0
	char *node_list;
	int i;

	info("NodeSet for job %u", job_id);
	for (i = 0; i < node_set_size; i++) {
		node_list = bitmap2node_name(node_set_ptr[i].my_bitmap);
		info("NodeSet[%d] Nodes:%s Weight:%u", i, node_list,
		     node_set_ptr[i].weight);
		xfree(node_list);
	}
#endif
}

static void _set_err_msg(bool cpus_ok, bool mem_ok, bool disk_ok,
			 bool job_mc_ok, char **err_msg)
{
	if (!err_msg)
		return;
	if (!cpus_ok) {
		xfree(*err_msg);
		*err_msg = xstrdup("CPU count per node can not be satisfied");
		return;
	}
	if (!mem_ok) {
		xfree(*err_msg);
		*err_msg = xstrdup("Memory specification can not be satisfied");
		return;
	}
	if (!disk_ok) {
		xfree(*err_msg);
		*err_msg = xstrdup("Temporary disk specification can not be "
				   "satisfied");
		return;
	}
	if (!job_mc_ok) {
		xfree(*err_msg);
		*err_msg = xstrdup("Socket, core and/or thread specification "
				   "can not be satisfied");
		return;
	}
}

/* Remove from the node set any nodes which lack sufficient resources
 *	to satisfy the job's request */
static void _filter_nodes_in_set(struct node_set *node_set_ptr,
				 struct job_details *job_con,
				 char **err_msg)
{
	int adj_cpus, i;
	multi_core_data_t *mc_ptr = job_con->mc_ptr;

	if (slurmctld_conf.fast_schedule) {	/* test config records */
		struct config_record *node_con = NULL;
		for (i = 0; i < node_record_count; i++) {
			bool cpus_ok = false, mem_ok = false, disk_ok = false;
			bool job_mc_ok = false;
			if (bit_test(node_set_ptr->my_bitmap, i) == 0)
				continue;
			node_con = node_record_table_ptr[i].config_ptr;
			adj_cpus = adjust_cpus_nppcu(_get_ntasks_per_core(job_con),
						     node_con->threads,
						     node_con->cpus);

			if (job_con->pn_min_cpus <= adj_cpus)
				cpus_ok = true;
			if ((job_con->pn_min_memory & (~MEM_PER_CPU)) <=
			    node_con->real_memory)
				mem_ok = true;
			if (job_con->pn_min_tmp_disk <= node_con->tmp_disk)
				disk_ok = true;
			if (!mc_ptr)
				job_mc_ok = true;
			if (mc_ptr &&
			    (((mc_ptr->sockets_per_node <= node_con->sockets)  ||
			      (mc_ptr->sockets_per_node == NO_VAL16)) &&
			     ((mc_ptr->cores_per_socket <= node_con->cores)    ||
			      (mc_ptr->cores_per_socket == NO_VAL16)) &&
			     ((mc_ptr->threads_per_core <= node_con->threads)  ||
			      (mc_ptr->threads_per_core == NO_VAL16))))
				job_mc_ok = true;
			if (cpus_ok && mem_ok && disk_ok && job_mc_ok)
				continue;

			_set_err_msg(cpus_ok, mem_ok, disk_ok, job_mc_ok,
				     err_msg);
			bit_clear(node_set_ptr->my_bitmap, i);
			if ((--(node_set_ptr->nodes)) == 0)
				break;
		}

	} else {	/* fast_schedule == 0, test individual node records */
		struct node_record   *node_ptr = NULL;
		for (i = 0; i < node_record_count; i++) {
			int job_ok = 0, job_mc_ptr_ok = 0;
			if (bit_test(node_set_ptr->my_bitmap, i) == 0)
				continue;

			node_ptr = &node_record_table_ptr[i];
			adj_cpus = adjust_cpus_nppcu(_get_ntasks_per_core(job_con),
						     node_ptr->threads,
						     node_ptr->cpus);
			if ((job_con->pn_min_cpus     <= adj_cpus)            &&
			    ((job_con->pn_min_memory & (~MEM_PER_CPU)) <=
			      node_ptr->real_memory)                          &&
			    (job_con->pn_min_tmp_disk <= node_ptr->tmp_disk))
				job_ok = 1;
			if (mc_ptr &&
			    (((mc_ptr->sockets_per_node <= node_ptr->sockets)  ||
			      (mc_ptr->sockets_per_node == NO_VAL16)) &&
			     ((mc_ptr->cores_per_socket <= node_ptr->cores)    ||
			      (mc_ptr->cores_per_socket == NO_VAL16)) &&
			     ((mc_ptr->threads_per_core <= node_ptr->threads)  ||
			      (mc_ptr->threads_per_core == NO_VAL16))))
				job_mc_ptr_ok = 1;
			if (job_ok && (!mc_ptr || job_mc_ptr_ok))
				continue;

			bit_clear(node_set_ptr->my_bitmap, i);
			if ((--(node_set_ptr->nodes)) == 0)
				break;
		}
	}
}

/*
 * _nodes_in_sets - Determine if required nodes are included in node_set(s)
 * IN req_bitmap - nodes specifically required by the job
 * IN node_set_ptr - sets of valid nodes
 * IN node_set_size - count of node_set entries
 * RET 0 if in set, otherwise an error code
 */
static int _nodes_in_sets(bitstr_t *req_bitmap,
			  struct node_set * node_set_ptr,
			  int node_set_size)
{
	bitstr_t *scratch_bitmap = NULL;
	int error_code = SLURM_SUCCESS, i;

	for (i=0; i<node_set_size; i++) {
		if (scratch_bitmap)
			bit_or(scratch_bitmap,
			       node_set_ptr[i].my_bitmap);
		else {
			scratch_bitmap =
			    bit_copy(node_set_ptr[i].my_bitmap);
		}
	}

	if ((scratch_bitmap == NULL)
	    || (bit_super_set(req_bitmap, scratch_bitmap) != 1))
		error_code = ESLURM_REQUESTED_NODE_CONFIG_UNAVAILABLE;

	FREE_NULL_BITMAP(scratch_bitmap);
	return error_code;
}

/*
 * build_node_details - sets addresses for allocated nodes
 * IN job_ptr - pointer to a job record
 * IN new_alloc - set if new job allocation, cleared if state recovery
 */
extern void build_node_details(struct job_record *job_ptr, bool new_alloc)
{
	hostlist_t host_list = NULL;
	struct node_record *node_ptr;
	char *this_node_name;
	int node_inx = 0;

	if ((job_ptr->node_bitmap == NULL) || (job_ptr->nodes == NULL)) {
		/* No nodes allocated, we're done... */
		job_ptr->node_cnt = 0;
		xfree(job_ptr->node_addr);
		return;
	}

	/* Use hostlist here to ensure ordering of info matches that of srun */
	if ((host_list = hostlist_create(job_ptr->nodes)) == NULL)
		fatal("hostlist_create error for %s: %m", job_ptr->nodes);
	job_ptr->total_nodes = job_ptr->node_cnt = hostlist_count(host_list);
	xrealloc(job_ptr->node_addr,
		 (sizeof(slurm_addr_t) * job_ptr->node_cnt));

#ifdef HAVE_FRONT_END
	if (new_alloc) {
		/* Find available front-end node and assign it to this job */
		xfree(job_ptr->batch_host);
		job_ptr->front_end_ptr = assign_front_end(job_ptr);
		if (job_ptr->front_end_ptr) {
			job_ptr->batch_host = xstrdup(job_ptr->
						      front_end_ptr->name);
		}
	} else if (job_ptr->batch_host) {
		/* Reset pointer to this job's front-end node */
		job_ptr->front_end_ptr = assign_front_end(job_ptr);
		if (!job_ptr->front_end_ptr)
			xfree(job_ptr->batch_host);
	}
#else
	xfree(job_ptr->batch_host);
#endif

	while ((this_node_name = hostlist_shift(host_list))) {
		if ((node_ptr = find_node_record(this_node_name))) {
			memcpy(&job_ptr->node_addr[node_inx++],
			       &node_ptr->slurm_addr, sizeof(slurm_addr_t));
		} else {
			error("Invalid node %s in JobId=%u",
			      this_node_name, job_ptr->job_id);
		}
		if (!job_ptr->batch_host && !job_ptr->batch_features) {
			/*
			 * Do not select until launch_job() as node features
			 * might be changed by node_features plugin between
			 * allocation time (now) and launch.
			 */
			job_ptr->batch_host = xstrdup(this_node_name);
		}
		free(this_node_name);
	}
	hostlist_destroy(host_list);
	if (job_ptr->node_cnt != node_inx) {
		error("Node count mismatch for JobId=%u (%u,%u)",
		      job_ptr->job_id, job_ptr->node_cnt, node_inx);
	}
}

/*
 * Set "batch_host" for this job based upon it's "batch_features" and
 * "node_bitmap". Selection is performed on a best-effort basis (i.e. if no
 * node satisfies the batch_features specification then pick first node).
 * Execute this AFTER any node feature changes are made by the node_features
 * plugin.
 *
 * Return SLURM_SUCCESS or error code
 */
extern int pick_batch_host(struct job_record *job_ptr)
{
	int i, i_first;
	struct node_record *node_ptr;
	char *tmp, *tok, sep, last_sep = '&';
	node_feature_t *feature_ptr;
	ListIterator feature_iter;
	bitstr_t *feature_bitmap;

	if (job_ptr->batch_host)
		return SLURM_SUCCESS;

	if (!job_ptr->node_bitmap) {
		error("%s: Job %u lacks a node_bitmap", __func__,
		      job_ptr->job_id);
		return SLURM_ERROR;
	}

	i_first = bit_ffs(job_ptr->node_bitmap);
	if (i_first < 0) {
		error("%s: Job %u allocated no nodes", __func__,
		      job_ptr->job_id);
		return SLURM_ERROR;
	}
	if (!job_ptr->batch_features) {
		/* Run batch script on first node of job allocation */
		node_ptr = node_record_table_ptr + i_first;
		job_ptr->batch_host = xstrdup(node_ptr->name);
		return SLURM_SUCCESS;
	}

	feature_bitmap = bit_copy(job_ptr->node_bitmap);
	tmp = xstrdup(job_ptr->batch_features);
	tok = tmp;
	for (i = 0; ; i++) {
		if (tmp[i] == '&')
			sep = '&';
		else if (tmp[i] == '|')
			sep = '|';
		else if (tmp[i] == '\0')
			sep = '\0';
		else
			continue;
		tmp[i] = '\0';

		feature_iter = list_iterator_create(active_feature_list);
		while ((feature_ptr = (node_feature_t *)
				      list_next(feature_iter))) {
			if (xstrcmp(feature_ptr->name, tok))
				continue;
			if (last_sep == '&') {
				bit_and(feature_bitmap,
					feature_ptr->node_bitmap);
			} else {
				bit_or(feature_bitmap,
				       feature_ptr->node_bitmap);
			}
			break;
		}
		list_iterator_destroy(feature_iter);
		if (!feature_ptr)	/* No match */
			bit_clear_all(feature_bitmap);
		if (sep == '\0')
			break;
		tok = tmp + i + 1;
		last_sep = sep;
	}
	xfree(tmp);

	bit_and(feature_bitmap, job_ptr->node_bitmap);
	if ((i = bit_ffs(feature_bitmap)) >= 0)
		node_ptr = node_record_table_ptr + i;
	else
		node_ptr = node_record_table_ptr + i_first;
	job_ptr->batch_host = xstrdup(node_ptr->name);
	FREE_NULL_BITMAP(feature_bitmap);

	return SLURM_SUCCESS;
}

/*
 * _valid_features - Determine if the requested features are satisfied by
 *	the available nodes. This is only used for XOR operators.
 * IN job_ptr - job being scheduled
 * IN config_ptr - node's configuration record
 * IN can_reboot - if true node can use any available feature,
 *	else job can use only active features
 * RET NULL if request is not satisfied, otherwise a bitmap indicating
 *	which mutually exclusive features are satisfied. For example
 *	_valid_features("[fs1|fs2|fs3|fs4]", "fs3") returns a bitmap with
 *	the third bit set. For another example
 *	_valid_features("[fs1|fs2|fs3|fs4]", "fs1,fs3") returns a bitmap
 *	with the first and third bits set. The function returns a bitmap
 *	with the first bit set if requirements are satisfied without a
 *	mutually exclusive feature list.
 */
static bitstr_t *_valid_features(struct job_record *job_ptr,
				 struct config_record *config_ptr,
				 bool can_reboot)
{
	struct job_details *details_ptr = job_ptr->details;
	bitstr_t *result_node_bitmap = NULL, *paren_node_bitmap = NULL;
	bitstr_t *working_node_bitmap;
	ListIterator feat_iter;
	job_feature_t *job_feat_ptr;
	int last_op = FEATURE_OP_AND, paren_op = FEATURE_OP_AND;
	int last_paren = 0, position = 0;

	result_node_bitmap = bit_alloc(MAX_FEATURES);
	if (details_ptr->feature_list == NULL) {	/* no constraints */
		bit_set(result_node_bitmap, 0);
		return result_node_bitmap;
	}

	feat_iter = list_iterator_create(details_ptr->feature_list);
	while ((job_feat_ptr = (job_feature_t *) list_next(feat_iter))) {
		if (job_feat_ptr->paren > last_paren) {
			/* Combine features within parenthesis */
			paren_node_bitmap =
				bit_copy(job_feat_ptr->node_bitmap_avail);
			last_paren = job_feat_ptr->paren;
			paren_op = job_feat_ptr->op_code;
			while ((job_feat_ptr = (job_feature_t *)
					       list_next(feat_iter))) {
				if ((paren_op == FEATURE_OP_AND) &&
				     can_reboot) {
					bit_and(paren_node_bitmap,
						job_feat_ptr->node_bitmap_avail);
				} else if (paren_op == FEATURE_OP_AND) {
					bit_and(paren_node_bitmap,
						job_feat_ptr->node_bitmap_active);
				} else if ((paren_op == FEATURE_OP_OR) &&
					   can_reboot) {
					bit_or(paren_node_bitmap,
					       job_feat_ptr->node_bitmap_avail);
				} else if (paren_op == FEATURE_OP_OR) {
					bit_or(paren_node_bitmap,
					       job_feat_ptr->node_bitmap_active);
				} else {
					error("%s: Bad feature expression for job %u: %s",
					      __func__, job_ptr->job_id,
					      details_ptr->features);
					break;
				}
				paren_op = job_feat_ptr->op_code;
				if (job_feat_ptr->paren < last_paren) {
					last_paren = job_feat_ptr->paren;
					break;
				}
			}
			working_node_bitmap = paren_node_bitmap;
		} else {
			working_node_bitmap = job_feat_ptr->node_bitmap_avail;
		}

		if (!job_feat_ptr) {
			error("%s: Bad feature expression for job %u: %s",
			      __func__, job_ptr->job_id, details_ptr->features);
		}
		if ((job_feat_ptr->op_code == FEATURE_OP_XAND) ||
		    (job_feat_ptr->op_code == FEATURE_OP_XOR)  ||
		    ((job_feat_ptr->op_code == FEATURE_OP_END)  &&
		     ((last_op == FEATURE_OP_XAND) ||
		      (last_op == FEATURE_OP_XOR)))) {
			if (bit_super_set(config_ptr->node_bitmap,
					  working_node_bitmap)) {
				bit_set(result_node_bitmap, position);
			}
			position++;
			last_op = job_feat_ptr->op_code;
		}
		FREE_NULL_BITMAP(paren_node_bitmap);
	}
	list_iterator_destroy(feat_iter);

#if 1
{
	char tmp[64];
	bit_fmt(tmp, sizeof(tmp), result_node_bitmap);
	info("CONFIG_FEATURE:%s FEATURE_XOR_BITS:%s", config_ptr->feature, tmp);
}
#endif

	return result_node_bitmap;
}

/*
 * re_kill_job - for a given job, deallocate its nodes for a second time,
 *	basically a cleanup for failed deallocate() calls
 * IN job_ptr - pointer to terminating job (already in some COMPLETING state)
 * globals: node_record_count - number of nodes in the system
 *	node_record_table_ptr - pointer to global node table
 */
extern void re_kill_job(struct job_record *job_ptr)
{
	int i;
	kill_job_msg_t *kill_job;
	agent_arg_t *agent_args;
	hostlist_t kill_hostlist;
	char *host_str = NULL;
	static uint32_t last_job_id = 0;
	struct node_record *node_ptr;
	struct step_record *step_ptr;
	ListIterator step_iterator;
#ifdef HAVE_FRONT_END
	front_end_record_t *front_end_ptr;
#endif

	xassert(job_ptr);
	xassert(job_ptr->details);

	kill_hostlist = hostlist_create(NULL);

	agent_args = xmalloc(sizeof(agent_arg_t));
	agent_args->msg_type = REQUEST_TERMINATE_JOB;
	agent_args->hostlist = hostlist_create(NULL);
	agent_args->protocol_version = SLURM_PROTOCOL_VERSION;
	agent_args->retry = 0;
	kill_job = xmalloc(sizeof(kill_job_msg_t));
	kill_job->job_id    = job_ptr->job_id;
	kill_job->step_id   = NO_VAL;
	kill_job->job_uid   = job_ptr->user_id;
	kill_job->job_state = job_ptr->job_state;
	kill_job->time      = time(NULL);
	kill_job->start_time = job_ptr->start_time;
	kill_job->select_jobinfo = select_g_select_jobinfo_copy(
				   job_ptr->select_jobinfo);
	kill_job->spank_job_env = xduparray(job_ptr->spank_job_env_size,
					    job_ptr->spank_job_env);
	kill_job->spank_job_env_size = job_ptr->spank_job_env_size;

	/* On a Cray system this will start the NHC early so it is
	 * able to gather any information it can from the apparent
	 * unkillable processes.
	 * NOTE: do not do a list_for_each here, that will hold on the list
	 * lock while processing the entire list which could
	 * potentially be needed to lock again in
	 * select_g_step_finish which could potentially call
	 * post_job_step which calls delete_step_record which locks
	 * the list to create a list_iterator on the same list and
	 * could cause deadlock :).
	 */
	step_iterator = list_iterator_create(job_ptr->step_list);
	while ((step_ptr = list_next(step_iterator))) {
		if (step_ptr->step_id == SLURM_PENDING_STEP)
			continue;
		select_g_step_finish(step_ptr, true);
	}
	list_iterator_destroy(step_iterator);

#ifdef HAVE_FRONT_END
	if (job_ptr->batch_host &&
	    (front_end_ptr = find_front_end_record(job_ptr->batch_host))) {
		agent_args->protocol_version = front_end_ptr->protocol_version;
		if (IS_NODE_DOWN(front_end_ptr)) {
			for (i = 0, node_ptr = node_record_table_ptr;
			     i < node_record_count; i++, node_ptr++) {
				if ((job_ptr->node_bitmap_cg == NULL) ||
				    (!bit_test(job_ptr->node_bitmap_cg, i)))
					continue;
				bit_clear(job_ptr->node_bitmap_cg, i);
				job_update_tres_cnt(job_ptr, i);
				if (node_ptr->comp_job_cnt)
					(node_ptr->comp_job_cnt)--;
				if ((job_ptr->node_cnt > 0) &&
				    ((--job_ptr->node_cnt) == 0)) {
					last_node_update = time(NULL);
					cleanup_completing(job_ptr);
					batch_requeue_fini(job_ptr);
					last_node_update = time(NULL);
				}
			}
		} else if (!IS_NODE_NO_RESPOND(front_end_ptr)) {
			(void) hostlist_push_host(kill_hostlist,
						  job_ptr->batch_host);
			hostlist_push_host(agent_args->hostlist,
				      job_ptr->batch_host);
			agent_args->node_count++;
		}
	}
#else
	for (i = 0; i < node_record_count; i++) {
		node_ptr = &node_record_table_ptr[i];
		if ((job_ptr->node_bitmap_cg == NULL) ||
		    (bit_test(job_ptr->node_bitmap_cg, i) == 0)) {
			continue;
		} else if (IS_NODE_DOWN(node_ptr)) {
			/* Consider job already completed */
			bit_clear(job_ptr->node_bitmap_cg, i);
			job_update_tres_cnt(job_ptr, i);
			if (node_ptr->comp_job_cnt)
				(node_ptr->comp_job_cnt)--;
			if ((job_ptr->node_cnt > 0) &&
			    ((--job_ptr->node_cnt) == 0)) {
				cleanup_completing(job_ptr);
				batch_requeue_fini(job_ptr);
				last_node_update = time(NULL);
			}
		} else if (!IS_NODE_NO_RESPOND(node_ptr)) {
			(void)hostlist_push_host(kill_hostlist, node_ptr->name);
			if (agent_args->protocol_version >
			    node_ptr->protocol_version)
				agent_args->protocol_version =
					node_ptr->protocol_version;
			hostlist_push_host(agent_args->hostlist,
					   node_ptr->name);
			agent_args->node_count++;
		}
	}
#endif

	if (agent_args->node_count == 0) {
		slurm_free_kill_job_msg(kill_job);
		if (agent_args->hostlist)
			hostlist_destroy(agent_args->hostlist);
		xfree(agent_args);
		hostlist_destroy(kill_hostlist);
		return;
	}
	hostlist_uniq(kill_hostlist);
	host_str = hostlist_ranged_string_xmalloc(kill_hostlist);
#ifdef HAVE_BG
	if (job_ptr->job_id != last_job_id) {
		info("Resending TERMINATE_JOB request JobId=%u Midplanelist=%s",
		     job_ptr->job_id, host_str);
	} else {
		debug("Resending TERMINATE_JOB request JobId=%u "
		      "Midplanelist=%s",
		      job_ptr->job_id, host_str);
	}
#else
	if (job_ptr->job_id != last_job_id) {
		info("Resending TERMINATE_JOB request JobId=%u Nodelist=%s",
		     job_ptr->job_id, host_str);
	} else {
		debug("Resending TERMINATE_JOB request JobId=%u Nodelist=%s",
		      job_ptr->job_id, host_str);
	}
#endif

	xfree(host_str);
	last_job_id = job_ptr->job_id;
	hostlist_destroy(kill_hostlist);
	agent_args->msg_args = kill_job;
	agent_queue_request(agent_args);
	return;
}<|MERGE_RESOLUTION|>--- conflicted
+++ resolved
@@ -3607,11 +3607,7 @@
 		    (job_ptr->resv_ptr->flags & RESERVE_FLAG_FLEX) &&
 		    job_ptr->resv_ptr->node_bitmap &&
 		    !bit_super_set(prev_node_set_ptr->my_bitmap,
-<<<<<<< HEAD
-				  job_ptr->resv_ptr->node_bitmap)) {
-=======
 				   job_ptr->resv_ptr->node_bitmap)) {
->>>>>>> bd20309a
 			/* Avoid nodes outside of job's FLEX reservation */
 			avoid_node_map =
 				bit_copy(job_ptr->resv_ptr->node_bitmap);
@@ -3626,11 +3622,8 @@
 			avoid_weight = INFINITE - 1;
 		}
 
-<<<<<<< HEAD
 		if (!avoid_node_map)
 			continue;
-=======
->>>>>>> bd20309a
 		if (!bit_overlap(prev_node_set_ptr->my_bitmap, avoid_node_map)){
 			/* No nodes in set to avoid */
 			FREE_NULL_BITMAP(avoid_node_map);
