--- conflicted
+++ resolved
@@ -661,6 +661,7 @@
 {
 	int opt_char, option_index = 0, max_val = 0, i;
 	char *tmp;
+	long long priority;
 	static struct option long_options[] = {
 		{"account",       required_argument, 0, 'A'},
 		{"extra-node-info", required_argument, 0, 'B'},
@@ -1107,21 +1108,10 @@
 				}
 			}
 			break;
-		case LONG_OPT_PRIORITY: {
-			long long priority;
-<<<<<<< HEAD
-			if (!optarg) /* CLANG Fix */
-				break;
-			priority = strtoll(optarg, NULL, 10);
-			if (priority < 0) {
-				error("Priority must be >= 0");
-				exit(error_exit);
-			}
-			if (priority >= NO_VAL) {
-				error("Priority must be < %i", NO_VAL);
-				exit(error_exit);
-=======
-			if (strcasecmp(optarg, "TOP") == 0) {
+		case LONG_OPT_PRIORITY:
+			if (!optarg) { /* CLANG Fix */
+				;
+			} else if (strcasecmp(optarg, "TOP") == 0) {
 				opt.priority = NO_VAL - 1;
 			} else {
 				priority = strtoll(optarg, NULL, 10);
@@ -1134,10 +1124,8 @@
 					exit(error_exit);
 				}
 				opt.priority = priority;
->>>>>>> 4cb084a3
-			}
-			break;
-		}
+			}
+			break;
 		case LONG_OPT_BELL:
 			opt.bell = BELL_ALWAYS;
 			break;
