/*****************************************************************************\
 *  sbcast.c - Broadcast a file to allocated nodes
 *****************************************************************************
 *  Copyright (C) 2006-2007 The Regents of the University of California.
 *  Copyright (C) 2008-2009 Lawrence Livermore National Security.
 *  Produced at Lawrence Livermore National Laboratory (cf, DISCLAIMER).
 *  Written by Morris Jette <jette1@llnl.gov>
 *  CODE-OCEC-09-009. All rights reserved.
 *
 *  This file is part of SLURM, a resource management program.
 *  For details, see <http://slurm.schedmd.com/>.
 *  Please also read the included file: DISCLAIMER.
 *
 *  SLURM is free software; you can redistribute it and/or modify it under
 *  the terms of the GNU General Public License as published by the Free
 *  Software Foundation; either version 2 of the License, or (at your option)
 *  any later version.
 *
 *  In addition, as a special exception, the copyright holders give permission
 *  to link the code of portions of this program with the OpenSSL library under
 *  certain conditions as described in each individual source file, and
 *  distribute linked combinations including the two. You must obey the GNU
 *  General Public License in all respects for all of the code used other than
 *  OpenSSL. If you modify file(s) with this exception, you may extend this
 *  exception to your version of the file(s), but you are not obligated to do
 *  so. If you do not wish to do so, delete this exception statement from your
 *  version.  If you delete this exception statement from all source files in
 *  the program, then also delete it here.
 *
 *  SLURM is distributed in the hope that it will be useful, but WITHOUT ANY
 *  WARRANTY; without even the implied warranty of MERCHANTABILITY or FITNESS
 *  FOR A PARTICULAR PURPOSE.  See the GNU General Public License for more
 *  details.
 *
 *  You should have received a copy of the GNU General Public License along
 *  with SLURM; if not, write to the Free Software Foundation, Inc.,
 *  51 Franklin Street, Fifth Floor, Boston, MA 02110-1301  USA.
\*****************************************************************************/

#if HAVE_CONFIG_H
#  include "config.h"
#endif

#include <errno.h>
#include <fcntl.h>
#include <stdio.h>
#include <stdlib.h>
#include <time.h>
#include <unistd.h>
#include <sys/types.h>
#include <sys/stat.h>

#include "slurm/slurm_errno.h"
#include "src/common/file_bcast.h"
#include "src/common/forward.h"
#include "src/common/hostlist.h"
#include "src/common/log.h"
#include "src/common/read_config.h"
#include "src/sbcast/sbcast.h"
#include "src/common/slurm_cred.h"
#include "src/common/slurm_protocol_api.h"
#include "src/common/slurm_protocol_interface.h"
#include "src/common/slurm_time.h"
#include "src/common/uid.h"
#include "src/common/xmalloc.h"
#include "src/common/xstring.h"

/* global variables */
struct bcast_parameters params;	/* program parameters */

int main(int argc, char *argv[])
{
	int rc;
	log_options_t opts = LOG_OPTS_STDERR_ONLY;
	log_init("sbcast", opts, SYSLOG_FACILITY_DAEMON, NULL);

#ifdef HAVE_ALPS_CRAY
	error("The sbcast command is not supported on Cray systems");
	return 1;
#endif
#ifdef HAVE_BG
	error("The sbcast command is not supported on IBM BlueGene systems");
	return 1;
#endif
	slurm_conf_init(NULL);
	parse_command_line(argc, argv);
	if (params.verbose) {
		opts.stderr_level += params.verbose;
		log_alter(opts, SYSLOG_FACILITY_DAEMON, NULL);
	}

<<<<<<< HEAD
	/* validate the source file */
	if ((fd = open(params.src_fname, O_RDONLY)) < 0) {
		error("Can't open `%s`: %s", params.src_fname,
			strerror(errno));
		exit(1);
	}
	if (fstat(fd, &f_stat)) {
		error("Can't stat `%s`: %s", params.src_fname,
			strerror(errno));
		exit(1);
	}
	verbose("modes    = %o", (unsigned int) f_stat.st_mode);
	verbose("uid      = %d", (int) f_stat.st_uid);
	verbose("gid      = %d", (int) f_stat.st_gid);
	verbose("atime    = %s", slurm_ctime2(&f_stat.st_atime));
	verbose("mtime    = %s", slurm_ctime2(&f_stat.st_mtime));
	verbose("ctime    = %s", slurm_ctime2(&f_stat.st_ctime));
	verbose("size     = %ld", (long) f_stat.st_size);
	verbose("-----------------------------");

	/* identify the nodes allocated to the job */
	_get_job_info();

	/* transmit the file */
	_bcast_file();
/*	slurm_free_sbcast_cred_msg(sbcast_cred); */

	exit(0);
}

/* get details about this slurm job: jobid and allocated node */
static void _get_job_info(void)
{
	xassert(params.job_id != NO_VAL);

	if (slurm_sbcast_lookup(params.job_id, params.step_id, &sbcast_cred)
	    != SLURM_SUCCESS) {
		if (params.step_id == NO_VAL) {
			error("Slurm job ID %u lookup error: %s",
			      params.job_id, slurm_strerror(slurm_get_errno()));
		} else {
			error("Slurm step ID %u.%u lookup error: %s",
			      params.job_id, params.step_id,
			      slurm_strerror(slurm_get_errno()));
		}
		exit(1);
	}

	if (params.step_id == NO_VAL)
		verbose("jobid      = %u", params.job_id);
	else
		verbose("jobid      = %u.%u", params.job_id, params.step_id);
	verbose("node_cnt   = %u", sbcast_cred->node_cnt);
	verbose("node_list  = %s", sbcast_cred->node_list);
	/* also see sbcast_cred->node_addr (array) */

	if (params.verbose)
		print_sbcast_cred(sbcast_cred->sbcast_cred);

	/* do not bother to release the return message,
	 * we need to preserve and use most of the information later */
}

/* load a buffer with data from the file to broadcast,
 * return number of bytes read, zero on end of file */
static ssize_t _get_block(char *buffer, size_t buf_size)
{
	static int fd = 0;
	ssize_t buf_used = 0, rc;

	if (!fd) {
		fd = open(params.src_fname, O_RDONLY);
		if (!fd) {
			error("Can't open `%s`: %s",
			      params.src_fname, strerror(errno));
			exit(1);
		}
	}

	while (buf_size) {
		rc = read(fd, buffer, buf_size);
		if (rc == -1) {
			if ((errno == EINTR) || (errno == EAGAIN))
				continue;
			error("Can't read `%s`: %s",
			      params.src_fname, strerror(errno));
			exit(1);
		} else if (rc == 0) {
			debug("end of file reached");
			break;
		}

		buffer   += rc;
		buf_size -= rc;
		buf_used += rc;
	}
	return buf_used;
}

/* read and broadcast the file */
static void _bcast_file(void)
{
	int buf_size;
	ssize_t size_read = 0;
	file_bcast_msg_t bcast_msg;
	char *buffer;

	if (params.block_size)
		buf_size = MIN(params.block_size, f_stat.st_size);
	else
		buf_size = MIN((8 * 1024 * 1024), f_stat.st_size);

	bcast_msg.fname		= params.dst_fname;
	bcast_msg.block_no	= 1;
	bcast_msg.last_block	= 0;
	bcast_msg.force		= params.force;
	bcast_msg.modes		= f_stat.st_mode;
	bcast_msg.uid		= f_stat.st_uid;
	bcast_msg.user_name	= uid_to_string(f_stat.st_uid);
	bcast_msg.gid		= f_stat.st_gid;
	buffer			= xmalloc(buf_size);
	bcast_msg.block		= buffer;
	bcast_msg.block_len	= 0;
	bcast_msg.cred          = sbcast_cred->sbcast_cred;

	if (params.preserve) {
		bcast_msg.atime     = f_stat.st_atime;
		bcast_msg.mtime     = f_stat.st_mtime;
	} else {
		bcast_msg.atime     = 0;
		bcast_msg.mtime     = 0;
	}

	while (1) {
		bcast_msg.block_len = _get_block(buffer, buf_size);
		debug("block %d, size %u", bcast_msg.block_no,
		      bcast_msg.block_len);
		size_read += bcast_msg.block_len;
		if (size_read >= f_stat.st_size)
			bcast_msg.last_block = 1;

		send_rpc(&bcast_msg, sbcast_cred);
		if (bcast_msg.last_block)
			break;	/* end of file */
		bcast_msg.block_no++;
	}
	xfree(bcast_msg.user_name);
	xfree(buffer);
=======
	rc = bcast_file(&params);
	return rc;
>>>>>>> a42544f7
}<|MERGE_RESOLUTION|>--- conflicted
+++ resolved
@@ -89,157 +89,6 @@
 		log_alter(opts, SYSLOG_FACILITY_DAEMON, NULL);
 	}
 
-<<<<<<< HEAD
-	/* validate the source file */
-	if ((fd = open(params.src_fname, O_RDONLY)) < 0) {
-		error("Can't open `%s`: %s", params.src_fname,
-			strerror(errno));
-		exit(1);
-	}
-	if (fstat(fd, &f_stat)) {
-		error("Can't stat `%s`: %s", params.src_fname,
-			strerror(errno));
-		exit(1);
-	}
-	verbose("modes    = %o", (unsigned int) f_stat.st_mode);
-	verbose("uid      = %d", (int) f_stat.st_uid);
-	verbose("gid      = %d", (int) f_stat.st_gid);
-	verbose("atime    = %s", slurm_ctime2(&f_stat.st_atime));
-	verbose("mtime    = %s", slurm_ctime2(&f_stat.st_mtime));
-	verbose("ctime    = %s", slurm_ctime2(&f_stat.st_ctime));
-	verbose("size     = %ld", (long) f_stat.st_size);
-	verbose("-----------------------------");
-
-	/* identify the nodes allocated to the job */
-	_get_job_info();
-
-	/* transmit the file */
-	_bcast_file();
-/*	slurm_free_sbcast_cred_msg(sbcast_cred); */
-
-	exit(0);
-}
-
-/* get details about this slurm job: jobid and allocated node */
-static void _get_job_info(void)
-{
-	xassert(params.job_id != NO_VAL);
-
-	if (slurm_sbcast_lookup(params.job_id, params.step_id, &sbcast_cred)
-	    != SLURM_SUCCESS) {
-		if (params.step_id == NO_VAL) {
-			error("Slurm job ID %u lookup error: %s",
-			      params.job_id, slurm_strerror(slurm_get_errno()));
-		} else {
-			error("Slurm step ID %u.%u lookup error: %s",
-			      params.job_id, params.step_id,
-			      slurm_strerror(slurm_get_errno()));
-		}
-		exit(1);
-	}
-
-	if (params.step_id == NO_VAL)
-		verbose("jobid      = %u", params.job_id);
-	else
-		verbose("jobid      = %u.%u", params.job_id, params.step_id);
-	verbose("node_cnt   = %u", sbcast_cred->node_cnt);
-	verbose("node_list  = %s", sbcast_cred->node_list);
-	/* also see sbcast_cred->node_addr (array) */
-
-	if (params.verbose)
-		print_sbcast_cred(sbcast_cred->sbcast_cred);
-
-	/* do not bother to release the return message,
-	 * we need to preserve and use most of the information later */
-}
-
-/* load a buffer with data from the file to broadcast,
- * return number of bytes read, zero on end of file */
-static ssize_t _get_block(char *buffer, size_t buf_size)
-{
-	static int fd = 0;
-	ssize_t buf_used = 0, rc;
-
-	if (!fd) {
-		fd = open(params.src_fname, O_RDONLY);
-		if (!fd) {
-			error("Can't open `%s`: %s",
-			      params.src_fname, strerror(errno));
-			exit(1);
-		}
-	}
-
-	while (buf_size) {
-		rc = read(fd, buffer, buf_size);
-		if (rc == -1) {
-			if ((errno == EINTR) || (errno == EAGAIN))
-				continue;
-			error("Can't read `%s`: %s",
-			      params.src_fname, strerror(errno));
-			exit(1);
-		} else if (rc == 0) {
-			debug("end of file reached");
-			break;
-		}
-
-		buffer   += rc;
-		buf_size -= rc;
-		buf_used += rc;
-	}
-	return buf_used;
-}
-
-/* read and broadcast the file */
-static void _bcast_file(void)
-{
-	int buf_size;
-	ssize_t size_read = 0;
-	file_bcast_msg_t bcast_msg;
-	char *buffer;
-
-	if (params.block_size)
-		buf_size = MIN(params.block_size, f_stat.st_size);
-	else
-		buf_size = MIN((8 * 1024 * 1024), f_stat.st_size);
-
-	bcast_msg.fname		= params.dst_fname;
-	bcast_msg.block_no	= 1;
-	bcast_msg.last_block	= 0;
-	bcast_msg.force		= params.force;
-	bcast_msg.modes		= f_stat.st_mode;
-	bcast_msg.uid		= f_stat.st_uid;
-	bcast_msg.user_name	= uid_to_string(f_stat.st_uid);
-	bcast_msg.gid		= f_stat.st_gid;
-	buffer			= xmalloc(buf_size);
-	bcast_msg.block		= buffer;
-	bcast_msg.block_len	= 0;
-	bcast_msg.cred          = sbcast_cred->sbcast_cred;
-
-	if (params.preserve) {
-		bcast_msg.atime     = f_stat.st_atime;
-		bcast_msg.mtime     = f_stat.st_mtime;
-	} else {
-		bcast_msg.atime     = 0;
-		bcast_msg.mtime     = 0;
-	}
-
-	while (1) {
-		bcast_msg.block_len = _get_block(buffer, buf_size);
-		debug("block %d, size %u", bcast_msg.block_no,
-		      bcast_msg.block_len);
-		size_read += bcast_msg.block_len;
-		if (size_read >= f_stat.st_size)
-			bcast_msg.last_block = 1;
-
-		send_rpc(&bcast_msg, sbcast_cred);
-		if (bcast_msg.last_block)
-			break;	/* end of file */
-		bcast_msg.block_no++;
-	}
-	xfree(bcast_msg.user_name);
-	xfree(buffer);
-=======
 	rc = bcast_file(&params);
 	return rc;
->>>>>>> a42544f7
 }