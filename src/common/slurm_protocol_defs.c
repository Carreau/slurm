--- conflicted
+++ resolved
@@ -2673,11 +2673,10 @@
 	case RESPONSE_SLURM_RC:
 		rc = ((return_code_msg_t *)data)->return_code;
 		break;
-<<<<<<< HEAD
 	case RESPONSE_PING_SLURMD:
-=======
+		rc = SLURM_SUCCESS;
+		break;
 	case RESPONSE_ACCT_GATHER_UPDATE:
->>>>>>> ab74dece
 		rc = SLURM_SUCCESS;
 		break;
 	case RESPONSE_FORWARD_FAILED:
