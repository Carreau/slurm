--- conflicted
+++ resolved
@@ -1219,19 +1219,13 @@
 	gres_ptr = (gres_state_t *) list_element;
 	gres_node_ptr = (gres_node_state_t *) gres_ptr->gres_data;
 	FREE_NULL_BITMAP(gres_node_ptr->gres_bit_alloc);
-<<<<<<< HEAD
 	xfree(gres_node_ptr->gres_used);
-	for (i = 0; i < gres_node_ptr->topo_cnt; i++) {
-		FREE_NULL_BITMAP(gres_node_ptr->topo_cpus_bitmap[i]);
-		FREE_NULL_BITMAP(gres_node_ptr->topo_gres_bitmap[i]);
-		xfree(gres_node_ptr->topo_model[i]);
-=======
 	for (i = 0; i < gres_node_ptr->topo_cnt; i++) {
 		if (gres_node_ptr->topo_cpus_bitmap)
 			FREE_NULL_BITMAP(gres_node_ptr->topo_cpus_bitmap[i]);
 		if (gres_node_ptr->topo_gres_bitmap)
 			FREE_NULL_BITMAP(gres_node_ptr->topo_gres_bitmap[i]);
->>>>>>> e442372e
+		xfree(gres_node_ptr->topo_model[i]);
 	}
 	xfree(gres_node_ptr->topo_cpus_bitmap);
 	xfree(gres_node_ptr->topo_gres_bitmap);
@@ -1634,11 +1628,6 @@
 		xfree(gres_data->topo_gres_cnt_alloc);
 		xfree(gres_data->topo_gres_cnt_avail);
 		for (i = 0; i < gres_data->topo_cnt; i++) {
-<<<<<<< HEAD
-			FREE_NULL_BITMAP(gres_data->topo_gres_bitmap[i]);
-			FREE_NULL_BITMAP(gres_data->topo_cpus_bitmap[i]);
-			xfree(gres_data->topo_model[i]);
-=======
 			if (gres_data->topo_gres_bitmap) {
 				FREE_NULL_BITMAP(gres_data->
 						 topo_gres_bitmap[i]);
@@ -1647,7 +1636,7 @@
 				FREE_NULL_BITMAP(gres_data->
 						 topo_cpus_bitmap[i]);
 			}
->>>>>>> e442372e
+			xfree(gres_data->topo_model[i]);
 		}
 		xfree(gres_data->topo_gres_bitmap);
 		xfree(gres_data->topo_cpus_bitmap);
@@ -1664,31 +1653,20 @@
 		gres_data->topo_gres_cnt_avail =
 			xrealloc(gres_data->topo_gres_cnt_avail,
 				 set_cnt * sizeof(uint32_t));
-<<<<<<< HEAD
 		for (i = 0; i < gres_data->topo_cnt; i++) {
-			FREE_NULL_BITMAP(gres_data->topo_gres_bitmap[i]);
-			FREE_NULL_BITMAP(gres_data->topo_cpus_bitmap[i]);
-			xfree(gres_data->topo_model[i]);
-=======
-		if (gres_data->topo_gres_bitmap) {
-			for (i = 0; i < gres_data->topo_cnt; i++) {
+			if (gres_data->topo_gres_bitmap) {
 				FREE_NULL_BITMAP(gres_data->
 						 topo_gres_bitmap[i]);
 			}
->>>>>>> e442372e
+			if (gres_data->topo_cpus_bitmap) {
+				FREE_NULL_BITMAP(gres_data->
+						 topo_cpus_bitmap[i]);
+			}
+			xfree(gres_data->topo_model[i]);
 		}
 		gres_data->topo_gres_bitmap =
 			xrealloc(gres_data->topo_gres_bitmap,
 				 set_cnt * sizeof(bitstr_t *));
-<<<<<<< HEAD
-=======
-		if (gres_data->topo_cpus_bitmap) {
-			for (i = 0; i < gres_data->topo_cnt; i++) {
-				FREE_NULL_BITMAP(gres_data->
-						 topo_cpus_bitmap[i]);
-			}
-		}
->>>>>>> e442372e
 		gres_data->topo_cpus_bitmap =
 			xrealloc(gres_data->topo_cpus_bitmap,
 				 set_cnt * sizeof(bitstr_t *));
@@ -1776,12 +1754,6 @@
 		      context_ptr->gres_type, node_name,
 		      gres_data->gres_cnt_config, gres_data->gres_cnt_found);
 		if (gres_data->topo_cpus_bitmap) {
-<<<<<<< HEAD
-			for (i=0; i<gres_data->topo_cnt; i++) {
-				FREE_NULL_BITMAP(gres_data->topo_cpus_bitmap[i]);
-				FREE_NULL_BITMAP(gres_data->topo_gres_bitmap[i]);
-				xfree(gres_data->topo_model[i]);
-=======
 			for (i = 0; i < gres_data->topo_cnt; i++) {
 				if (gres_data->topo_cpus_bitmap) {
 					FREE_NULL_BITMAP(gres_data->
@@ -1791,7 +1763,7 @@
 					FREE_NULL_BITMAP(gres_data->
 							 topo_gres_bitmap[i]);
 				}
->>>>>>> e442372e
+				xfree(gres_data->topo_model[i]);
 			}
 			xfree(gres_data->topo_cpus_bitmap);
 			xfree(gres_data->topo_gres_bitmap);
@@ -3020,32 +2992,18 @@
 
 	if (node_gres_ptr->topo_cnt == 0)
 		return;
-<<<<<<< HEAD
+
+	if (node_gres_ptr->topo_cpus_bitmap == NULL) {
+		error("Gres topo_cpus_bitmap is NULL on node %s", node_name);
+		return;
+	}
+
 
 	for (i = 0; i < node_gres_ptr->topo_cnt; i++) {
 		if (!node_gres_ptr->topo_cpus_bitmap[i])
 			continue;
 		cpus_slurmd = bit_size(node_gres_ptr->topo_cpus_bitmap[i]);
 		if (cpus_slurmd == cpus_ctld)
-=======
-	if (node_gres_ptr->topo_cpus_bitmap == NULL) {
-		error("Gres topo_cpus_bitmap is NULL on node %s", node_name);
-		return;
-	}
-
-	cpus_slurmd = bit_size(node_gres_ptr->topo_cpus_bitmap[0]);
-	if (cpus_slurmd == cpus_ctld)
-		return;
-
-	debug("Gres CPU count mismatch on node %s (%d != %d)",
-	      node_name, cpus_slurmd, cpus_ctld);
-	for (i = 0; i < node_gres_ptr->topo_cnt; i++) {
-		if (i != 0) {
-			cpus_slurmd = bit_size(node_gres_ptr->
-					       topo_cpus_bitmap[i]);
-		}
-		if (cpus_slurmd == cpus_ctld)	/* should never happen here */
->>>>>>> e442372e
 			continue;
 		if (log_mismatch) {
 			debug("Gres CPU count mismatch on node %s (%d != %d)",
