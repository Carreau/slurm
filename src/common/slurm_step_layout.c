/*****************************************************************************\
 *  slurm_step_layout.c - functions to distribute tasks over nodes.
 *  $Id$
 *****************************************************************************
 *
 *  Copyright (C) 2005 Hewlett-Packard Development Company, L.P.
 *  Written by Chris Holmes, <cholmes@hp.com>, who borrowed heavily
 *  from other parts of SLURM.
 *  CODE-OCEC-09-009. All rights reserved.
 *
 *  This file is part of SLURM, a resource management program.
 *  For details, see <http://slurm.schedmd.com/>.
 *  Please also read the included file: DISCLAIMER.
 *
 *  SLURM is free software; you can redistribute it and/or modify it under
 *  the terms of the GNU General Public License as published by the Free
 *  Software Foundation; either version 2 of the License, or (at your option)
 *  any later version.
 *
 *  SLURM is distributed in the hope that it will be useful, but WITHOUT ANY
 *  WARRANTY; without even the implied warranty of MERCHANTABILITY or FITNESS
 *  FOR A PARTICULAR PURPOSE.  See the GNU General Public License for more
 *  details.
 *
 *  You should have received a copy of the GNU General Public License along
 *  with SLURM; if not, write to the Free Software Foundation, Inc.,
 *  51 Franklin Street, Fifth Floor, Boston, MA 02110-1301  USA.
 *
 *  This file is patterned after hostlist.c, written by Mark Grondona and
 *  Copyright (C) 2002 The Regents of the University of California.
\*****************************************************************************/

#ifdef HAVE_CONFIG_H
#  include "config.h"
#  if HAVE_STRING_H
#    include <string.h>
#  endif
#else                /* !HAVE_CONFIG_H */
#  include <string.h>
#endif                /* HAVE_CONFIG_H */

#include <stdlib.h>

#include "slurm/slurm.h"
#include "slurm/slurm_errno.h"

#include "src/common/log.h"
#include "src/common/node_select.h"
#include "src/common/slurm_protocol_api.h"
#include "src/common/slurm_step_layout.h"
#include "src/common/slurmdb_defs.h"
#include "src/common/read_config.h"
#include "src/common/xmalloc.h"
#include "src/common/xstring.h"

/*
** Define slurm-specific aliases for use by plugins, see slurm_xlator.h
** for details.
 */
strong_alias(pack_slurm_step_layout, slurm_pack_slurm_step_layout);
strong_alias(unpack_slurm_step_layout, slurm_unpack_slurm_step_layout);

/* build maps for task layout on nodes */
static int _init_task_layout(slurm_step_layout_t *step_layout,
			     const char *arbitrary_nodes,
			     uint16_t *cpus_per_node, uint32_t *cpu_count_reps,
			     uint16_t cpus_per_task,
			     uint32_t task_dist, uint16_t plane_size);

static int _task_layout_block(slurm_step_layout_t *step_layout,
<<<<<<< HEAD
			      uint16_t *cpus, uint32_t task_dist);
=======
			      uint16_t *cpus, uint16_t cpus_per_task);
>>>>>>> 0e0c64de
static int _task_layout_cyclic(slurm_step_layout_t *step_layout,
			       uint16_t *cpus);
static int _task_layout_plane(slurm_step_layout_t *step_layout,
			      uint16_t *cpus);
static int _task_layout_hostfile(slurm_step_layout_t *step_layout,
				 const char *arbitrary_nodes);

/*
 * slurm_step_layout_create - determine how many tasks of a job will be
 *                    run on each node. Distribution is influenced
 *                    by number of cpus on each host.
 * IN tlist - hostlist corresponding to task layout
 * IN cpus_per_node - cpus per node
 * IN cpu_count_reps - how many nodes have same cpu count
 * IN num_hosts - number of hosts we have
 * IN num_tasks - number of tasks to distribute across these cpus
 * IN cpus_per_task - number of cpus per task
 * IN task_dist - type of distribution we are using
 * IN plane_size - plane size (only needed for the plane distribution)
 * RET a pointer to an slurm_step_layout_t structure
 * NOTE: allocates memory that should be xfreed by caller
 */
slurm_step_layout_t *slurm_step_layout_create(
	const char *tlist,
	uint16_t *cpus_per_node, uint32_t *cpu_count_reps,
	uint32_t num_hosts,
	uint32_t num_tasks,
	uint16_t cpus_per_task,
	uint32_t task_dist,
	uint16_t plane_size)
{
	char *arbitrary_nodes = NULL;
	slurm_step_layout_t *step_layout =
		xmalloc(sizeof(slurm_step_layout_t));
	uint32_t cluster_flags = slurmdb_setup_cluster_flags();

	step_layout->task_dist = task_dist;
	if ((task_dist & SLURM_DIST_STATE_BASE) == SLURM_DIST_ARBITRARY) {
		hostlist_t hl = NULL;
		char *buf = NULL;
		/* set the node list for the task layout later if user
		 * supplied could be different that the job allocation */
		arbitrary_nodes = xstrdup(tlist);
		hl = hostlist_create(tlist);
		hostlist_uniq(hl);
		buf = hostlist_ranged_string_xmalloc(hl);
		num_hosts = hostlist_count(hl);
		hostlist_destroy(hl);
		step_layout->node_list = buf;
	} else {
		step_layout->node_list = xstrdup(tlist);
	}

	step_layout->task_cnt  = num_tasks;
	if (cluster_flags & CLUSTER_FLAG_FE) {
		/* Limited job step support on front-end systems.
		 * All jobs execute through front-end on Blue Gene.
		 * Normally we would not permit execution of job steps,
		 * but can fake it by just allocating all tasks to
		 * one of the allocated nodes. */
		if ((cluster_flags & CLUSTER_FLAG_BG)
		    || (cluster_flags & CLUSTER_FLAG_CRAY_A))
			step_layout->node_cnt  = num_hosts;
		else
			step_layout->node_cnt  = 1;
	} else
		step_layout->node_cnt  = num_hosts;

	if (_init_task_layout(step_layout, arbitrary_nodes,
			      cpus_per_node, cpu_count_reps,
			      cpus_per_task,
			      task_dist, plane_size) != SLURM_SUCCESS) {
		slurm_step_layout_destroy(step_layout);
		step_layout = NULL;
	}
	xfree(arbitrary_nodes);
	return step_layout;
}

/*
 * fake_slurm_step_layout_create - used when you don't allocate a job from the
 *                    controller does not set up anything
 *                    that should really be used with a switch.
 *                    Or to really lay out tasks any any certain fashion.
 * IN tlist - hostlist corresponding to task layout
 * IN cpus_per_node - cpus per node NULL if no allocation
 * IN cpu_count_reps - how many nodes have same cpu count NULL if no allocation
 * IN node_cnt - number of nodes we have
 * IN task_cnt - number of tasks to distribute across these cpus 0
 *               if using cpus_per_node
 * RET a pointer to an slurm_step_layout_t structure
 * NOTE: allocates memory that should be xfreed by caller
 */
slurm_step_layout_t *fake_slurm_step_layout_create(
	const char *tlist,
	uint16_t *cpus_per_node,
	uint32_t *cpu_count_reps,
	uint32_t node_cnt,
	uint32_t task_cnt)
{
	uint32_t cpn = 1;
	int cpu_cnt = 0, cpu_inx = 0, i, j;
	slurm_step_layout_t *step_layout = NULL;

	if ((node_cnt <= 0) || (task_cnt <= 0 && !cpus_per_node) || !tlist) {
		error("there is a problem with your fake_step_layout request\n"
		      "node_cnt = %u, task_cnt = %u, tlist = %s",
		      node_cnt, task_cnt, tlist);
		return NULL;
	}

	step_layout = xmalloc(sizeof(slurm_step_layout_t));
	step_layout->node_list = xstrdup(tlist);
	step_layout->node_cnt = node_cnt;
	step_layout->tasks = xmalloc(sizeof(uint16_t) * node_cnt);
	step_layout->tids  = xmalloc(sizeof(uint32_t *) * node_cnt);

	step_layout->task_cnt = 0;
	for (i = 0; i < step_layout->node_cnt; i++) {
		if (cpus_per_node && cpu_count_reps) {
			step_layout->tasks[i] = cpus_per_node[cpu_inx];
			step_layout->tids[i] = xmalloc(sizeof(uint32_t) *
						       step_layout->tasks[i]);

			for (j = 0; j < step_layout->tasks[i]; j++)
				step_layout->tids[i][j] =
					step_layout->task_cnt++;

			if ((++cpu_cnt) >= cpu_count_reps[cpu_inx]) {
				/* move to next record */
				cpu_inx++;
				cpu_cnt = 0;
			}
		} else {
			cpn = ((task_cnt - step_layout->task_cnt) +
			       (node_cnt - i) - 1) / (node_cnt - i);
			if (step_layout->task_cnt >= task_cnt) {
				step_layout->tasks[i] = 0;
				step_layout->tids[i] = NULL;
			} else {
				step_layout->tasks[i] = cpn;
				step_layout->tids[i] =
					xmalloc(sizeof(uint32_t) * cpn);

				for (j = 0; j < cpn; j++) {
					step_layout->tids[i][j] =
						step_layout->task_cnt++;
					if (step_layout->task_cnt >= task_cnt) {
						step_layout->tasks[i] = j + 1;
						break;
					}
				}
			}
		}
	}

	return step_layout;
}



/* copys structure for step layout */
extern slurm_step_layout_t *slurm_step_layout_copy(
	slurm_step_layout_t *step_layout)
{
	slurm_step_layout_t *layout;
	int i = 0;
	if (!step_layout)
		return NULL;

	layout = xmalloc(sizeof(slurm_step_layout_t));
	layout->node_list = xstrdup(step_layout->node_list);
	layout->node_cnt = step_layout->node_cnt;
	layout->task_cnt = step_layout->task_cnt;
	layout->task_dist = step_layout->task_dist;

	layout->tasks = xmalloc(sizeof(uint16_t) * layout->node_cnt);
	memcpy(layout->tasks, step_layout->tasks,
	       (sizeof(uint16_t) * layout->node_cnt));

	layout->tids  = xmalloc(sizeof(uint32_t *) * layout->node_cnt);
	for (i = 0; i < layout->node_cnt; i++) {
		layout->tids[i] = xmalloc(sizeof(uint32_t) * layout->tasks[i]);
		memcpy(layout->tids[i], step_layout->tids[i],
		       (sizeof(uint32_t) * layout->tasks[i]));
	}

	return layout;
}

extern void pack_slurm_step_layout(slurm_step_layout_t *step_layout,
				   Buf buffer, uint16_t protocol_version)
{
	uint32_t i = 0;

	if (protocol_version >= SLURM_15_08_PROTOCOL_VERSION) {
		if (step_layout)
			i = 1;

		pack16(i, buffer);
		if (!i)
			return;
		packstr(step_layout->front_end, buffer);
		packstr(step_layout->node_list, buffer);
		pack32(step_layout->node_cnt, buffer);
		pack32(step_layout->task_cnt, buffer);
		pack32(step_layout->task_dist, buffer);

		for (i = 0; i < step_layout->node_cnt; i++) {
			pack32_array(step_layout->tids[i],
				     step_layout->tasks[i],
				     buffer);
		}
	} else if (protocol_version >= SLURM_MIN_PROTOCOL_VERSION) {
		uint16_t old_task_dist;
		if (step_layout)
			i = 1;

		pack16(i, buffer);
		if (!i)
			return;
		packstr(step_layout->front_end, buffer);
		packstr(step_layout->node_list, buffer);
		pack32(step_layout->node_cnt, buffer);
		pack32(step_layout->task_cnt, buffer);
		old_task_dist = task_dist_new2old(step_layout->task_dist);
		pack16(old_task_dist, buffer);

		for (i = 0; i < step_layout->node_cnt; i++) {
			pack32_array(step_layout->tids[i],
				     step_layout->tasks[i],
				     buffer);
		}
	} else {
		error("pack_slurm_step_layout: protocol_version "
		      "%hu not supported", protocol_version);
	}
}

extern int unpack_slurm_step_layout(slurm_step_layout_t **layout, Buf buffer,
				    uint16_t protocol_version)
{
	uint16_t uint16_tmp;
	uint32_t num_tids, uint32_tmp;
	slurm_step_layout_t *step_layout = NULL;
	int i;

	if (protocol_version >= SLURM_15_08_PROTOCOL_VERSION) {
		safe_unpack16(&uint16_tmp, buffer);
		if (!uint16_tmp)
			return SLURM_SUCCESS;

		step_layout = xmalloc(sizeof(slurm_step_layout_t));
		*layout = step_layout;

		safe_unpackstr_xmalloc(&step_layout->front_end,
				       &uint32_tmp, buffer);
		safe_unpackstr_xmalloc(&step_layout->node_list,
				       &uint32_tmp, buffer);
		safe_unpack32(&step_layout->node_cnt, buffer);
		safe_unpack32(&step_layout->task_cnt, buffer);
		safe_unpack32(&step_layout->task_dist, buffer);

		step_layout->tasks =
			xmalloc(sizeof(uint32_t) * step_layout->node_cnt);
		step_layout->tids = xmalloc(sizeof(uint32_t *)
					    * step_layout->node_cnt);
		for (i = 0; i < step_layout->node_cnt; i++) {
			safe_unpack32_array(&(step_layout->tids[i]),
					    &num_tids,
					    buffer);
			step_layout->tasks[i] = num_tids;
		}
	} else if (protocol_version >= SLURM_MIN_PROTOCOL_VERSION) {
		uint16_t old_task_dist = 0;
		safe_unpack16(&uint16_tmp, buffer);
		if (!uint16_tmp)
			return SLURM_SUCCESS;

		step_layout = xmalloc(sizeof(slurm_step_layout_t));
		*layout = step_layout;

		safe_unpackstr_xmalloc(&step_layout->front_end,
				       &uint32_tmp, buffer);
		safe_unpackstr_xmalloc(&step_layout->node_list,
				       &uint32_tmp, buffer);
		safe_unpack32(&step_layout->node_cnt, buffer);
		safe_unpack32(&step_layout->task_cnt, buffer);
		safe_unpack16(&old_task_dist, buffer);
		step_layout->task_dist = task_dist_old2new(old_task_dist);

		step_layout->tasks =
			xmalloc(sizeof(uint32_t) * step_layout->node_cnt);
		step_layout->tids = xmalloc(sizeof(uint32_t *)
					    * step_layout->node_cnt);
		for (i = 0; i < step_layout->node_cnt; i++) {
			safe_unpack32_array(&(step_layout->tids[i]),
					    &num_tids,
					    buffer);
			step_layout->tasks[i] = num_tids;
		}
	} else {
		error("unpack_slurm_step_layout: protocol_version "
		      "%hu not supported", protocol_version);
		goto unpack_error;
	}
	return SLURM_SUCCESS;

unpack_error:
	slurm_step_layout_destroy(step_layout);
	*layout = NULL;
	return SLURM_ERROR;
}

/* destroys structure for step layout */
extern int slurm_step_layout_destroy(slurm_step_layout_t *step_layout)
{
	int i=0;
	if (step_layout) {
		xfree(step_layout->front_end);
		xfree(step_layout->node_list);
		xfree(step_layout->tasks);
		for (i = 0; i < step_layout->node_cnt; i++) {
			xfree(step_layout->tids[i]);
		}
		xfree(step_layout->tids);

		xfree(step_layout);
	}

	return SLURM_SUCCESS;
}

int slurm_step_layout_host_id (slurm_step_layout_t *s, int taskid)
{
	int i, j;
	if (!s->tasks || !s->tids || (taskid > s->task_cnt - 1))
		return SLURM_ERROR;
	for (i=0; i < s->node_cnt; i++)
		for (j=0; j<s->tasks[i]; j++)
			if (s->tids[i][j] == taskid)
				return i;

	return SLURM_ERROR;
}

char *slurm_step_layout_host_name (slurm_step_layout_t *s, int taskid)
{
	int hostid = slurm_step_layout_host_id (s, taskid);

	if (hostid < 0)
		return NULL;

	return nodelist_nth_host(s->node_list, hostid);
}

/* build maps for task layout on nodes */
static int _init_task_layout(slurm_step_layout_t *step_layout,
			     const char *arbitrary_nodes,
			     uint16_t *cpus_per_node, uint32_t *cpu_count_reps,
			     uint16_t cpus_per_task,
			     uint32_t task_dist, uint16_t plane_size)
{
	int cpu_cnt = 0, cpu_inx = 0, i;
	uint32_t cluster_flags = slurmdb_setup_cluster_flags();

/* 	char *name = NULL; */
	uint16_t cpus[step_layout->node_cnt];

	if (step_layout->node_cnt == 0)
		return SLURM_ERROR;
	if (step_layout->tasks)	/* layout already completed */
		return SLURM_SUCCESS;

	if ((int)cpus_per_task < 1 || cpus_per_task == (uint16_t)NO_VAL)
		cpus_per_task = 1;

	step_layout->plane_size = plane_size;

	step_layout->tasks = xmalloc(sizeof(uint16_t)
				     * step_layout->node_cnt);
	step_layout->tids  = xmalloc(sizeof(uint32_t *)
				     * step_layout->node_cnt);
	if (!(cluster_flags & CLUSTER_FLAG_BG)) {
		hostlist_t hl = hostlist_create(step_layout->node_list);
		/* make sure the number of nodes we think we have
		 * is the correct number */
		i = hostlist_count(hl);
		if (step_layout->node_cnt > i)
			step_layout->node_cnt = i;
		hostlist_destroy(hl);
	}
	debug("laying out the %u tasks on %u hosts %s dist %u",
	      step_layout->task_cnt, step_layout->node_cnt,
	      step_layout->node_list, task_dist);
	if (step_layout->node_cnt < 1) {
		error("no hostlist given can't layout tasks");
		return SLURM_ERROR;
	}

	for (i=0; i<step_layout->node_cnt; i++) {
/* 		name = hostlist_shift(hl); */
/* 		if (!name) { */
/* 			error("hostlist incomplete for this job request"); */
/* 			hostlist_destroy(hl); */
/* 			return SLURM_ERROR; */
/* 		} */
/* 		debug2("host %d = %s", i, name); */
/* 		free(name); */
		cpus[i] = (cpus_per_node[cpu_inx] / cpus_per_task);
		if (cpus[i] == 0) {
			/* this can be a result of a heterogeneous allocation
			 * (e.g. 4 cpus on one node and 2 on the second with
			 *  cpus_per_task=3)  */
			cpus[i] = 1;
		}

		if (plane_size && (plane_size != (uint16_t)NO_VAL) &&
		    ((task_dist & SLURM_DIST_STATE_BASE) != SLURM_DIST_PLANE)) {
			/* plane_size when dist != plane is used to
			   convey ntasks_per_node. Adjust the number
			   of cpus to reflect that.
			*/
			uint16_t cpus_per_node = plane_size * cpus_per_task;
			if (cpus[i] > cpus_per_node)
				cpus[i] = cpus_per_node;
		}

		//info("got %d cpus", cpus[i]);
		if ((++cpu_cnt) >= cpu_count_reps[cpu_inx]) {
			/* move to next record */
			cpu_inx++;
			cpu_cnt = 0;
		}
	}

        if ((task_dist & SLURM_DIST_NODEMASK) == SLURM_DIST_NODECYCLIC)
		return _task_layout_cyclic(step_layout, cpus);
	else if (((task_dist & SLURM_DIST_STATE_BASE) == SLURM_DIST_ARBITRARY) &&
		!(cluster_flags & CLUSTER_FLAG_FE))
		return _task_layout_hostfile(step_layout, arbitrary_nodes);
        else if ((task_dist & SLURM_DIST_STATE_BASE) == SLURM_DIST_PLANE)
                return _task_layout_plane(step_layout, cpus);
	else
<<<<<<< HEAD
		return _task_layout_block(step_layout, cpus, task_dist);
=======
		return _task_layout_block(step_layout, cpus, cpus_per_task);
>>>>>>> 0e0c64de
}

/* use specific set run tasks on each host listed in hostfile
 * XXX: Need to handle over-subscribe.
 */
static int _task_layout_hostfile(slurm_step_layout_t *step_layout,
				 const char *arbitrary_nodes)
{
	int i=0, j, taskid = 0, task_cnt=0;
	hostlist_iterator_t itr = NULL, itr_task = NULL;
	char *host = NULL;
	char *host_task = NULL;
	hostlist_t job_alloc_hosts = NULL;
	hostlist_t step_alloc_hosts = NULL;

	debug2("job list is %s", step_layout->node_list);
	job_alloc_hosts = hostlist_create(step_layout->node_list);
	itr = hostlist_iterator_create(job_alloc_hosts);
	if (!arbitrary_nodes) {
		error("no hostlist given for arbitrary dist");
		return SLURM_ERROR;
	}

	debug2("list is %s", arbitrary_nodes);
	step_alloc_hosts = hostlist_create(arbitrary_nodes);
	if (hostlist_count(step_alloc_hosts) != step_layout->task_cnt) {
		error("Asked for %u tasks have %d in the nodelist.  "
		      "Check your nodelist, or set the -n option to be %d",
		      step_layout->task_cnt,
		      hostlist_count(step_alloc_hosts),
		      hostlist_count(step_alloc_hosts));
		return SLURM_ERROR;
	}
	itr_task = hostlist_iterator_create(step_alloc_hosts);
	while((host = hostlist_next(itr))) {
		step_layout->tasks[i] = 0;
		while((host_task = hostlist_next(itr_task))) {
			if (!strcmp(host, host_task)) {
				step_layout->tasks[i]++;
				task_cnt++;
			}
			free(host_task);
			if (task_cnt >= step_layout->task_cnt)
				break;
		}
		debug3("%s got %u tasks", host, step_layout->tasks[i]);
		if (step_layout->tasks[i] == 0)
			goto reset_hosts;
		step_layout->tids[i] = xmalloc(sizeof(uint32_t)
					       * step_layout->tasks[i]);
		taskid = 0;
		j = 0;
		hostlist_iterator_reset(itr_task);
		while((host_task = hostlist_next(itr_task))) {
			if (!strcmp(host, host_task)) {
				step_layout->tids[i][j] = taskid;
				j++;
			}
			taskid++;
			free(host_task);
			if (j >= step_layout->tasks[i])
				break;
		}
		i++;
	reset_hosts:
		hostlist_iterator_reset(itr_task);
		free(host);
		if (i > step_layout->task_cnt)
			break;
	}
	hostlist_iterator_destroy(itr);
	hostlist_iterator_destroy(itr_task);
	hostlist_destroy(job_alloc_hosts);
	hostlist_destroy(step_alloc_hosts);
	if (task_cnt != step_layout->task_cnt) {
		error("Asked for %u tasks but placed %d. Check your nodelist",
		      step_layout->task_cnt, task_cnt);
		return SLURM_ERROR;
	}

	return SLURM_SUCCESS;
}

static int _task_layout_block(slurm_step_layout_t *step_layout, uint16_t *cpus,
<<<<<<< HEAD
			      uint32_t task_dist)
=======
			      uint16_t cpus_per_task)
>>>>>>> 0e0c64de
{
	static uint16_t select_params = (uint16_t) NO_VAL;
	int i, j, task_id = 0;
	bool pack_nodes;

	if (select_params == (uint16_t) NO_VAL)
		select_params = slurm_get_select_type_param();
	if (task_dist & SLURM_DIST_PACK_NODES)
		pack_nodes = true;
	else if (task_dist & SLURM_DIST_NO_PACK_NODES)
		pack_nodes = false;
	else if (select_params & CR_PACK_NODES)
		pack_nodes = true;
	else
		pack_nodes = false;

	if (pack_nodes) {
		/* Pass 1: Put one task on each node */
		for (i = 0; ((i < step_layout->node_cnt) &&
			     (task_id < step_layout->task_cnt)); i++) {
			if ((step_layout->tasks[i] * cpus_per_task) < cpus[i]) {
				step_layout->tasks[i]++;
				task_id++;
			}
		}

		/* Pass 2: Fill remaining CPUs on a node-by-node basis */
		for (i = 0; ((i < step_layout->node_cnt) &&
			     (task_id < step_layout->task_cnt)); i++) {
			while (((step_layout->tasks[i] * cpus_per_task) <
			        cpus[i]) &&
			       (task_id < step_layout->task_cnt)) {
				step_layout->tasks[i]++;
				task_id++;
			}
		}

		/* Pass 3: Spread remaining tasks across all nodes */
		while (task_id < step_layout->task_cnt) {
			for (i = 0; ((i < step_layout->node_cnt) &&
				     (task_id < step_layout->task_cnt)); i++) {
				step_layout->tasks[i]++;
				task_id++;
			}
		}
	} else {
		/* To effectively deal with heterogeneous nodes, we fake a
		 * cyclic distribution to determine how many tasks go on each
		 * node and then make those assignments in a block fashion. */
		bool over_subscribe = false;
		for (j = 0; task_id < step_layout->task_cnt; j++) {
			bool space_remaining = false;
			for (i = 0; ((i < step_layout->node_cnt) &&
				     (task_id < step_layout->task_cnt)); i++) {
				if ((j < cpus[i]) || over_subscribe) {
					step_layout->tasks[i]++;
					task_id++;
					if ((j + 1) < cpus[i])
						space_remaining = true;
				}
			}
			if (!space_remaining)
				over_subscribe = true;
		}
	}

	/* Now distribute the tasks */
	task_id = 0;
	for (i = 0; i < step_layout->node_cnt; i++) {
		step_layout->tids[i] = xmalloc(sizeof(uint32_t)
					       * step_layout->tasks[i]);
		for (j = 0; j < step_layout->tasks[i]; j++) {
			step_layout->tids[i][j] = task_id;
			task_id++;
		}
	}
	return SLURM_SUCCESS;
}


/* distribute tasks across available nodes: allocate tasks to nodes
 * in a cyclic fashion using available processors. once all available
 * processors are allocated, continue to allocate task over-subscribing
 * nodes as needed. for example
 * cpus per node        4  2  4  2
 *                     -- -- -- --
 * task distribution:   0  1  2  3
 *                      4  5  6  7
 *                      8     9
 *                     10    11     all processors allocated now
 *                     12 13 14 15  etc.
 */
static int _task_layout_cyclic(slurm_step_layout_t *step_layout,
			       uint16_t *cpus)
{
	int i, j, taskid = 0;
	bool over_subscribe = false;

	for (j=0; taskid<step_layout->task_cnt; j++) {   /* cycle counter */
		bool space_remaining = false;
		for (i=0; ((i<step_layout->node_cnt)
			   && (taskid<step_layout->task_cnt)); i++) {
			if ((j<cpus[i]) || over_subscribe) {
				xrealloc(step_layout->tids[i], sizeof(uint32_t)
					 * (step_layout->tasks[i] + 1));

				step_layout->tids[i][step_layout->tasks[i]] =
					taskid;
				taskid++;
				step_layout->tasks[i]++;
				if ((j+1) < cpus[i])
					space_remaining = true;
			}
		}
		if (!space_remaining)
			over_subscribe = true;
	}
	return SLURM_SUCCESS;
}


/*
 * The plane distribution results in a block cyclic of block size
 * "plane_size".
 * To effectively deal with heterogeneous nodes, we fake a cyclic
 * distribution to figure out how many tasks go on each node and
 * then make the assignments of task numbers to nodes using the
 * user-specified plane size.
 * For example:
 *	plane_size = 2, #tasks = 6, #nodes = 3
 *
 * Node#:              Node0 Node1 Node2
 *                     ----- ----- -----
 * #of allocated CPUs:   4     1     1
 *
 * task distribution:   0  1   2     3
 *                      4  5
 */
static int _task_layout_plane(slurm_step_layout_t *step_layout,
			      uint16_t *cpus)
{
	int i, j, k, taskid = 0;
	bool over_subscribe = false;
	uint32_t cur_task[step_layout->node_cnt];

	debug3("_task_layout_plane plane_size %u node_cnt %u task_cnt %u",
	       step_layout->plane_size,
	       step_layout->node_cnt, step_layout->task_cnt);

	if (step_layout->plane_size <= 0)
	        return SLURM_ERROR;

	if (step_layout->tasks == NULL)
		return SLURM_ERROR;

	/* figure out how many tasks go to each node */
	for (j=0; taskid<step_layout->task_cnt; j++) {   /* cycle counter */
		bool space_remaining = false;
		for (i=0; ((i<step_layout->node_cnt)
			   && (taskid<step_layout->task_cnt)); i++) {
			if ((j<cpus[i]) || over_subscribe) {
				taskid++;
				step_layout->tasks[i]++;
				if ((j+1) < cpus[i])
					space_remaining = true;
			}
		}
		if (!space_remaining)
			over_subscribe = true;
	}

	/* now distribute the tasks */
	taskid = 0;
	for (i=0; i < step_layout->node_cnt; i++) {
	    step_layout->tids[i] = xmalloc(sizeof(uint32_t)
				           * step_layout->tasks[i]);
	    cur_task[i] = 0;
	}
	for (j=0; taskid<step_layout->task_cnt; j++) {   /* cycle counter */
		for (i=0; ((i<step_layout->node_cnt)
			   && (taskid<step_layout->task_cnt)); i++) {
			/* assign a block of 'plane_size' tasks to this node */
			for (k=0; ((k<step_layout->plane_size)
				   && (cur_task[i] < step_layout->tasks[i])
				   && (taskid < step_layout->task_cnt)); k++) {
				step_layout->tids[i][cur_task[i]] = taskid;
				taskid++;
				cur_task[i]++;
			}
		}
	}

	if (taskid != step_layout->task_cnt) {
		error("_task_layout_plane: Mismatch in task count (%d != %d) ",
		      taskid, step_layout->task_cnt);
		return SLURM_ERROR;
	}

#if (0)
	/* debugging only */
	for (i=0; i < step_layout->node_cnt; i++) {
		info("tasks[%d]: %u", i, step_layout->tasks[i]);
	}

	for (i=0; i < step_layout->node_cnt; i++) {
		info ("Host %d _plane_ # of tasks %u", i, step_layout->tasks[i]);
		for (j=0; j<step_layout->tasks[i]; j++) {
			info ("Host %d _plane_ localid %d taskid %u",
			      i, j, step_layout->tids[i][j]);
		}
	}
#endif

	return SLURM_SUCCESS;
}

extern char *slurm_step_layout_type_name(task_dist_states_t task_dist)
{
	static char name[64] = "";

	name[0] = '\0';
	switch (task_dist & SLURM_DIST_STATE_BASE) {
	case SLURM_DIST_CYCLIC:
		strcat(name, "Cyclic");
		break;
	case SLURM_DIST_BLOCK:	/* distribute tasks filling node by node */
		strcat(name, "Block");
		break;
	case SLURM_DIST_ARBITRARY:	/* arbitrary task distribution  */
		strcat(name, "Arbitrary");
		break;
	case SLURM_DIST_PLANE:	/* distribute tasks by filling up
				   planes of lllp first and then by
				   going across the nodes See
				   documentation for more
				   information */
		strcat(name, "Plane");
		break;
	case SLURM_DIST_CYCLIC_CYCLIC:/* distribute tasks 1 per node:
					 round robin: same for lowest
					 level of logical processor (lllp) */
		strcat(name, "CCyclic");
		break;
	case SLURM_DIST_CYCLIC_BLOCK: /* cyclic for node and block for lllp  */
		strcat(name, "CBlock");
		break;
	case SLURM_DIST_BLOCK_CYCLIC: /* block for node and cyclic for lllp  */
		strcat(name, "BCyclic");
		break;
	case SLURM_DIST_BLOCK_BLOCK:	/* block for node and block for lllp  */
		strcat(name, "BBlock");
		break;
	case SLURM_DIST_CYCLIC_CFULL:	/* cyclic for node and full
					 * cyclic for lllp  */
		strcat(name, "CFCyclic");
		break;
	case SLURM_DIST_BLOCK_CFULL:	/* block for node and full
					 * cyclic for lllp  */
		strcat(name, "BFCyclic");
		break;
	case SLURM_DIST_CYCLIC_CYCLIC_CYCLIC:
		return "CCyclicCyclic";
		break;
	case SLURM_DIST_CYCLIC_CYCLIC_BLOCK:
		return "CCyclicBlock";
		break;
	case SLURM_DIST_CYCLIC_CYCLIC_CFULL:
		return "CCyclicFCyclic";
		break;
	case SLURM_DIST_CYCLIC_BLOCK_CYCLIC:
		return "CBlockCyclic";
		break;
	case SLURM_DIST_CYCLIC_BLOCK_BLOCK:
		return "CBlockBlock";
		break;
	case SLURM_DIST_CYCLIC_BLOCK_CFULL:
		return "CCyclicFCyclic";
		break;
	case SLURM_DIST_CYCLIC_CFULL_CYCLIC:
		return "CFCyclicCyclic";
		break;
	case SLURM_DIST_CYCLIC_CFULL_BLOCK:
		return "CFCyclicBlock";
		break;
	case SLURM_DIST_CYCLIC_CFULL_CFULL:
		return "CFCyclicFCyclic";
		break;
	case SLURM_DIST_BLOCK_CYCLIC_CYCLIC:
		return "BCyclicCyclic";
		break;
	case SLURM_DIST_BLOCK_CYCLIC_BLOCK:
		return "BCyclicBlock";
		break;
	case SLURM_DIST_BLOCK_CYCLIC_CFULL:
		return "BCyclicFCyclic";
		break;
	case SLURM_DIST_BLOCK_BLOCK_CYCLIC:
		return "BBlockCyclic";
		break;
	case SLURM_DIST_BLOCK_BLOCK_BLOCK:
		return "BBlockBlock";
		break;
	case SLURM_DIST_BLOCK_BLOCK_CFULL:
		return "BBlockFCyclic";
		break;
	case SLURM_DIST_BLOCK_CFULL_CYCLIC:
		return "BFCyclicCyclic";
		break;
	case SLURM_DIST_BLOCK_CFULL_BLOCK:
		return "BFCyclicBlock";
		break;
	case SLURM_DIST_BLOCK_CFULL_CFULL:
		return "BFCyclicFCyclic";
		break;
	case SLURM_DIST_NO_LLLP:	/* No distribution specified for lllp */
	case SLURM_DIST_UNKNOWN:
	default:
		strcat(name, "Unknown");
	}

	if (task_dist & SLURM_DIST_PACK_NODES) {
		if (name[0])
			strcat(name, ",");
		strcat(name, "Pack");
	}

	if (task_dist & SLURM_DIST_NO_PACK_NODES) {
		if (name[0])
			strcat(name, ",");
		strcat(name, "NoPack");
	}

	return name;
}<|MERGE_RESOLUTION|>--- conflicted
+++ resolved
@@ -68,11 +68,8 @@
 			     uint32_t task_dist, uint16_t plane_size);
 
 static int _task_layout_block(slurm_step_layout_t *step_layout,
-<<<<<<< HEAD
-			      uint16_t *cpus, uint32_t task_dist);
-=======
-			      uint16_t *cpus, uint16_t cpus_per_task);
->>>>>>> 0e0c64de
+			      uint16_t *cpus, uint32_t task_dist,
+			      uint16_t cpus_per_task);
 static int _task_layout_cyclic(slurm_step_layout_t *step_layout,
 			       uint16_t *cpus);
 static int _task_layout_plane(slurm_step_layout_t *step_layout,
@@ -517,11 +514,8 @@
         else if ((task_dist & SLURM_DIST_STATE_BASE) == SLURM_DIST_PLANE)
                 return _task_layout_plane(step_layout, cpus);
 	else
-<<<<<<< HEAD
-		return _task_layout_block(step_layout, cpus, task_dist);
-=======
-		return _task_layout_block(step_layout, cpus, cpus_per_task);
->>>>>>> 0e0c64de
+		return _task_layout_block(step_layout, cpus, task_dist,
+					  cpus_per_task);
 }
 
 /* use specific set run tasks on each host listed in hostfile
@@ -606,11 +600,7 @@
 }
 
 static int _task_layout_block(slurm_step_layout_t *step_layout, uint16_t *cpus,
-<<<<<<< HEAD
-			      uint32_t task_dist)
-=======
-			      uint16_t cpus_per_task)
->>>>>>> 0e0c64de
+			      uint32_t task_dist, uint16_t cpus_per_task)
 {
 	static uint16_t select_params = (uint16_t) NO_VAL;
 	int i, j, task_id = 0;
