--- conflicted
+++ resolved
@@ -396,10 +396,6 @@
 
 </ul>
 
-<<<<<<< HEAD
-<p style="text-align:center;">Last modified 25 March 2015</p>
-=======
 <p style="text-align:center;">Last modified 15 April 2015</p>
->>>>>>> 5ef7be4c
 
 <!--#include virtual="footer.txt"-->