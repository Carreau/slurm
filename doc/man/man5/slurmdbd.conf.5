<<<<<<< HEAD
.TH "slurmdbd.conf" "5" "Slurm Configuration File" "March 2019" "Slurm Configuration File"
=======
.TH "slurmdbd.conf" "5" "Slurm Configuration File" "May 2019" "Slurm Configuration File"
>>>>>>> 63ac136a

.SH "NAME"
slurmdbd.conf \- Slurm Database Daemon (SlurmDBD) configuration file

.SH "DESCRIPTION"
\fBslurmdb.conf\fP is an ASCII file which describes Slurm Database
Daemon (SlurmDBD) configuration information.
The file location can be modified at system build time using the
DEFAULT_SLURM_CONF parameter or at execution time by setting the SLURM_CONF
environment variable.
.LP
The contents of the file are case insensitive except for the names of nodes
and files. Any text following a "#" in the configuration file is treated
as a comment through the end of that line.
Changes to the configuration file take effect upon restart of
SlurmDbd or daemon receipt of the SIGHUP signal unless otherwise noted.
.LP
This file should be only on the computer where SlurmDBD executes and
should only be readable by the user which executes SlurmDBD (e.g. "slurm").
If the slurmdbd daemon is started as user root and changes to another
user ID, the configuration file will initially be read as user root, but will
be read as the other user ID in response to a SIGHUP signal.
This file should be protected from unauthorized access since it
contains a database password.
The overall configuration parameters available include:

.TP
\fBArchiveDir\fR
If ArchiveScript is not set the slurmdbd will generate a file that can be
read in anytime with sacctmgr load filename.  This directory is where the
file will be placed after a purge event has happened and archive for that
element is set to true.  Default is /tmp.  The format for this files name is
.na
$ArchiveDir/$ClusterName_$ArchiveObject_archive_$BeginTimeStamp_$endTimeStamp
.ad
We limit archive files to 50000 records per file. If more than 50000 records
exist during that time period, they will be written to a new file.  Subsequent
archive files during the same time period will have ".<number>" appended
to the file, for example .2, with the number increasing by one for each file in
the same time period.

.TP
\fBArchiveEvents\fR
When purging events also archive them.  Boolean, yes to archive event data,
no otherwise.  Default is no.

.TP
\fBArchiveJobs\fR
When purging jobs also archive them.  Boolean, yes to archive job data,
no otherwise.  Default is no.

.TP
\fBArchiveResvs\fR
When purging reservations also archive them.  Boolean, yes to archive
reservation data, no otherwise.  Default is no.

.TP
\fBArchiveScript\fR
This script can be executed every time a rollup happens (every hour,
day and month), depending on the Purge*After options.  This script is used
to transfer accounting records out of the database into an archive.  It is
used in place of the internal process used to archive objects.
The script is executed with a no arguments, The following environment
variables are set.
.RS
.TP
\fBSLURM_ARCHIVE_EVENTS\fR
1 for archive events 0 otherwise.
.TP
\fBSLURM_ARCHIVE_LAST_EVENT\fR
Time of last event start to archive.
.TP
\fBSLURM_ARCHIVE_JOBS\fR
1 for archive jobs 0 otherwise.
.TP
\fBSLURM_ARCHIVE_LAST_JOB\fR
Time of last job submit to archive.
.TP
\fBSLURM_ARCHIVE_STEPS\fR
1 for archive steps 0 otherwise.
.TP
\fBSLURM_ARCHIVE_LAST_STEP\fR
Time of last step start to archive.
.TP
\fBSLURM_ARCHIVE_SUSPEND\fR
1 for archive suspend data 0 otherwise.
.TP
\fBSLURM_ARCHIVE_TXN\fR
1 for archive transaction data 0 otherwise.
.TP
\fBSLURM_ARCHIVE_USAGE\fR
1 for archive usage data 0 otherwise.
.TP
\fBSLURM_ARCHIVE_LAST_SUSPEND\fR
Time of last suspend start to archive.
.TP
.RE

.TP
\fBArchiveSteps\fR
When purging steps also archive them.  Boolean, yes to archive step data,
no otherwise.  Default is no.

.TP
\fBArchiveSuspend\fR
When purging suspend data also archive it.  Boolean, yes to archive
suspend data, no otherwise.  Default is no.

.TP
\fBArchiveTXN\fR
When purging transaction data also archive it.  Boolean, yes to archive
transaction data, no otherwise.  Default is no.

.TP
\fBArchiveUsage\fR
When purging usage data (Cluster, Association and WCKey) also archive it.
Boolean, yes to archive transaction data, no otherwise.  Default is no.

.TP
\fBAuthInfo\fR
Additional information to be used for authentication of communications
with the Slurm control daemon (slurmctld) on each cluster.
The interpretation of this option is specific to the configured \fBAuthType\fR.
In the case of \fIauth/munge\fR, this can be configured to use a Munge daemon
specifically configured to provide authentication between clusters while the
default Munge daemon provides authentication within a cluster.
In that case, this will specify the pathname of the socket to use. Per default
this value is left unspecified, which results in the default authentication
mechanism being used.

.TP
\fBAuthAltTypes\fR
Command separated list of alternative authentication plugins that the slurmdbd
will permit for communication.

.TP
\fBAuthType\fR
Define the authentication method for communications between Slurm
components.
Acceptable values at present include "auth/none" and "auth/munge".
The default value is "auth/munge".
\fBDo not use "auth/none" if you desire any security\fR.
"auth/munge" indicates that LLNL's MUNGE system is to be used
(this is the supported authentication mechanism for Slurm;
see "https://dun.github.io/munge/" for more information).
SlurmDBD must be terminated prior to changing the value of \fBAuthType\fR
and later restarted.

.TP
\fBCommitDelay\fR
How many seconds between commits on a connection from a Slurmctld.  This
speeds up inserts into the database dramatically.  If you are running a very
high throughput of jobs you should consider setting this.  In testing, 1 second
improves the slurmdbd performance dramatically and reduces overhead.  There is
a small probability of data loss though since this creates a window in which
if the slurmdbd seg faults or exits abnormally for any reason the data not
committed could be lost.  While this situation should be very rare,
it does present an extremely small risk, but may be the only way to run in
extremely heavy environments.  In all honesty, the risk is quite low, but still
present.

.TP
\fBDbdBackupHost\fR
The short, or long, name of the machine where the backup Slurm Database Daemon
is executed (i.e. the name returned by the command "hostname \-s").
This host must have access to the same underlying database specified by
the 'Storage' options mentioned below.

.TP
\fBDbdAddr\fR
Name that \fBDbdHost\fR should be referred to in establishing a communications
path. This name will be used as an argument to the gethostbyname() function for
identification. For example, "elx0000" might be used to designate the Ethernet
address for node "lx0000".  By default the \fBDbdAddr\fR will be identical in
value to \fBDbdHost\fR.

.TP
\fBDbdHost\fR
The short, or long, name of the machine where the Slurm Database Daemon is
executed (i.e. the name returned by the command "hostname \-s").
This value must be specified.

.TP
\fBDbdPort\fR
The port number that the Slurm Database Daemon (slurmdbd) listens
to for work. The default value is SLURMDBD_PORT as established at system
build time. If no value is explicitly specified, it will be set to 6819.
This value must be equal to the \fBAccountingStoragePort\fR parameter in the
slurm.conf file.

.TP
\fBDebugFlags\fR
Defines specific subsystems which should provide more detailed event logging.
Multiple subsystems can be specified with comma separators.
Most DebugFlags will result in verbose logging for the identified subsystems
and could impact performance.
Valid subsystems available today (with more to come) include:
.RS
.TP 17
\fBDB_ARCHIVE\fR
SQL statements/queries when dealing with archiving and purging the database.
.TP
\fBDB_ASSOC\fR
SQL statements/queries when dealing with associations in the database.
.TP
\fBDB_EVENT\fR
SQL statements/queries when dealing with (node) events in the database.
.TP
\fBDB_JOB\fR
SQL statements/queries when dealing with jobs in the database.
.TP
\fBDB_QOS\fR
SQL statements/queries when dealing with QOS in the database.
.TP
\fBDB_QUERY\fR
SQL statements/queries when dealing with transactions and such in the database.
.TP
\fBDB_RESERVATION\fR
SQL statements/queries when dealing with reservations in the database.
.TP
\fBDB_RESOURCE\fR
SQL statements/queries when dealing with resources like licenses in the
database.
.TP
\fBDB_STEP\fR
SQL statements/queries when dealing with steps in the database.
.TP
\fBDB_USAGE\fR
SQL statements/queries when dealing with usage queries and inserts
in the database.
.TP
\fBDB_WCKEY\fR
SQL statements/queries when dealing with wckeys in the database.
.TP
\fBFEDERATION\fR
SQL statements/queries when dealing with federations in the database.
.RE

.TP
\fBDebugLevel\fR
The level of detail to provide the Slurm Database Daemon's logs.
The default value is \fBinfo\fR.
.RS
.TP 10
\fBquiet\fR
Log nothing
.TP
\fBfatal\fR
Log only fatal errors
.TP
\fBerror\fR
Log only errors
.TP
\fBinfo\fR
Log errors and general informational messages
.TP
\fBverbose\fR
Log errors and verbose informational messages
.TP
\fBdebug\fR
Log errors and verbose informational messages and debugging messages
.TP
\fBdebug2\fR
Log errors and verbose informational messages and more debugging messages
.TP
\fBdebug3\fR
Log errors and verbose informational messages and even more debugging messages
.TP
\fBdebug4\fR
Log errors and verbose informational messages and even more debugging messages
.TP
\fBdebug5\fR
Log errors and verbose informational messages and even more debugging messages
.RE

.TP
\fBDebugLevelSyslog\fR
The slurmdbd daemon will log events to the syslog file at the specified
level of detail. If not set, the slurmdbd daemon will log to syslog at
level \fBfatal\fR, unless there is no \fBLogFile\fR and it is running
in the background, in which case it will log to syslog at the level specified
by \fBDebugLevel\fR (at \fBfatal\fR in the case that \fBDebugLevel\fR
is set to \fBquiet\fR) or it is run in the foreground, when it will be set to
quiet.

.RS
.TP 10
\fBquiet\fR
Log nothing
.TP
\fBfatal\fR
Log only fatal errors
.TP
\fBerror\fR
Log only errors
.TP
\fBinfo\fR
Log errors and general informational messages
.TP
\fBverbose\fR
Log errors and verbose informational messages
.TP
\fBdebug\fR
Log errors and verbose informational messages and debugging messages
.TP
\fBdebug2\fR
Log errors and verbose informational messages and more debugging messages
.TP
\fBdebug3\fR
Log errors and verbose informational messages and even more debugging messages
.TP
\fBdebug4\fR
Log errors and verbose informational messages and even more debugging messages
.TP
\fBdebug5\fR
Log errors and verbose informational messages and even more debugging messages
.RE


.TP
\fBDefaultQOS\fR
When adding a new cluster this will be used as the qos for the cluster
unless something is explicitly set by the admin with the create.

.TP
\fBLogFile\fR
Fully qualified pathname of a file into which the Slurm Database Daemon's
logs are written.
The default value is none (performs logging via syslog).
.br
See the section \fBLOGGING\fR in the slurm.conf man page
if a pathname is specified.

.TP
\fBLogTimeFormat\fR
Format of the timestamp in slurmdbd log files. Accepted values are
"iso8601", "iso8601_ms", "rfc5424", "rfc5424_ms", "clock", and
"short". The values ending in "_ms" differ from the ones without in
that fractional seconds with millisecond precision are printed. The
default value is "iso8601_ms". The "rfc5424" formats are the same as
the "iso8601" formats except that the timezone value is also
shown. The "clock" format shows a timestamp in microseconds retrieved
with the C standard clock() function. The "short" format is a short
date and time format. The "thread_id" format shows the timestamp
in the C standard ctime() function form without the year but
including the microseconds, the daemon's process ID and the current thread ID.

.TP
\fBMaxQueryTimeRange\fR
Return an error if a query is against too large of a time span, to prevent
ill-formed queries from causing performance problems within SlurmDBD.
Default value is INFINITE which allows any queries to proceed.
Accepted time formats are the same as the MaxTime option in slurm.conf.
User \fBSlurmUser\fR and \fBroot\fR are exempt from this restriction.
Note that queries which attempt to return over 3GB of data will still
fail to complete with ESLURM_RESULT_TOO_LARGE.

.TP
\fBMessageTimeout\fR
Time permitted for a round\-trip communication to complete
in seconds. Default value is 10 seconds.

.TP
\fBParameters\fR
Contains arbitrary comma separated parameters used to alter the behavior of
the slurmdbd.
.RS
.TP
\fBPreserveCaseUser\fR
When defining users do not force lower case which is the default behavior.
.RE

.TP
\fBPidFile\fR
Fully qualified pathname of a file into which the Slurm Database Daemon
may write its process ID. This may be used for automated signal processing.
The default value is "/var/run/slurmdbd.pid".

.TP
\fBPluginDir\fR
Identifies the places in which to look for Slurm plugins.
This is a colon\-separated list of directories, like the PATH
environment variable.
The default value is "/usr/local/lib/slurm".

.TP
\fBPrivateData\fR
This controls what type of information is hidden from regular users.
By default, all information is visible to all users.
User \fBSlurmUser\fR, \fBroot\fR, and users with AdminLevel=Admin can always
view all information.
Multiple values may be specified with a comma separator.
Acceptable values include:
.RS
.TP
\fBaccounts\fR
prevents users from viewing any account definitions unless they are
coordinators of them.
.TP
\fBevents\fR
prevents users from viewing event information unless they have operator status
or above.
.TP
\fBjobs\fR
prevents users from viewing job records belonging
to other users unless they are coordinators of the association running the job
when using sacct.
.TP
\fBreservations\fR
restricts getting reservation information to users with operator status
and above.
.TP
\fBusage\fR
prevents users from viewing usage of any other user.
This applys to sreport.
.TP
\fBusers\fR
prevents users from viewing information of any user
other than themselves, this also makes it so users can only see
associations they deal with.
Coordinators can see associations of all users they are coordinator of,
but can only see themselves when listing users.
.RE

.TP
\fBPurgeEventAfter\fR
Events happening on the cluster over this age are purged from the database.
This includes node down times and such.
The time is a numeric value and is a number of months.  If you want to purge
more often you can include "hours", or "days" behind the numeric value to get
those more frequent purges (i.e. a value of "12hours" would purge
everything older than 12 hours).
The purge takes place at the start of the each purge interval.
For example, if the purge time is 2 months, the purge would happen at the
beginning of each month.
If not set (default), then job step records are never purged.

.TP
\fBPurgeJobAfter\fR
Individual job records over this age are purged from the database.
Aggregated information will be preserved to "PurgeUsageAfter".
The time is a numeric value and is a number of months.  If you want to purge
more often you can include "hours", or "days" behind the numeric value to get
those more frequent purges (i.e. a value of "12hours" would purge
everything older than 12 hours).
The purge takes place at the start of the each purge interval.
For example, if the purge time is 2 months, the purge would happen at the
beginning of each month.
If not set (default), then job records are never purged.

.TP
\fBPurgeResvAfter\fR
Individual reservation records over this age are purged from the database.
Aggregated information will be preserved to "PurgeUsageAfter".
The time is a numeric value and is a number of months.  If you want to purge
more often you can include "hours", or "days" behind the numeric value to get
those more frequent purges (i.e. a value of "12hours" would purge
everything older than 12 hours).
The purge takes place at the start of the each purge interval.
For example, if the purge time is 2 months, the purge would happen at the
beginning of each month.
If not set (default), then reservation records are never purged.

.TP
\fBPurgeStepAfter\fR
Individual job step records over this age are purged from the database.
Aggregated information will be preserved to "PurgeUsageAfter".
The time is a numeric value and is a number of months.  If you want to purge
more often you can include "hours", or "days" behind the numeric value to get
those more frequent purges (i.e. a value of "12hours" would purge
everything older than 12 hours).
The purge takes place at the start of the each purge interval.
For example, if the purge time is 2 months, the purge would happen at the
beginning of each month.
If not set (default), then job step records are never purged.

.TP
\fBPurgeSuspendAfter\fR
Records of individual suspend times for jobs over this age are purged from the
database.
Aggregated information will be preserved to "PurgeUsageAfter".
The time is a numeric value and is a number of months.  If you want to purge
more often you can include "hours", or "days" behind the numeric value to get
those more frequent purges (i.e. a value of "12hours" would purge
everything older than 12 hours).
The purge takes place at the start of the each purge interval.
For example, if the purge time is 2 months, the purge would happen at the
beginning of each month.
If not set (default), then job step records are never purged.

.TP
\fBPurgeTXNAfter\fR
Records of individual transaction times for transactions over this age are purged from the database.
The time is a numeric value and is a number of months.  If you want to purge
more often you can include "hours", or "days" behind the numeric value to get
those more frequent purges (i.e. a value of "12hours" would purge
everything older than 12 hours).
The purge takes place at the start of the each purge interval.
For example, if the purge time is 2 months, the purge would happen at the
beginning of each month.
If not set (default), then job step records are never purged.

.TP
\fBPurgeUsageAfter\fR
Usage Records (Cluster, Association and WCKey) over this age are purged from the
database.
The time is a numeric value and is a number of months.  If you want to purge
more often you can include "hours", or "days" behind the numeric value to get
those more frequent purges (i.e. a value of "12hours" would purge
everything older than 12 hours).
The purge takes place at the start of the each purge interval.
For example, if the purge time is 2 months, the purge would happen at the
beginning of each month.
If not set (default), then job step records are never purged.

.TP
\fBSlurmUser\fR
The name of the user that the \fBslurmdbd\fR daemon executes as.
This user must exist on the machine executing the Slurm Database Daemon
and have the same UID as the hosts on which \fBslurmctld\fR execute.
For security purposes, a user other than "root" is recommended.
The default value is "root". This name should also be the same SlurmUser
on all clusters reporting to the SlurmDBD.
NOTE: If this user is different from the one set for \fBslurmctld\fR and is not
root, it must be added to accounting with AdminLevel=Admin and \fBslurmctld\fR
must be restarted.

.TP
\fBStorageHost\fR
Define the name of the host the database is running where we are going
to store the data.
Ideally this should be the host on which slurmdbd executes.

.TP
\fBStorageBackupHost\fR
Define the name of the backup host the database is running where we are going
to store the data.  This can be viewed as a backup solution when the
StorageHost is not responding.  It is up to the backup solution to enforce the
coherency of the accounting information between the two hosts. With clustered
database solutions (active/passive HA), you would not need to use this feature.
Default is none.

.TP
\fBStorageLoc\fR
Specify the name of the database as the location where accounting
records are written. Defaults to "slurm_acct_db".

.TP
\fBStoragePass\fR
Define the password used to gain access to the database to store
the job accounting data. The '#' character is not permitted in a password.

.TP
\fBStoragePort\fR
The port number that the Slurm Database Daemon (slurmdbd) communicates
with the database.

.TP
\fBStorageType\fR
Define the accounting storage mechanism type.
Acceptable values at present include "accounting_storage/mysql".
The value "accounting_storage/mysql" indicates that accounting records
should be written to a MySQL or MariaDB database specified by the
\fBStorageLoc\fR parameter.
This value must be specified.

.TP
\fBStorageUser\fR
Define the name of the user we are going to connect to the database
with to store the job accounting data.

.TP
\fBTCPTimeout\fR
Time permitted for TCP connection to be established. Default value is 2 seconds.

.TP
\fBTrackWCKey\fR
Boolean yes or no.  Used to set display and track of the Workload
Characterization Key. Must be set to track wckey usage.  This must be set to
generate rolled up usage tables from WCKeys.
NOTE: If TrackWCKey is set here and not in your various slurm.conf files all
jobs will be attributed to their default WCKey.

.TP
\fBTrackSlurmctldDown\fR
Boolean yes or no.  If set the slurmdbd will mark all idle resources on the
cluster as down when a slurmctld disconnects or is no longer reachable.  The
default is no.

.SH "EXAMPLE"
.LP
#
.br
# Sample /etc/slurmdbd.conf
.br
#
.br
ArchiveEvents=yes
.br
ArchiveJobs=yes
.br
ArchiveResvs=yes
.br
ArchiveSteps=no
.br
ArchiveSuspend=no
.br
ArchiveTXN=no
.br
ArchiveUsage=no
.br
#ArchiveScript=/usr/sbin/slurm.dbd.archive
.br
AuthInfo=/var/run/munge/munge.socket.2
.br
AuthType=auth/munge
.br
DbdHost=db_host
.br
DebugLevel=info
.br
PurgeEventAfter=1month
.br
PurgeJobAfter=12month
.br
PurgeResvAfter=1month
.br
PurgeStepAfter=1month
.br
PurgeSuspendAfter=1month
.br
PurgeTXNAfter=12month
.br
PurgeUsageAfter=24month
.br
LogFile=/var/log/slurmdbd.log
.br
PidFile=/var/tmp/jette/slurmdbd.pid
.br
SlurmUser=slurm_mgr
.br
StoragePass=shazaam
.br
StorageType=accounting_storage/mysql
.br
StorageUser=database_mgr

.SH "COPYING"
Copyright (C) 2008-2010 Lawrence Livermore National Security.
Produced at Lawrence Livermore National Laboratory (cf, DISCLAIMER).
.br
Copyright (C) 2010\-2014 SchedMD LLC.
.LP
This file is part of Slurm, a resource management program.
For details, see <https://slurm.schedmd.com/>.
.LP
Slurm is free software; you can redistribute it and/or modify it under
the terms of the GNU General Public License as published by the Free
Software Foundation; either version 2 of the License, or (at your option)
any later version.
.LP
Slurm is distributed in the hope that it will be useful, but WITHOUT ANY
WARRANTY; without even the implied warranty of MERCHANTABILITY or FITNESS
FOR A PARTICULAR PURPOSE.  See the GNU General Public License for more
details.

.SH "FILES"
/etc/slurmdbd.conf

.SH "SEE ALSO"
.LP
\fBslurm.conf\fR(5),
\fBslurmctld\fR(8), \fBslurmdbd\fR(8)
\fBsyslog\fR (2)<|MERGE_RESOLUTION|>--- conflicted
+++ resolved
@@ -1,8 +1,4 @@
-<<<<<<< HEAD
-.TH "slurmdbd.conf" "5" "Slurm Configuration File" "March 2019" "Slurm Configuration File"
-=======
 .TH "slurmdbd.conf" "5" "Slurm Configuration File" "May 2019" "Slurm Configuration File"
->>>>>>> 63ac136a
 
 .SH "NAME"
 slurmdbd.conf \- Slurm Database Daemon (SlurmDBD) configuration file
