--- conflicted
+++ resolved
@@ -1,8 +1,4 @@
-<<<<<<< HEAD
-.TH SLURMCTLD "8" "March 2010" "slurmctld 2.2" "Slurm components"
-=======
 .TH SLURMCTLD "8" "June 2006" "slurmctld 2.0" "Slurm components"
->>>>>>> e4db9665
 .SH "NAME"
 slurmctld \- The central management daemon of Slurm.
 .SH "SYNOPSIS"
@@ -15,14 +11,12 @@
 the primary server fails.
 .TP
 OPTIONS
-
 .TP
 \fB\-c\fR
 Clear all previous \fBslurmctld\fR state from its last checkpoint.
-Without this option, previously running jobs will be preserved along
-with node \fIState\fR of DOWN, DRAINED and DRAINING nodes and the associated
-\fIReason\fR field for those nodes.
-
+If not specified, previously running jobs will be preserved along
+with the state of DOWN, DRAINED and DRAINING nodes and the associated
+reason field for those nodes.
 .TP
 \fB\-D\fR
 Debug mode. Execute \fBslurmctld\fR in the foreground with logging to stdout.
@@ -35,19 +29,13 @@
 .TP
 \fB\-L <file>\fR
 Write log messages to the specified file.
-
-.TP
-\fB\-n <value>\fR
-Set the daemon's nice value to the specified value, typically a negative number.
-
 .TP
 \fB\-R\fR
-Recover full state from last checkpoint: jobs, node, and partition state. 
-Without this option, previously running jobs will be preserved along
-with node \fIState\fR of DOWN, DRAINED and DRAINING nodes and the associated
-\fIReason\fR field for those nodes. No other node or partition state will 
-be preserved.
-
+Recover full state from last checkpoint.  Normally the slurmctld will
+only recover information about job, and node information.  With this
+option state will be recovered for partition information
+also. (Warning: When using this option any changes to partitions in the
+slurm.conf file will be ignored on next restart or reconfig.)
 .TP
 \fB\-v\fR
 Verbose operation. Multiple \fB\-v\fR's increase verbosity.
@@ -84,8 +72,7 @@
 configuration file, \fBslurm.conf\fR.
 
 .SH "COPYING"
-Copyright (C) 2002\-2007 The Regents of the University of California.
-Copyright (C) 2008\-2010 Lawrence Livermore National Security.
+Copyright (C) 2002\-2006 The Regents of the University of California.
 Produced at Lawrence Livermore National Laboratory (cf, DISCLAIMER).
 CODE\-OCEC\-09\-009. All rights reserved.
 .LP
