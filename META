--- conflicted
+++ resolved
@@ -5,20 +5,11 @@
 ##
   Meta:		1
   Name:		slurm
-<<<<<<< HEAD
-  Major:	16
   Minor:	05
   Micro:	0
   Version:	16.05.0
   Release:	0pre1
 # Include leading zero for all pre-releases
-=======
-  Major:	15
-  Minor:	08
-  Micro:	8
-  Version:	15.08.8
-  Release:	1
->>>>>>> 10cf27a9
 
 ##
 #  When making a new Major/Minor version update
