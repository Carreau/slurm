--- conflicted
+++ resolved
@@ -172,18 +172,9 @@
 /* Define to 1 if you have the <kstat.h> header file. */
 #undef HAVE_KSTAT_H
 
-<<<<<<< HEAD
 /* Define to 1 if you have a functional curl library. */
 #undef HAVE_LIBCURL
 
-/* Define to 1 if you have the `expat' library (-lexpat). */
-#undef HAVE_LIBEXPAT
-
-/* Define to 1 if you have the `job' library (-ljob). */
-#undef HAVE_LIBJOB
-
-=======
->>>>>>> 3227b364
 /* Define to 1 if you have the <limits.h> header file. */
 #undef HAVE_LIMITS_H
 
