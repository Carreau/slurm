/*****************************************************************************\
 *  slurm_errno.h - error codes and functions for slurm
 ******************************************************************************
 *  Copyright (C) 2002-2007 The Regents of the University of California.
 *  Copyright (C) 2008-2009 Lawrence Livermore National Security.
 *  Produced at Lawrence Livermore National Laboratory (cf, DISCLAIMER).
 *  Written by Kevin Tew <tew1@llnl.gov>,
 *	Jim Garlick <garlick@llnl.gov>, et. al.
 *  CODE-OCEC-09-009. All rights reserved.
 *
 *  This file is part of SLURM, a resource management program.
 *  For details, see <https://slurm.schedmd.com/>.
 *  Please also read the included file: DISCLAIMER.
 *
 *  SLURM is free software; you can redistribute it and/or modify it under
 *  the terms of the GNU General Public License as published by the Free
 *  Software Foundation; either version 2 of the License, or (at your option)
 *  any later version.
 *
 *  In addition, as a special exception, the copyright holders give permission
 *  to link the code of portions of this program with the OpenSSL library under
 *  certain conditions as described in each individual source file, and
 *  distribute linked combinations including the two. You must obey the GNU
 *  General Public License in all respects for all of the code used other than
 *  OpenSSL. If you modify file(s) with this exception, you may extend this
 *  exception to your version of the file(s), but you are not obligated to do
 *  so. If you do not wish to do so, delete this exception statement from your
 *  version.  If you delete this exception statement from all source files in
 *  the program, then also delete it here.
 *
 *  SLURM is distributed in the hope that it will be useful, but WITHOUT ANY
 *  WARRANTY; without even the implied warranty of MERCHANTABILITY or FITNESS
 *  FOR A PARTICULAR PURPOSE.  See the GNU General Public License for more
 *  details.
 *
 *  You should have received a copy of the GNU General Public License along
 *  with SLURM; if not, write to the Free Software Foundation, Inc.,
 *  51 Franklin Street, Fifth Floor, Boston, MA 02110-1301  USA.
\*****************************************************************************/
#ifndef _SLURM_ERRNO_H
#define _SLURM_ERRNO_H

#ifdef __cplusplus
extern "C" {
#endif

#include <errno.h>

/* set errno to the specified value - then return -1 */
#define slurm_seterrno_ret(errnum) do { \
	slurm_seterrno(errnum);         \
	return (errnum ? -1 : 0);       \
	} while (0)

/* general return codes */
#define SLURM_SUCCESS   0
#define SLURM_ERROR    -1
#define SLURM_FAILURE  -1

/* general communication layer return codes */
#define SLURM_SOCKET_ERROR     -1
#define SLURM_PROTOCOL_SUCCESS  0
#define SLURM_PROTOCOL_ERROR   -1

enum {
	/* General Message error codes */
	SLURM_UNEXPECTED_MSG_ERROR = 			1000,
	SLURM_COMMUNICATIONS_CONNECTION_ERROR,
	SLURM_COMMUNICATIONS_SEND_ERROR,
	SLURM_COMMUNICATIONS_RECEIVE_ERROR,
	SLURM_COMMUNICATIONS_SHUTDOWN_ERROR,
	SLURM_PROTOCOL_VERSION_ERROR,
	SLURM_PROTOCOL_IO_STREAM_VERSION_ERROR,
	SLURM_PROTOCOL_AUTHENTICATION_ERROR,
	SLURM_PROTOCOL_INSANE_MSG_LENGTH,
	SLURM_MPI_PLUGIN_NAME_INVALID,
	SLURM_MPI_PLUGIN_PRELAUNCH_SETUP_FAILED,
	SLURM_PLUGIN_NAME_INVALID,
	SLURM_UNKNOWN_FORWARD_ADDR,

	/* communication failures to/from slurmctld */
	SLURMCTLD_COMMUNICATIONS_CONNECTION_ERROR =     1800,
	SLURMCTLD_COMMUNICATIONS_SEND_ERROR,
	SLURMCTLD_COMMUNICATIONS_RECEIVE_ERROR,
	SLURMCTLD_COMMUNICATIONS_SHUTDOWN_ERROR,

	/* _info.c/communication layer RESPONSE_SLURM_RC message codes */
	SLURM_NO_CHANGE_IN_DATA =			1900,

	/* slurmctld error codes */
	ESLURM_INVALID_PARTITION_NAME = 		2000,
	ESLURM_DEFAULT_PARTITION_NOT_SET,
	ESLURM_ACCESS_DENIED,
	ESLURM_JOB_MISSING_REQUIRED_PARTITION_GROUP,
	ESLURM_REQUESTED_NODES_NOT_IN_PARTITION,
	ESLURM_TOO_MANY_REQUESTED_CPUS,
	ESLURM_INVALID_NODE_COUNT,
	ESLURM_ERROR_ON_DESC_TO_RECORD_COPY,
	ESLURM_JOB_MISSING_SIZE_SPECIFICATION,
	ESLURM_JOB_SCRIPT_MISSING,
	ESLURM_USER_ID_MISSING =			2010,
	ESLURM_DUPLICATE_JOB_ID,
	ESLURM_PATHNAME_TOO_LONG,
	ESLURM_NOT_TOP_PRIORITY,
	ESLURM_REQUESTED_NODE_CONFIG_UNAVAILABLE,
	ESLURM_REQUESTED_PART_CONFIG_UNAVAILABLE,
	ESLURM_NODES_BUSY,
	ESLURM_INVALID_JOB_ID,
	ESLURM_INVALID_NODE_NAME,
	ESLURM_WRITING_TO_FILE,
	ESLURM_TRANSITION_STATE_NO_UPDATE =		2020,
	ESLURM_ALREADY_DONE,
	ESLURM_INTERCONNECT_FAILURE,
	ESLURM_BAD_DIST,
	ESLURM_JOB_PENDING,
	ESLURM_BAD_TASK_COUNT,
	ESLURM_INVALID_JOB_CREDENTIAL,
	ESLURM_IN_STANDBY_MODE,
	ESLURM_INVALID_NODE_STATE,
	ESLURM_INVALID_FEATURE,
	ESLURM_INVALID_AUTHTYPE_CHANGE =		2030,
	ESLURM_INVALID_CHECKPOINT_TYPE_CHANGE,
	ESLURM_INVALID_SCHEDTYPE_CHANGE,
	ESLURM_INVALID_SELECTTYPE_CHANGE,
	ESLURM_INVALID_SWITCHTYPE_CHANGE,
	ESLURM_FRAGMENTATION,
	ESLURM_NOT_SUPPORTED,
	ESLURM_DISABLED,
	ESLURM_DEPENDENCY,
	ESLURM_BATCH_ONLY,
	ESLURM_TASKDIST_ARBITRARY_UNSUPPORTED =		2040,
	ESLURM_TASKDIST_REQUIRES_OVERCOMMIT,
	ESLURM_JOB_HELD,
	ESLURM_INVALID_CRYPTO_TYPE_CHANGE,
	ESLURM_INVALID_TASK_MEMORY,
	ESLURM_INVALID_ACCOUNT,
	ESLURM_INVALID_PARENT_ACCOUNT,
	ESLURM_SAME_PARENT_ACCOUNT,
	ESLURM_INVALID_LICENSES,
	ESLURM_NEED_RESTART,
	ESLURM_ACCOUNTING_POLICY =			2050,
	ESLURM_INVALID_TIME_LIMIT,
	ESLURM_RESERVATION_ACCESS,
	ESLURM_RESERVATION_INVALID,
	ESLURM_INVALID_TIME_VALUE,
	ESLURM_RESERVATION_BUSY,
	ESLURM_RESERVATION_NOT_USABLE,
	ESLURM_INVALID_WCKEY,
	ESLURM_RESERVATION_OVERLAP,
	ESLURM_PORTS_BUSY,
	ESLURM_PORTS_INVALID =				2060,
	ESLURM_PROLOG_RUNNING,
	ESLURM_NO_STEPS,
	ESLURM_INVALID_BLOCK_STATE,
	ESLURM_INVALID_BLOCK_LAYOUT,
	ESLURM_INVALID_BLOCK_NAME,
	ESLURM_INVALID_QOS,
	ESLURM_QOS_PREEMPTION_LOOP,
	ESLURM_NODE_NOT_AVAIL,
	ESLURM_INVALID_CPU_COUNT,
	ESLURM_PARTITION_NOT_AVAIL =			2070,
	ESLURM_CIRCULAR_DEPENDENCY,
	ESLURM_INVALID_GRES,
	ESLURM_JOB_NOT_PENDING,
	ESLURM_QOS_THRES,
	ESLURM_PARTITION_IN_USE,
	ESLURM_STEP_LIMIT,
	ESLURM_JOB_SUSPENDED,
	ESLURM_CAN_NOT_START_IMMEDIATELY,
	ESLURM_INTERCONNECT_BUSY,
	ESLURM_RESERVATION_EMPTY =			2080,
	ESLURM_INVALID_ARRAY,
	ESLURM_RESERVATION_NAME_DUP,
	ESLURM_JOB_STARTED,
	ESLURM_JOB_FINISHED,
	ESLURM_JOB_NOT_RUNNING,
	ESLURM_JOB_NOT_PENDING_NOR_RUNNING,
	ESLURM_JOB_NOT_SUSPENDED,
	ESLURM_JOB_NOT_FINISHED,
	ESLURM_TRIGGER_DUP,
	ESLURM_INTERNAL =				2090,
	ESLURM_INVALID_BURST_BUFFER_CHANGE,
	ESLURM_BURST_BUFFER_PERMISSION,
	ESLURM_BURST_BUFFER_LIMIT,
	ESLURM_INVALID_BURST_BUFFER_REQUEST,
	ESLURM_PRIO_RESET_FAIL,
	ESLURM_POWER_NOT_AVAIL,
	ESLURM_POWER_RESERVED,
	ESLURM_INVALID_POWERCAP,
	ESLURM_INVALID_MCS_LABEL,
	ESLURM_BURST_BUFFER_WAIT =			2100,
	ESLURM_PARTITION_DOWN,
	ESLURM_DUPLICATE_GRES,
	ESLURM_JOB_SETTING_DB_INX,
	ESLURM_RSV_ALREADY_STARTED,
	ESLURM_SUBMISSIONS_DISABLED,
	ESLURM_NOT_PACK_JOB,
	ESLURM_NOT_PACK_JOB_LEADER,
	ESLURM_NOT_PACK_WHOLE,
<<<<<<< HEAD
	ESLURM_CORE_RESERVATION_UPDATE,
=======
	ESLURM_DUPLICATE_STEP_ID,
>>>>>>> 6b90d266

	/* switch specific error codes, specific values defined in plugin module */
	ESLURM_SWITCH_MIN = 3000,
	ESLURM_SWITCH_MAX = 3099,
	ESLURM_JOBCOMP_MIN = 3100,
	ESLURM_JOBCOMP_MAX = 3199,
	ESLURM_SCHED_MIN = 3200,
	ESLURM_SCHED_MAX = 3299,
	/* reserved for other plugin specific error codes up to 3999 */

	/* slurmd error codes */
	ESLRUMD_PIPE_ERROR_ON_TASK_SPAWN =		4000,
	ESLURMD_KILL_TASK_FAILED,
	ESLURMD_KILL_JOB_ALREADY_COMPLETE,
	ESLURMD_INVALID_ACCT_FREQ,
	ESLURMD_INVALID_JOB_CREDENTIAL,
	ESLURMD_UID_NOT_FOUND,
	ESLURMD_GID_NOT_FOUND,
	ESLURMD_CREDENTIAL_EXPIRED,
	ESLURMD_CREDENTIAL_REVOKED,
	ESLURMD_CREDENTIAL_REPLAYED,
	ESLURMD_CREATE_BATCH_DIR_ERROR =		4010,
	ESLURMD_MODIFY_BATCH_DIR_ERROR,
	ESLURMD_CREATE_BATCH_SCRIPT_ERROR,
	ESLURMD_MODIFY_BATCH_SCRIPT_ERROR,
	ESLURMD_SETUP_ENVIRONMENT_ERROR,
	ESLURMD_SHARED_MEMORY_ERROR,
	ESLURMD_SET_UID_OR_GID_ERROR,
	ESLURMD_SET_SID_ERROR,
	ESLURMD_CANNOT_SPAWN_IO_THREAD,
	ESLURMD_FORK_FAILED,
	ESLURMD_EXECVE_FAILED =				4020,
	ESLURMD_IO_ERROR,
	ESLURMD_PROLOG_FAILED,
	ESLURMD_EPILOG_FAILED,
	ESLURMD_SESSION_KILLED,
	ESLURMD_TOOMANYSTEPS,
	ESLURMD_STEP_EXISTS,
	ESLURMD_JOB_NOTRUNNING,
	ESLURMD_STEP_SUSPENDED,
	ESLURMD_STEP_NOTSUSPENDED,

	/* slurmd errors in user batch job */
	ESCRIPT_CHDIR_FAILED =			4100,
	ESCRIPT_OPEN_OUTPUT_FAILED,
	ESCRIPT_NON_ZERO_RETURN,

	/* socket specific SLURM communications error */
	SLURM_PROTOCOL_SOCKET_IMPL_ZERO_RECV_LENGTH =	5000,
	SLURM_PROTOCOL_SOCKET_IMPL_NEGATIVE_RECV_LENGTH,
	SLURM_PROTOCOL_SOCKET_IMPL_NOT_ALL_DATA_SENT,
	ESLURM_PROTOCOL_INCOMPLETE_PACKET ,
	SLURM_PROTOCOL_SOCKET_IMPL_TIMEOUT ,
	SLURM_PROTOCOL_SOCKET_ZERO_BYTES_SENT,

	/* slurm_auth errors */
	ESLURM_AUTH_CRED_INVALID	= 6000,
	ESLURM_AUTH_FOPEN_ERROR,
	ESLURM_AUTH_NET_ERROR,
	ESLURM_AUTH_UNABLE_TO_SIGN,

	/* accounting errors */
	ESLURM_DB_CONNECTION            = 7000,
	ESLURM_JOBS_RUNNING_ON_ASSOC,
	ESLURM_CLUSTER_DELETED,
	ESLURM_ONE_CHANGE,
	ESLURM_BAD_NAME,
	ESLURM_OVER_ALLOCATE,
	ESLURM_RESULT_TOO_LARGE,
	ESLURM_DB_QUERY_TOO_WIDE,

	/* Federation Errors */
	ESLURM_FED_CLUSTER_MAX_CNT              = 7100,
	ESLURM_FED_CLUSTER_MULTIPLE_ASSIGNMENT,
	ESLURM_INVALID_CLUSTER_FEATURE,
	ESLURM_JOB_NOT_FEDERATED,
	ESLURM_INVALID_CLUSTER_NAME,
	ESLURM_FED_JOB_LOCK,
	ESLURM_FED_NO_VALID_CLUSTERS,

	/* plugin and custom errors */
	ESLURM_MISSING_TIME_LIMIT       = 8000,
	ESLURM_INVALID_KNL
};

/* look up an errno value */
char * slurm_strerror(int errnum);

/* set an errno value */
void slurm_seterrno(int errnum);

/* get an errno value */
int slurm_get_errno(void);

/* print message: error string for current errno value */
void slurm_perror(char *msg);

#ifdef __cplusplus
}
#endif

#endif /* !_SLURM_ERRNO_H */<|MERGE_RESOLUTION|>--- conflicted
+++ resolved
@@ -197,11 +197,8 @@
 	ESLURM_NOT_PACK_JOB,
 	ESLURM_NOT_PACK_JOB_LEADER,
 	ESLURM_NOT_PACK_WHOLE,
-<<<<<<< HEAD
 	ESLURM_CORE_RESERVATION_UPDATE,
-=======
-	ESLURM_DUPLICATE_STEP_ID,
->>>>>>> 6b90d266
+	ESLURM_DUPLICATE_STEP_ID =			2110,
 
 	/* switch specific error codes, specific values defined in plugin module */
 	ESLURM_SWITCH_MIN = 3000,
